--- conflicted
+++ resolved
@@ -1,3236 +1,3233 @@
-/*
- * Copyright (C) 2014-2015 OpenKeeper
- *
- * OpenKeeper is free software: you can redistribute it and/or modify
- * it under the terms of the GNU General Public License as published by
- * the Free Software Foundation, either version 3 of the License, or
- * (at your option) any later version.
- *
- * OpenKeeper is distributed in the hope that it will be useful,
- * but WITHOUT ANY WARRANTY; without even the implied warranty of
- * MERCHANTABILITY or FITNESS FOR A PARTICULAR PURPOSE.  See the
- * GNU General Public License for more details.
- *
- * You should have received a copy of the GNU General Public License
- * along with OpenKeeper.  If not, see <http://www.gnu.org/licenses/>.
- */
-package toniarts.openkeeper.tools.convert.map;
-
-import java.awt.Color;
-import java.io.File;
-import java.io.IOException;
-import java.io.RandomAccessFile;
-import java.util.ArrayList;
-import java.util.Arrays;
-import java.util.Collection;
-import java.util.Collections;
-import java.util.Date;
-import java.util.HashMap;
-import java.util.HashSet;
-import java.util.List;
-import java.util.Set;
-import java.util.logging.Level;
-import java.util.logging.Logger;
-import javax.vecmath.Vector3f;
-import toniarts.openkeeper.tools.convert.ConversionUtils;
-import toniarts.openkeeper.tools.convert.map.ArtResource.Animation;
-import toniarts.openkeeper.tools.convert.map.ArtResource.Image;
-import toniarts.openkeeper.tools.convert.map.ArtResource.Mesh;
-import toniarts.openkeeper.tools.convert.map.ArtResource.Proc;
-import toniarts.openkeeper.tools.convert.map.ArtResource.ResourceType;
-import toniarts.openkeeper.tools.convert.map.ArtResource.TerrainResource;
-import toniarts.openkeeper.tools.convert.map.Creature.Attraction;
-import toniarts.openkeeper.tools.convert.map.Creature.JobAlternative;
-import toniarts.openkeeper.tools.convert.map.Creature.Spell;
-import toniarts.openkeeper.tools.convert.map.Creature.Unk7;
-import toniarts.openkeeper.tools.convert.map.Creature.X1323;
-import toniarts.openkeeper.tools.convert.map.Creature.Xe94;
-import toniarts.openkeeper.tools.convert.map.Door.DoorFlag;
-import toniarts.openkeeper.tools.convert.map.GameLevel.LevFlag;
-import toniarts.openkeeper.tools.convert.map.GameLevel.LevelReward;
-import toniarts.openkeeper.tools.convert.map.GameLevel.TextTable;
-import static toniarts.openkeeper.tools.convert.map.MapDataTypeEnum.MAP;
-import toniarts.openkeeper.tools.convert.map.Thing.ActionPoint;
-import toniarts.openkeeper.tools.convert.map.Thing.ActionPoint.ActionPointFlag;
-import toniarts.openkeeper.tools.convert.map.Thing.GoodCreature;
-import toniarts.openkeeper.tools.convert.map.Thing.HeroParty;
-import toniarts.openkeeper.tools.convert.map.Thing.KeeperCreature;
-import toniarts.openkeeper.tools.convert.map.Thing.NeutralCreature;
-import toniarts.openkeeper.tools.convert.map.Variable.Availability;
-import toniarts.openkeeper.tools.convert.map.Variable.CreatureFirstPerson;
-import toniarts.openkeeper.tools.convert.map.Variable.CreaturePool;
-import toniarts.openkeeper.tools.convert.map.Variable.CreatureStats;
-import toniarts.openkeeper.tools.convert.map.Variable.CreatureStats.StatType;
-import toniarts.openkeeper.tools.convert.map.Variable.MiscVariable;
-import toniarts.openkeeper.tools.convert.map.Variable.Sacrifice;
-
-/**
- * Reads a DK II map file, the KWD is the file name of the main map identifier,
- * reads the KLDs actually<br>
- * The files are LITTLE ENDIAN I might say<br>
- * Some values are 3D coordinates or scale values presented in fixed point
- * integers. They are automatically converted to floats (divided by 2^12 = 4096
- * or 2^16 = 65536)<br>
- * Many parts adapted from C code by:
- * <li>George Gensure (werkt)</li>
- * And another C code implementation by:
- * <li>Thomasz Lis</li>
- *
- * @author Toni Helenius <helenius.toni@gmail.com>
- */
-public final class KwdFile {
-
-    private GameLevel gameLevel;
-    private Map map;
-    private java.util.Map<Short, Player> players;
-    private java.util.Map<Short, Terrain> terrainTiles;
-    private java.util.Map<Short, Door> doors;
-    private java.util.Map<Short, Trap> traps;
-    private java.util.Map<Short, Room> rooms;
-    private java.util.Map<Short, Room> roomsByTerrainId; // Maps have rooms by the terrain ID
-    private java.util.Map<Short, Creature> creatures;
-    private java.util.Map<Short, Object> objects;
-    private java.util.Map<Short, CreatureSpell> creatureSpells;
-    private java.util.Map<Integer, EffectElement> effectElements;
-    private java.util.Map<Integer, Effect> effects;
-    private java.util.Map<Short, KeeperSpell> keeperSpells;
-    private List<Thing> things;
-    private java.util.Map<Short, Shot> shots;
-    private java.util.Map<Integer, Trigger> triggers;
-    // Variables
-    private Set<Availability> availabilities;
-    private Set<CreaturePool> creaturePools;
-    private java.util.Map<StatType, CreatureStats> creatureStatistics;
-    private java.util.Map<StatType, CreatureFirstPerson> creatureFirstPersonStatistics;
-    private java.util.Map<MiscVariable.MiscType, MiscVariable> variables;
-    private Set<Sacrifice> sacrifices;
-    private Set<Variable.Unknown> unknownVariables;
-    //
-    private boolean customOverrides = false;
-    private boolean loaded = false;
-    private final String basePath;
-    private static final Logger logger = Logger.getLogger(KwdFile.class.getName());
-
-    /**
-     * Constructs a new KWD file reader<br>
-     * Reads the whole map and its catalogs (either standard ones or custom
-     * ones)
-     *
-     * @param basePath path to DK II main path (or where ever is the "root")
-     * @param file the KWD file to read
-     */
-    public KwdFile(String basePath, File file) {
-        this(basePath, file, true);
-    }
-
-    /**
-     * Constructs a new KWD file reader<br>
-     *
-     * @param basePath path to DK II main path (or where ever is the "root")
-     * @param file the KWD file to read
-     * @param load whether to actually load the map data, or just get the
-     * general info
-     */
-    public KwdFile(String basePath, File file, boolean load) {
-
-        // Load the actual main map info (paths to catalogs most importantly)
-        // Read the file
-        try {
-            readFileContents(file);
-        } catch (Exception e) {
-            //Fug
-            throw new RuntimeException("Failed to read the file " + file + "!", e);
-        }
-        if (!basePath.endsWith(File.separator)) {
-            basePath = basePath.concat(File.separator);
-        }
-        this.basePath = basePath;
-
-        // See if we need to load the actual data
-        if (load) {
-            load();
-        } else {
-
-            // We need map width & height if not loaded fully, I couldn't figure out where, except the map data
-            try (RandomAccessFile data = new RandomAccessFile(ConversionUtils.getRealFileName(basePath, gameLevel.getFile(MAP)), "r")) {
-                KwdHeader header = readKwdHeader(data);
-                map = new Map(header.getWidth(), header.getHeight());
-            } catch (Exception e) {
-
-                //Fug
-                throw new RuntimeException("Failed to read the file " + gameLevel.getFile(MAP) + "!", e);
-            }
-        }
-    }
-
-    private void readFileContents(File file) throws IOException {
-        try (RandomAccessFile data = new RandomAccessFile(file, "r")) {
-            while (data.getFilePointer() < data.length()) {
-
-                // Read header (and put the file pointer to the data start)
-                KwdHeader header = readKwdHeader(data);
-                readFileContents(header, data);
-            }
-
-            if (data.getFilePointer() != data.length()) {
-                throw new RuntimeException("Failed to parse file");
-            }
-        }
-    }
-
-    /**
-     * Loads the map data
-     *
-     * @throws RuntimeException level file fails to parse
-     */
-    public void load() throws RuntimeException {
-        if (!loaded) {
-
-            // Read the map data first (we store some data to the map)
-            for (FilePath path : gameLevel.getPaths()) {
-                if (path.getId() == MapDataTypeEnum.MAP) {
-                    readFilePath(path);
-                    break;
-                }
-            }
-
-            // Now we have the paths, read all of those in order
-            for (FilePath path : gameLevel.getPaths()) {
-
-                if (path.getId() == MapDataTypeEnum.MAP) {
-                    continue;
-                }
-
-                // Open the file
-                readFilePath(path);
-            }
-            loaded = true;
-        }
-    }
-
-    private void readFilePath(FilePath path) {
-        File file = null;
-        try {
-            file = new File(ConversionUtils.getRealFileName(basePath, path.getPath()));
-            readFileContents(file);
-        } catch (Exception e) {
-            throw new RuntimeException("Failed to read the file " + file + "!", e);
-        }
-    }
-
-    /**
-     * Reads the common KWD header
-     *
-     * @param data the data file
-     * @return the header
-     * @throws IOException may fail reading
-     */
-    private KwdHeader readKwdHeader(RandomAccessFile data) throws IOException {
-
-        KwdHeader header = new KwdHeader();
-        header.setId(ConversionUtils.parseEnum(ConversionUtils.readUnsignedInteger(data), MapDataTypeEnum.class));
-        int size = ConversionUtils.readUnsignedInteger(data); // Bytes in the real size indicator, well seems to be 4 always
-        if (size == 2) {
-            header.setSize(ConversionUtils.readUnsignedShort(data));
-        } else if (size == 4) {
-            header.setSize(ConversionUtils.readUnsignedInteger(data));
-        }
-        header.setCheckOne(ConversionUtils.readUnsignedInteger(data));
-        header.setHeaderEndOffset(ConversionUtils.readUnsignedInteger(data));
-        //Mark the position
-        long offset = data.getFilePointer();
-
-        switch (header.getId()) {
-            case MAP:
-                header.setHeaderSize(36);
-                header.setWidth(ConversionUtils.readUnsignedInteger(data));
-                header.setHeight(ConversionUtils.readUnsignedInteger(data));
-                break;
-
-            case TRIGGERS:
-                header.setHeaderSize(60);
-                header.setItemCount(ConversionUtils.readUnsignedInteger(data) + ConversionUtils.readUnsignedInteger(data));
-                header.setUnknown(ConversionUtils.readUnsignedInteger(data));
-
-                header.setDateCreated(ConversionUtils.readTimestamp(data));
-                header.setDateModified(ConversionUtils.readTimestamp(data));
-                break;
-
-            case LEVEL:
-                header.setItemCount(ConversionUtils.readUnsignedShort(data));
-                header.setHeight(ConversionUtils.readUnsignedShort(data));
-                header.setUnknown(ConversionUtils.readUnsignedInteger(data));
-
-                header.setDateCreated(ConversionUtils.readTimestamp(data));
-                header.setDateModified(ConversionUtils.readTimestamp(data));
-                break;
-            default:
-                header.setItemCount(ConversionUtils.readUnsignedInteger(data));
-                header.setUnknown(ConversionUtils.readUnsignedInteger(data));
-
-                header.setDateCreated(ConversionUtils.readTimestamp(data));
-                header.setDateModified(ConversionUtils.readTimestamp(data));
-                break;
-        }
-
-        if (data.getFilePointer() != offset + header.getHeaderEndOffset()) {
-            logger.warning("Incorrect parsing of file header");
-        }
-        //header.setHeaderSize(28 + header.getHeaderEndOffset());
-        header.setCheckTwo(ConversionUtils.readUnsignedInteger(data));
-        header.setDataSize(ConversionUtils.readUnsignedInteger(data));
-
-        return header;
-    }
-
-    private void readFileContents(KwdHeader header, RandomAccessFile data) throws IOException {
-        // Handle all the cases (we kinda skip the globals with this logic, so no need)
-        // All readers must read the whole data they intend to read
-        switch (header.getId()) {
-            case LEVEL:
-                // check header.getCheckOne() != 221 || header.getCheckTwo() != 223
-                readMapInfo(header, data);
-                break;
-
-            case CREATURES:
-                // check header.getCheckOne() != 171 || header.getCheckTwo() != 172
-                readCreatures(header, data);
-                break;
-
-            case CREATURE_SPELLS:
-                if (header.getCheckOne() != 161 || header.getCheckTwo() != 162) {
-                    throw new RuntimeException("Creature spells file is corrupted");
-                }
-                readCreatureSpells(header, data);
-                break;
-
-            case DOORS:
-                // check header.getCheckOne() != 141 || header.getCheckTwo() != 142
-                readDoors(header, data);
-                break;
-
-            case EFFECTS:
-                // check header.getCheckOne() != 271 || header.getCheckTwo() != 272
-                readEffects(header, data);
-                break;
-
-            case EFFECT_ELEMENTS:
-                // check header.getCheckOne() != 251 || header.getCheckTwo() != 252
-                readEffectElements(header, data);
-                break;
-
-            case KEEPER_SPELLS:
-                // check header.getCheckOne() != 151 || header.getCheckTwo() != 152
-                readKeeperSpells(header, data);
-                break;
-
-            case MAP:
-                // check header.getCheckOne() != 101 || header.getCheckTwo() != 102
-                readMap(header, data);
-                break;
-
-            case OBJECTS:
-                // check header.getCheckOne() != 241 || header.getCheckTwo() != 242
-                readObjects(header, data);
-                break;
-
-            case PLAYERS:
-                // check header.getCheckOne() != 181 || header.getCheckTwo() != 182
-                readPlayers(header, data);
-                break;
-
-            case ROOMS:
-                // check header.getCheckOne() != 121 || header.getCheckTwo() != 122
-                readRooms(header, data);
-                break;
-
-            case SHOTS:
-                // check header.getCheckOne() != 261 || header.getCheckTwo() != 262
-                readShots(header, data);
-                break;
-
-            case TERRAIN:
-                // check header.getCheckOne() != 111 || header.getCheckTwo() != 112
-                readTerrain(header, data);
-                break;
-
-            case THINGS:
-                // check header.getCheckOne() != 191 || header.getCheckTwo() != 192
-                readThings(header, data);
-                break;
-
-            case TRAPS:
-                // check header.getCheckOne() != 131 || header.getCheckTwo() != 132
-                readTraps(header, data);
-                break;
-
-            case TRIGGERS:
-                // check header.getCheckOne() != 211 || header.getCheckTwo() != 212
-                readTriggers(header, data);
-                break;
-
-            case VARIABLES:
-                // check header.getCheckOne() != 231 || header.getCheckTwo() != 232
-                readVariables(header, data);
-                break;
-
-            default:
-                logger.log(Level.WARNING, "File type {0} have no reader", header.getId());
-                break;
-        }
-    }
-
-    /**
-     * Reads the *Map.kld
-     *
-     * @param header Kwd header data
-     * @param file the file data, rewind to data position
-     * @throws IOException the reading may fail
-     */
-    private void readMap(KwdHeader header, RandomAccessFile file) throws IOException {
-
-        // Read the requested MAP file
-        logger.info("Reading map!");
-        if (map == null) {
-            map = new Map(header.getWidth(), header.getHeight());
-        }
-        for (int y = 0; y < map.getHeight(); y++) {
-            for (int x = 0; x < map.getWidth(); x++) {
-                Tile tile = new Tile();
-                tile.setTerrainId((short) file.readUnsignedByte());
-                tile.setPlayerId((short) file.readUnsignedByte());
-                tile.setFlag(ConversionUtils.parseEnum(file.readUnsignedByte(), Tile.BridgeTerrainType.class));
-                tile.setUnknown((short) file.readUnsignedByte());
-                map.setTile(x, y, tile);
-            }
-        }
-    }
-
-    /**
-     * Reads the *Players.kld
-     *
-     * @param header Kwd header data
-     * @param file the file data, rewind to data position
-     * @throws IOException the reading may fail
-     */
-    private void readPlayers(KwdHeader header, RandomAccessFile file) throws IOException {
-
-        // Read the requested PLAYER file
-        if (players == null) {
-            logger.info("Reading players!");
-            players = new HashMap<>(header.getItemCount());
-        } else {
-            logger.warning("Overrides players!");
-        }
-
-        for (int playerIndex = 0; playerIndex < header.getItemCount(); playerIndex++) {
-            long offset = file.getFilePointer();
-            Player player = new Player();
-            player.setStartingGold(ConversionUtils.readInteger(file));
-            player.setAi(ConversionUtils.readInteger(file) == 1);
-
-            AI ai = new AI();
-            ai.setAiType(ConversionUtils.parseEnum((short) file.readUnsignedByte(), AI.AIType.class));
-            ai.setSpeed((short) file.readUnsignedByte());
-            ai.setOpenness((short) file.readUnsignedByte());
-            ai.setRemoveCallToArmsIfTotalCreaturesLessThan((short) file.readUnsignedByte());
-            ai.setBuildLostRoomAfterSeconds((short) file.readUnsignedByte());
-            short[] unknown1 = new short[3];
-            for (int i = 0; i < unknown1.length; i++) {
-                unknown1[i] = (short) file.readUnsignedByte();
-            }
-            ai.setUnknown1(unknown1);
-            ai.setCreateEmptyAreasWhenIdle(ConversionUtils.readInteger(file) == 1);
-            ai.setBuildBiggerLairAfterClaimingPortal(ConversionUtils.readInteger(file) == 1);
-            ai.setSellCapturedRoomsIfLowOnGold(ConversionUtils.readInteger(file) == 1);
-            ai.setMinTimeBeforePlacingResearchedRoom((short) file.readUnsignedByte());
-            ai.setDefaultSize((short) file.readUnsignedByte());
-            ai.setTilesLeftBetweenRooms((short) file.readUnsignedByte());
-            ai.setDistanceBetweenRoomsThatShouldBeCloseMan(ConversionUtils.parseEnum((short) file.readUnsignedByte(),
-                    AI.Distance.class));
-            ai.setCorridorStyle(ConversionUtils.parseEnum((short) file.readUnsignedByte(), AI.CorridorStyle.class));
-            ai.setWhenMoreSpaceInRoomRequired(ConversionUtils.parseEnum((short) file.readUnsignedByte(),
-                    AI.RoomExpandPolicy.class));
-            ai.setDigToNeutralRoomsWithinTilesOfHeart((short) file.readUnsignedByte());
-            List<Short> buildOrder = new ArrayList<>(15);
-            for (int i = 0; i < 15; i++) {
-                buildOrder.add((short) file.readUnsignedByte());
-            }
-            ai.setBuildOrder(buildOrder);
-            ai.setFlexibility((short) file.readUnsignedByte());
-            ai.setDigToNeutralRoomsWithinTilesOfClaimedArea((short) file.readUnsignedByte());
-            ai.setRemoveCallToArmsAfterSeconds(ConversionUtils.readUnsignedShort(file));
-            ai.setBoulderTrapsOnLongCorridors(ConversionUtils.readInteger(file) == 1);
-            ai.setBoulderTrapsOnRouteToBreachPoints(ConversionUtils.readInteger(file) == 1);
-            ai.setTrapUseStyle((short) file.readUnsignedByte());
-            ai.setDoorTrapPreference((short) file.readUnsignedByte());
-            ai.setDoorUsage(ConversionUtils.parseEnum((short) file.readUnsignedByte(), AI.DoorUsagePolicy.class));
-            ai.setChanceOfLookingToUseTrapsAndDoors((short) file.readUnsignedByte());
-            ai.setRequireMinLevelForCreatures(ConversionUtils.readInteger(file) == 1);
-            ai.setRequireTotalThreatGreaterThanTheEnemy(ConversionUtils.readInteger(file) == 1);
-            ai.setRequireAllRoomTypesPlaced(ConversionUtils.readInteger(file) == 1);
-            ai.setRequireAllKeeperSpellsResearched(ConversionUtils.readInteger(file) == 1);
-            ai.setOnlyAttackAttackers(ConversionUtils.readInteger(file) == 1);
-            ai.setNeverAttack(ConversionUtils.readInteger(file) == 1);
-            ai.setMinLevelForCreatures((short) file.readUnsignedByte());
-            ai.setTotalThreatGreaterThanTheEnemy((short) file.readUnsignedByte());
-            ai.setFirstAttemptToBreachRoom(ConversionUtils.parseEnum((short) file.readUnsignedByte(), AI.BreachRoomPolicy.class));
-            ai.setFirstDigToEnemyPoint(ConversionUtils.parseEnum((short) file.readUnsignedByte(), AI.DigToPolicy.class));
-            ai.setBreachAtPointsSimultaneously((short) file.readUnsignedByte());
-            ai.setUsePercentageOfTotalCreaturesInFirstFightAfterBreach((short) file.readUnsignedByte());
-            ai.setManaValue(ConversionUtils.readUnsignedShort(file));
-            ai.setPlaceCallToArmsWhereThreatValueIsGreaterThan(ConversionUtils.readUnsignedShort(file));
-            ai.setRemoveCallToArmsIfLessThanEnemyCreatures((short) file.readUnsignedByte());
-            ai.setRemoveCallToArmsIfLessThanEnemyCreaturesWithinTiles((short) file.readUnsignedByte());
-            ai.setPullCreaturesFromFightIfOutnumberedAndUnableToDropReinforcements(ConversionUtils.readInteger(file) == 1);
-            ai.setThreatValueOfDroppedCreaturesIsPercentageOfEnemyThreatValue((short) file.readUnsignedByte());
-            ai.setSpellStyle((short) file.readUnsignedByte());
-            ai.setAttemptToImprisonPercentageOfEnemyCreatures((short) file.readUnsignedByte());
-            ai.setIfCreatureHealthIsPercentageAndNotInOwnRoomMoveToLairOrTemple((short) file.readUnsignedByte());
-            ai.setGoldValue(ConversionUtils.readUnsignedShort(file));
-            ai.setTryToMakeUnhappyOnesHappy(ConversionUtils.readInteger(file) == 1);
-            ai.setTryToMakeAngryOnesHappy(ConversionUtils.readInteger(file) == 1);
-            ai.setDisposeOfAngryCreatures(ConversionUtils.readInteger(file) == 1);
-            ai.setDisposeOfRubbishCreaturesIfBetterOnesComeAlong(ConversionUtils.readInteger(file) == 1);
-            ai.setDisposalMethod(ConversionUtils.parseEnum((short) file.readUnsignedByte(), AI.CreatureDisposalPolicy.class));
-            ai.setMaximumNumberOfImps((short) file.readUnsignedByte());
-            ai.setWillNotSlapCreatures((short) file.readUnsignedByte() == 0);
-            ai.setAttackWhenNumberOfCreaturesIsAtLeast((short) file.readUnsignedByte());
-            ai.setUseLightningIfEnemyIsInWater(ConversionUtils.readInteger(file) == 1);
-            ai.setUseSightOfEvil(ConversionUtils.parseEnum((short) file.readUnsignedByte(), AI.SightOfEvilUsagePolicy.class));
-            ai.setUseSpellsInBattle((short) file.readUnsignedByte());
-            ai.setSpellsPowerPreference((short) file.readUnsignedByte());
-            ai.setUseCallToArms(ConversionUtils.parseEnum((short) file.readUnsignedByte(), AI.CallToArmsUsagePolicy.class));
-            short[] unknown2 = new short[2];
-            for (int i = 0; i < unknown2.length; i++) {
-                unknown2[i] = (short) file.readUnsignedByte();
-            }
-            ai.setUnknown2(unknown2);
-            ai.setMineGoldUntilGoldHeldIsGreaterThan(ConversionUtils.readUnsignedShort(file));
-            ai.setWaitSecondsAfterPreviousAttackBeforeAttackingAgain(ConversionUtils.readUnsignedShort(file));
-            ai.setStartingMana(ConversionUtils.readUnsignedInteger(file));
-            ai.setExploreUpToTilesToFindSpecials(ConversionUtils.readUnsignedShort(file));
-            ai.setImpsToTilesRatio(ConversionUtils.readUnsignedShort(file));
-            ai.setBuildAreaStartX(ConversionUtils.readUnsignedShort(file));
-            ai.setBuildAreaStartY(ConversionUtils.readUnsignedShort(file));
-            ai.setBuildAreaEndX(ConversionUtils.readUnsignedShort(file));
-            ai.setBuildAreaEndY(ConversionUtils.readUnsignedShort(file));
-            ai.setLikelyhoodToMovingCreaturesToLibraryForResearching(ConversionUtils.parseEnum((short) file.readUnsignedByte(),
-                    AI.MoveToResearchPolicy.class));
-            ai.setChanceOfExploringToFindSpecials((short) file.readUnsignedByte());
-            ai.setChanceOfFindingSpecialsWhenExploring((short) file.readUnsignedByte());
-            ai.setFateOfImprisonedCreatures(ConversionUtils.parseEnum((short) file.readUnsignedByte(), AI.ImprisonedCreatureFatePolicy.class));
-            player.setAiAttributes(ai);
-
-            player.setTriggerId(ConversionUtils.readUnsignedShort(file));
-            player.setPlayerId((short) file.readUnsignedByte());
-            player.setStartingCameraX(ConversionUtils.readUnsignedShort(file));
-            player.setStartingCameraY(ConversionUtils.readUnsignedShort(file));
-
-            player.setName(ConversionUtils.bytesToString(file, 32).trim());
-
-            // Add to the hash by the player ID
-            players.put(player.getPlayerId(), player);
-
-            // Check file offset
-            checkOffset(header, file, offset);
-        }
-    }
-
-    /**
-     * Reads the Terrain.kwd
-     *
-     * @param header Kwd header data
-     * @param file the file data, rewind to data position
-     * @throws IOException the reading may fail
-     */
-    private void readTerrain(KwdHeader header, RandomAccessFile file) throws RuntimeException, IOException {
-
-        // Read the terrain catalog
-        if (terrainTiles == null) {
-            logger.info("Reading terrain!");
-            terrainTiles = new HashMap<>(header.getItemCount());
-        } else {
-            logger.warning("Overrides terrain!");
-        }
-
-        for (int i = 0; i < header.getItemCount(); i++) {
-            long offset = file.getFilePointer();
-            Terrain terrain = new Terrain();
-
-            terrain.setName(ConversionUtils.bytesToString(file, 32).trim());
-            terrain.setCompleteResource(readArtResource(file));
-            terrain.setSideResource(readArtResource(file));
-            terrain.setTopResource(readArtResource(file));
-            terrain.setTaggedTopResource(readArtResource(file));
-            terrain.setStringIds(readStringId(file));
-            terrain.setDepth(ConversionUtils.readUnsignedInteger(file) / ConversionUtils.FLOAT);
-            terrain.setLightHeight(ConversionUtils.readUnsignedInteger(file) / ConversionUtils.FLOAT);
-            terrain.setFlags(ConversionUtils.parseFlagValue(ConversionUtils.readUnsignedIntegerAsLong(file), Terrain.TerrainFlag.class));
-            terrain.setDamage(ConversionUtils.readUnsignedShort(file));
-            terrain.setUnk196(ConversionUtils.readUnsignedShort(file));
-            terrain.setUnk198(ConversionUtils.readUnsignedShort(file));
-            terrain.setGoldValue(ConversionUtils.readUnsignedShort(file));
-            terrain.setManaGain(ConversionUtils.readUnsignedShort(file));
-            terrain.setMaxManaGain(ConversionUtils.readUnsignedShort(file));
-            terrain.setTooltipStringId(ConversionUtils.readUnsignedShort(file));
-            terrain.setNameStringId(ConversionUtils.readUnsignedShort(file));
-            terrain.setMaxHealthEffectId(ConversionUtils.readUnsignedShort(file));
-            terrain.setDestroyedEffectId(ConversionUtils.readUnsignedShort(file));
-            terrain.setGeneralDescriptionStringId(ConversionUtils.readUnsignedShort(file));
-            terrain.setStrengthStringId(ConversionUtils.readUnsignedShort(file));
-            terrain.setWeaknessStringId(ConversionUtils.readUnsignedShort(file));
-            int[] unk1ae = new int[16];
-            for (int x = 0; x < unk1ae.length; x++) {
-                unk1ae[x] = ConversionUtils.readUnsignedShort(file);
-            }
-            terrain.setUnk1ae(unk1ae);
-            terrain.setWibbleH((short) file.readUnsignedByte());
-            short[] leanH = new short[3];
-            for (int x = 0; x < leanH.length; x++) {
-                leanH[x] = (short) file.readUnsignedByte();
-            }
-            terrain.setLeanH(leanH);
-            terrain.setWibbleV((short) file.readUnsignedByte());
-            short[] leanV = new short[3];
-            for (int x = 0; x < leanV.length; x++) {
-                leanV[x] = (short) file.readUnsignedByte();
-            }
-            terrain.setLeanV(leanV);
-            terrain.setTerrainId((short) file.readUnsignedByte());
-            terrain.setStartingHealth(ConversionUtils.readUnsignedShort(file));
-            terrain.setMaxHealthTypeTerrainId((short) file.readUnsignedByte());
-            terrain.setDestroyedTypeTerrainId((short) file.readUnsignedByte());
-            terrain.setTerrainLight(new Color(file.readUnsignedByte(), file.readUnsignedByte(), file.readUnsignedByte()));
-            terrain.setTextureFrames((short) file.readUnsignedByte());
-
-            terrain.setSoundCategory(ConversionUtils.bytesToString(file, 32).trim());
-            terrain.setMaxHealth(ConversionUtils.readUnsignedShort(file));
-            terrain.setAmbientLight(new Color(file.readUnsignedByte(), file.readUnsignedByte(), file.readUnsignedByte()));
-
-            terrain.setSoundCategoryFirstPerson(ConversionUtils.bytesToString(file, 32).trim());
-            terrain.setUnk224(ConversionUtils.readUnsignedInteger(file));
-
-            // Add to the hash by the terrain ID
-            terrainTiles.put(terrain.getTerrainId(), terrain);
-
-            // See that we have water & lava set
-            if (map.getWater() == null && terrain.getFlags().contains(Terrain.TerrainFlag.WATER)) {
-                map.setWater(terrain);
-            }
-            if (map.getLava() == null && terrain.getFlags().contains(Terrain.TerrainFlag.LAVA)) {
-                map.setLava(terrain);
-            }
-
-            // Check file offset
-            checkOffset(header, file, offset);
-        }
-    }
-
-    /**
-     * Reads and parses an ArtResource object from the current file location (84
-     * bytes)
-     *
-     * @param file the file stream to parse from
-     * @return an ArtResource
-     */
-    private ArtResource readArtResource(RandomAccessFile file) throws IOException {
-        ArtResource artResource = new ArtResource();
-
-        // Read the data
-        artResource.setName(ConversionUtils.bytesToString(file, 64).trim());
-        long flags = ConversionUtils.readUnsignedIntegerAsLong(file);
-        byte[] bytes = new byte[12];
-        file.read(bytes); // Depends on the type how these are interpreted?
-        short type = (short) file.readUnsignedByte();
-        short startAf = (short) file.readUnsignedByte();
-        short endAf = (short) file.readUnsignedByte();
-        short sometimesOne = (short) file.readUnsignedByte();
-
-        // Debug
-        // System.out.println("Name: " + artResource.getName());
-        // System.out.println("Type: " + type);
-        // System.out.println("Flag: " + flags);
-        // Mesh collection (type 8) has just the name, reference to GROP meshes probably
-        // And alphas and images probably share the same attributes
-        ResourceType resourceType = artResource.new ResourceType();
-        switch (type) {
-            case 0: // skip empty type
-                break;
-
-            case 8: // FIXME nothing todo ?!
-                logger.log(Level.WARNING, "Skip artResource type {0}", type);
-                break;
-
-            case 1:
-            case 2:
-            case 3: { // Images of different type
-                resourceType = artResource.new Image();
-                ((Image) resourceType).setWidth(ConversionUtils.readUnsignedInteger(Arrays.copyOfRange(bytes, 0, 4)) / ConversionUtils.FLOAT);
-                ((Image) resourceType).setHeight(ConversionUtils.readUnsignedInteger(Arrays.copyOfRange(bytes, 4, 8)) / ConversionUtils.FLOAT);
-                ((Image) resourceType).setFrames(ConversionUtils.readUnsignedShort(Arrays.copyOfRange(bytes, 8, 10)));
-                break;
-            }
-            case 4: {
-                resourceType = artResource.new TerrainResource();
-                ((TerrainResource) resourceType).setX00(ConversionUtils.readUnsignedInteger(Arrays.copyOfRange(bytes, 0, 4)));
-                ((TerrainResource) resourceType).setX04(ConversionUtils.readUnsignedInteger(Arrays.copyOfRange(bytes, 4, 8)));
-                ((TerrainResource) resourceType).setFrames(ConversionUtils.toUnsignedByte(bytes[8]));
-                break;
-            }
-            case 5: {
-                resourceType = artResource.new Mesh();
-                ((Mesh) resourceType).setScale(ConversionUtils.readUnsignedInteger(Arrays.copyOfRange(bytes, 0, 4)) / ConversionUtils.FLOAT);
-                ((Mesh) resourceType).setFrames(ConversionUtils.readUnsignedShort(Arrays.copyOfRange(bytes, 4, 6)));
-                break;
-            }
-            case 6: {
-                resourceType = artResource.new Animation();
-                ((Animation) resourceType).setFrames(ConversionUtils.readUnsignedInteger(Arrays.copyOfRange(bytes, 0, 4)));
-                ((Animation) resourceType).setFps(ConversionUtils.readUnsignedInteger(Arrays.copyOfRange(bytes, 4, 8)));
-                ((Animation) resourceType).setStartDist(ConversionUtils.readUnsignedShort(Arrays.copyOfRange(bytes, 8, 10)));
-                ((Animation) resourceType).setEndDist(ConversionUtils.readUnsignedShort(Arrays.copyOfRange(bytes, 10, 12)));
-                break;
-            }
-            case 7: {
-                resourceType = artResource.new Proc();
-                ((Proc) resourceType).setId(ConversionUtils.readUnsignedInteger(Arrays.copyOfRange(bytes, 0, 4)));
-                break;
-
-            }
-            default:
-                logger.log(Level.WARNING, "Unknown artResource type {0}", type);
-                break;
-        }
-
-        // Add the common values
-        resourceType.setFlags(ConversionUtils.parseFlagValue(flags, ArtResource.ArtResourceFlag.class));
-        resourceType.setType(ConversionUtils.parseEnum(type, ArtResource.Type.class));
-        resourceType.setStartAf(startAf);
-
-        resourceType.setEndAf(endAf);
-
-        resourceType.setSometimesOne(sometimesOne);
-
-        artResource.setSettings(resourceType);
-
-        // If it has no name or the type is not known, return null
-        if (artResource.getName().isEmpty() || resourceType.getType() == null) {
-            return null;
-        }
-
-        return artResource;
-    }
-
-    /**
-     * Reads and parses an StringId object from the current file location
-     *
-     * @param file the file stream to parse from
-     * @return an StringId
-     */
-    private StringId readStringId(RandomAccessFile file) throws IOException {
-
-        // Read the IDs
-        int[] ids = new int[5];
-        for (int i = 0; i < ids.length; i++) {
-            ids[i] = ConversionUtils.readUnsignedInteger(file);
-        }
-
-        // And the unknowns
-        short[] x14 = new short[4];
-        for (int i = 0; i < x14.length; i++) {
-            x14[i] = (short) file.readUnsignedByte();
-        }
-
-        return new StringId(ids, x14);
-    }
-
-    /**
-     * Reads the Doors.kwd
-     *
-     * @param header Kwd header data
-     * @param file the file data, rewind to data position
-     * @throws IOException the reading may fail
-     */
-    private void readDoors(KwdHeader header, RandomAccessFile file) throws IOException {
-
-        // Read the doors catalog
-        if (doors == null) {
-            logger.info("Reading doors!");
-            doors = new HashMap<>(header.getItemCount());
-        } else {
-            logger.warning("Overrides doors!");
-        }
-
-        for (int i = 0; i < header.getItemCount(); i++) {
-            long offset = file.getFilePointer();
-            Door door = new Door();
-
-            door.setName(ConversionUtils.bytesToString(file, 32).trim());
-            door.setMesh(readArtResource(file));
-            door.setGuiIcon(readArtResource(file));
-            door.setEditorIcon(readArtResource(file));
-            door.setFlowerIcon(readArtResource(file));
-            door.setOpenResource(readArtResource(file));
-            door.setCloseResource(readArtResource(file));
-            door.setHeight(ConversionUtils.readUnsignedInteger(file) / ConversionUtils.FLOAT);
-            door.setHealthGain(ConversionUtils.readUnsignedShort(file));
-            short[] unknown2 = new short[8];
-            for (int x = 0; x < unknown2.length; x++) {
-                unknown2[x] = (short) file.readUnsignedByte();
-            }
-            door.setUnknown2(unknown2);
-            door.setMaterial(ConversionUtils.parseEnum(file.readUnsignedByte(), Material.class));
-            door.setTrapTypeId((short) file.readUnsignedByte());
-            int flag = ConversionUtils.readUnsignedInteger(file);
-            door.setFlags(ConversionUtils.parseFlagValue(flag, DoorFlag.class));
-            door.setHealth(ConversionUtils.readUnsignedShort(file));
-            door.setGoldCost(ConversionUtils.readUnsignedShort(file));
-            short[] unknown3 = new short[2];
-            for (int x = 0; x < unknown3.length; x++) {
-                unknown3[x] = (short) file.readUnsignedByte();
-            }
-            door.setUnknown3(unknown3);
-            door.setDeathEffectId(ConversionUtils.readUnsignedShort(file));
-            door.setManufToBuild(ConversionUtils.readUnsignedInteger(file));
-            door.setManaCost(ConversionUtils.readUnsignedShort(file));
-            door.setTooltipStringId(ConversionUtils.readUnsignedShort(file));
-            door.setNameStringId(ConversionUtils.readUnsignedShort(file));
-            door.setGeneralDescriptionStringId(ConversionUtils.readUnsignedShort(file));
-            door.setStrengthStringId(ConversionUtils.readUnsignedShort(file));
-            door.setWeaknessStringId(ConversionUtils.readUnsignedShort(file));
-            door.setDoorId((short) file.readUnsignedByte());
-            door.setOrderInEditor((short) file.readUnsignedByte());
-            door.setManufCrateObjectId((short) file.readUnsignedByte());
-            door.setKeyObjectId((short) file.readUnsignedByte());
-
-            door.setSoundGategory(ConversionUtils.bytesToString(file, 32).trim());
-
-            doors.put(door.getDoorId(), door);
-
-            // Check file offset
-            checkOffset(header, file, offset);
-        }
-    }
-
-    /**
-     * Reads the Traps.kwd
-     *
-     * @param header Kwd header data
-     * @param file the file data, rewind to data position
-     * @throws IOException the reading may fail
-     */
-    private void readTraps(KwdHeader header, RandomAccessFile file) throws IOException {
-
-        // Read the traps catalog
-        if (traps == null) {
-            logger.info("Reading traps!");
-            traps = new HashMap<>(header.getItemCount());
-        } else {
-            logger.warning("Overrides traps!");
-        }
-
-        for (int i = 0; i < header.getItemCount(); i++) {
-            long offset = file.getFilePointer();
-            Trap trap = new Trap();
-
-            trap.setName(ConversionUtils.bytesToString(file, 32).trim());
-            trap.setMeshResource(readArtResource(file));
-            trap.setGuiIcon(readArtResource(file));
-            trap.setEditorIcon(readArtResource(file));
-            trap.setFlowerIcon(readArtResource(file));
-            trap.setFireResource(readArtResource(file));
-            trap.setHeight(ConversionUtils.readUnsignedInteger(file) / ConversionUtils.FLOAT);
-            trap.setRechargeTime(ConversionUtils.readUnsignedInteger(file) / ConversionUtils.FLOAT);
-            trap.setChargeTime(ConversionUtils.readUnsignedInteger(file) / ConversionUtils.FLOAT);
-            trap.setThreatDuration(ConversionUtils.readUnsignedInteger(file) / ConversionUtils.FLOAT);
-            trap.setManaCostToFire(ConversionUtils.readUnsignedInteger(file));
-            trap.setIdleEffectDelay(ConversionUtils.readUnsignedInteger(file) / ConversionUtils.FLOAT);
-            trap.setTriggerData(ConversionUtils.readUnsignedInteger(file));
-            trap.setShotData1(ConversionUtils.readUnsignedInteger(file));
-            trap.setShotData2(ConversionUtils.readUnsignedInteger(file));
-            short[] unknown3 = new short[2];
-            for (int x = 0; x < unknown3.length; x++) {
-                unknown3[x] = (short) file.readUnsignedByte();
-            }
-            trap.setUnknown3(unknown3);
-            trap.setThreat(ConversionUtils.readUnsignedShort(file));
-            trap.setFlags(ConversionUtils.parseFlagValue(ConversionUtils.readUnsignedInteger(file), Trap.TrapFlag.class));
-            trap.setHealth(ConversionUtils.readUnsignedShort(file));
-            trap.setManaCost(ConversionUtils.readUnsignedShort(file));
-            trap.setPowerlessEffectId(ConversionUtils.readUnsignedShort(file));
-            trap.setIdleEffectId(ConversionUtils.readUnsignedShort(file));
-            trap.setDeathEffectId(ConversionUtils.readUnsignedShort(file));
-            trap.setManufToBuild(ConversionUtils.readUnsignedShort(file));
-            trap.setGeneralDescriptionStringId(ConversionUtils.readUnsignedShort(file));
-            trap.setStrengthStringId(ConversionUtils.readUnsignedShort(file));
-            trap.setWeaknessStringId(ConversionUtils.readUnsignedShort(file));
-            trap.setManaUsage(ConversionUtils.readUnsignedShort(file));
-            short[] unknown4 = new short[2];
-            for (int x = 0; x < unknown4.length; x++) {
-                unknown4[x] = (short) file.readUnsignedByte();
-            }
-            trap.setUnknown4(unknown4);
-            trap.setTooltipStringId(ConversionUtils.readUnsignedShort(file));
-            trap.setNameStringId(ConversionUtils.readUnsignedShort(file));
-            trap.setUnknown5((short) file.readUnsignedByte());
-            trap.setTriggerType(ConversionUtils.parseEnum((short) file.readUnsignedByte(), Trap.TriggerType.class));
-            trap.setTrapId((short) file.readUnsignedByte());
-            trap.setShotTypeId((short) file.readUnsignedByte());
-            trap.setManufCrateObjectId((short) file.readUnsignedByte());
-
-            trap.setSoundCategory(ConversionUtils.bytesToString(file, 32).trim());
-            trap.setMaterial(ConversionUtils.parseEnum((short) file.readUnsignedByte(), Material.class));
-            trap.setOrderInEditor((short) file.readUnsignedByte());
-            trap.setShotOffset(new Vector3f(ConversionUtils.readInteger(file) / ConversionUtils.FLOAT,
-                    ConversionUtils.readInteger(file) / ConversionUtils.FLOAT,
-                    ConversionUtils.readInteger(file) / ConversionUtils.FLOAT));
-            trap.setShotDelay(ConversionUtils.readUnsignedShort(file) / ConversionUtils.FLOAT);
-            trap.setUnknown2(file.readUnsignedShort());
-            trap.setHealthGain(ConversionUtils.readUnsignedShort(file));
-
-            traps.put(trap.getTrapId(), trap);
-
-            // Check file offset
-            checkOffset(header, file, offset);
-        }
-    }
-
-    /**
-     * Reads the Rooms.kwd
-     *
-     * @param header Kwd header data
-     * @param file the file data, rewind to data position
-     * @throws IOException the reading may fail
-     */
-    private void readRooms(KwdHeader header, RandomAccessFile file) throws RuntimeException, IOException {
-
-        // Read the rooms catalog
-        if (rooms == null) {
-            logger.info("Reading rooms!");
-            rooms = new HashMap<>(header.getItemCount());
-            roomsByTerrainId = new HashMap<>(header.getItemCount());
-        } else {
-            logger.warning("Overrides rooms!");
-        }
-
-        for (int i = 0; i < header.getItemCount(); i++) {
-            long offset = file.getFilePointer();
-            Room room = new Room();
-
-            room.setName(ConversionUtils.bytesToString(file, 32).trim());
-            room.setGuiIcon(readArtResource(file));
-            room.setEditorIcon(readArtResource(file));
-            room.setCompleteResource(readArtResource(file));
-            room.setStraightResource(readArtResource(file));
-            room.setInsideCornerResource(readArtResource(file));
-            room.setUnknownResource(readArtResource(file));
-            room.setOutsideCornerResource(readArtResource(file));
-            room.setWallResource(readArtResource(file));
-            room.setCapResource(readArtResource(file));
-            room.setCeilingResource(readArtResource(file));
-            room.setCeilingHeight(ConversionUtils.readUnsignedInteger(file) / ConversionUtils.FLOAT);
-            room.setUnknown2(ConversionUtils.readUnsignedShort(file));
-            room.setTorchIntensity(ConversionUtils.readUnsignedShort(file));
-            room.setFlags(ConversionUtils.parseFlagValue(ConversionUtils.readUnsignedInteger(file), Room.RoomFlag.class));
-            room.setTooltipStringId(ConversionUtils.readUnsignedShort(file));
-            room.setNameStringId(ConversionUtils.readUnsignedShort(file));
-            room.setCost(ConversionUtils.readUnsignedShort(file));
-            room.setFightEffectId(ConversionUtils.readUnsignedShort(file));
-            room.setGeneralDescriptionStringId(ConversionUtils.readUnsignedShort(file));
-            room.setStrengthStringId(ConversionUtils.readUnsignedShort(file));
-            room.setTorchRadius(ConversionUtils.readUnsignedShort(file) / ConversionUtils.FLOAT);
-            List<Integer> roomEffects = new ArrayList<>(8);
-            for (int x = 0; x < 8; x++) {
-                int effectId = ConversionUtils.readUnsignedShort(file);
-                if (effectId > 0) {
-                    roomEffects.add(effectId);
-                }
-            }
-            room.setEffects(roomEffects);
-            room.setRoomId((short) file.readUnsignedByte());
-            room.setUnknown7((short) file.readUnsignedByte());
-            room.setTerrainId((short) file.readUnsignedByte());
-            room.setTileConstruction(ConversionUtils.parseEnum((short) file.readUnsignedByte(), Room.TileConstruction.class));
-            room.setCreatedCreatureId((short) file.readUnsignedByte());
-            room.setTorchColor(new Color(file.readUnsignedByte(), file.readUnsignedByte(), file.readUnsignedByte())); // This is the editor is rather weird
-            List<Short> roomObjects = new ArrayList<>(8);
-            for (int x = 0; x < 8; x++) {
-                short objectId = (short) file.readUnsignedByte();
-                if (objectId > 0) {
-                    roomObjects.add(objectId);
-                }
-            }
-            room.setObjects(roomObjects);
-
-            room.setSoundCategory(ConversionUtils.bytesToString(file, 32).trim());
-            room.setOrderInEditor((short) file.readUnsignedByte());
-            room.setX3c3((short) file.readUnsignedByte());
-            room.setUnknown10(ConversionUtils.readUnsignedShort(file));
-            room.setUnknown11((short) file.readUnsignedByte());
-            room.setTorch(readArtResource(file));
-            room.setRecommendedSizeX((short) file.readUnsignedByte());
-            room.setRecommendedSizeY((short) file.readUnsignedByte());
-            room.setHealthGain(ConversionUtils.readShort(file));
-
-            // Add to the hash by the room ID
-            rooms.put(room.getRoomId(), room);
-
-            // And by the terrain ID
-            roomsByTerrainId.put(room.getTerrainId(), room);
-
-            // Check file offset
-            checkOffset(header, file, offset);
-        }
-    }
-
-    /**
-     * Reads the *.kwd
-     *
-     * @param file the original map KWD file
-     * @throws RuntimeException reading may fail
-     */
-    private void readMapInfo(KwdHeader header, RandomAccessFile data) throws IOException {
-
-        //Additional header data
-        if (gameLevel == null) {
-            logger.info("Reading level info!");
-            gameLevel = new GameLevel();
-        } else {
-            logger.warning("Overrides level!");
-        }
-
-        //Property data
-        String name = ConversionUtils.bytesToStringUtf16(data, 64).trim();
-        if (name != null && !name.isEmpty() && name.toLowerCase().endsWith(".kwd")) {
-            name = name.substring(0, name.length() - 4);
-        }
-        gameLevel.setName(name);
-        gameLevel.setDescription(ConversionUtils.bytesToStringUtf16(data, 1024).trim());
-        gameLevel.setAuthor(ConversionUtils.bytesToStringUtf16(data, 64).trim());
-        gameLevel.setEmail(ConversionUtils.bytesToStringUtf16(data, 64).trim());
-        gameLevel.setInformation(ConversionUtils.bytesToStringUtf16(data, 1024).trim());
-
-        gameLevel.setTriggerId(ConversionUtils.readUnsignedShort(data));
-        gameLevel.setTicksPerSec(ConversionUtils.readUnsignedShort(data));
-        short[] x01184 = new short[520];
-        for (int x = 0; x < x01184.length; x++) {
-            x01184[x] = (short) data.readUnsignedByte();
-        }
-        gameLevel.setX01184(x01184);
-        List<String> messages = new ArrayList<>(); // I don't know if we need the index, level 19 & 3 has messages, but they are rare
-        for (int x = 0; x < 512; x++) {
-            String message = ConversionUtils.bytesToStringUtf16(data, 20).trim();
-            if (!message.isEmpty()) {
-                messages.add(message);
-            }
-        }
-        gameLevel.setMessages(messages);
-
-        gameLevel.setLvlFlags(ConversionUtils.parseFlagValue(ConversionUtils.readUnsignedShort(data), LevFlag.class));
-        gameLevel.setSpeechStr(ConversionUtils.bytesToString(data, 32).trim());
-        gameLevel.setTalismanPieces((short) data.readUnsignedByte());
-        List<LevelReward> rewardPrev = new ArrayList<>(4);
-        for (int x = 0; x < 4; x++) {
-            LevelReward reward = ConversionUtils.parseEnum((short) data.readUnsignedByte(), LevelReward.class);
-            if (reward != null && !reward.equals(LevelReward.NONE)) {
-                rewardPrev.add(reward);
-            }
-        }
-        gameLevel.setRewardPrev(rewardPrev);
-        List<LevelReward> rewardNext = new ArrayList<>(4);
-        for (int x = 0; x < 4; x++) {
-            LevelReward reward = ConversionUtils.parseEnum((short) data.readUnsignedByte(), LevelReward.class);
-            if (reward != null && !reward.equals(LevelReward.NONE)) {
-                rewardNext.add(reward);
-            }
-        }
-
-        gameLevel.setRewardNext(rewardNext);
-        gameLevel.setSoundTrack((short) data.readUnsignedByte());
-        gameLevel.setTextTableId(ConversionUtils.parseEnum((short) data.readUnsignedByte(), TextTable.class));
-        gameLevel.setTextTitleId(ConversionUtils.readUnsignedShort(data));
-        gameLevel.setTextPlotId(ConversionUtils.readUnsignedShort(data));
-        gameLevel.setTextDebriefId(ConversionUtils.readUnsignedShort(data));
-        gameLevel.setTextObjectvId(ConversionUtils.readUnsignedShort(data));
-        gameLevel.setX063c3(ConversionUtils.readUnsignedShort(data));
-        gameLevel.setTextSubobjctvId1(ConversionUtils.readUnsignedShort(data));
-        gameLevel.setTextSubobjctvId2(ConversionUtils.readUnsignedShort(data));
-        gameLevel.setTextSubobjctvId3(ConversionUtils.readUnsignedShort(data));
-        gameLevel.setSpeclvlIdx(ConversionUtils.readUnsignedShort(data));
-
-        // Swap the arrays for more convenient data format
-        short[] textIntrdcOverrdObj = new short[8];
-        for (int x = 0; x < textIntrdcOverrdObj.length; x++) {
-            textIntrdcOverrdObj[x] = (short) data.readUnsignedByte();
-        }
-        int[] textIntrdcOverrdId = new int[8];
-        for (int x = 0; x < textIntrdcOverrdId.length; x++) {
-            textIntrdcOverrdId[x] = ConversionUtils.readUnsignedShort(data);
-        }
-        java.util.Map<Short, Integer> introductionOverrideTextIds = new HashMap<>(8);
-        for (int x = 0; x < textIntrdcOverrdObj.length; x++) {
-            if (textIntrdcOverrdObj[x] > 0) {
-
-                // Over 0 is a valid creature ID
-                introductionOverrideTextIds.put(textIntrdcOverrdObj[x], textIntrdcOverrdId[x]);
-            }
-        }
-        gameLevel.setIntroductionOverrideTextIds(introductionOverrideTextIds);
-
-        gameLevel.setTerrainPath(ConversionUtils.bytesToString(data, 32).trim());
-        gameLevel.setOneShotHornyLev((short) data.readUnsignedByte());
-        gameLevel.setPlayerCount((short) data.readUnsignedByte());
-        gameLevel.setX06405((short) data.readUnsignedByte());
-        gameLevel.setX06406((short) data.readUnsignedByte());
-        gameLevel.setSpeechHornyId(ConversionUtils.readUnsignedShort(data));
-        gameLevel.setSpeechPrelvlId(ConversionUtils.readUnsignedShort(data));
-        gameLevel.setSpeechPostlvlWin(ConversionUtils.readUnsignedShort(data));
-        gameLevel.setSpeechPostlvlLost(ConversionUtils.readUnsignedShort(data));
-        gameLevel.setSpeechPostlvlNews(ConversionUtils.readUnsignedShort(data));
-        gameLevel.setSpeechPrelvlGenr(ConversionUtils.readUnsignedShort(data));
-        gameLevel.setHeroName(ConversionUtils.bytesToStringUtf16(data, 32).trim());
-
-        // Paths and the unknown array
-        //header.setCheckTwo(ConversionUtils.readUnsignedInteger(data));
-        //header.setUnknownCount(ConversionUtils.readUnsignedInteger(data));
-        // or
-        data.skipBytes(8);
-        List<FilePath> paths = new ArrayList<>(header.getItemCount());
-        for (int x = 0; x < header.getItemCount(); x++) {
-            FilePath filePath = new FilePath();
-            filePath.setId(ConversionUtils.parseEnum(ConversionUtils.readUnsignedInteger(data), MapDataTypeEnum.class));
-            filePath.setUnknown2(ConversionUtils.readInteger(data));
-            String path = ConversionUtils.bytesToString(data, 64).trim();
-
-            // Tweak the paths
-            // Paths are relative to the base path, may or may not have an extension (assume kwd if none found)
-            path = ConversionUtils.convertFileSeparators(path);
-            if (!".".equals(path.substring(path.length() - 4, path.length() - 3))) {
-                path = path.concat(".kwd");
-            }
-
-            // See if the globals are present
-            if (filePath.getId() == MapDataTypeEnum.GLOBALS) {
-                customOverrides = true;
-                logger.info("The map uses custom overrides!");
-            }
-
-            filePath.setPath(path);
-
-            paths.add(filePath);
-        }
-        gameLevel.setPaths(paths);
-
-        // Hmm, seems that normal maps don't refer the effects nor effect elements
-        if (!customOverrides) {
-            FilePath file = new FilePath(MapDataTypeEnum.EFFECTS, "Data" + File.separator + "editor" + File.separator + "Effects.kwd");
-            if (!gameLevel.getPaths().contains(file)) {
-                gameLevel.getPaths().add(file);
-            }
-
-            file = new FilePath(MapDataTypeEnum.EFFECT_ELEMENTS, "Data" + File.separator + "editor" + File.separator + "EffectElements.kwd");
-            if (!gameLevel.getPaths().contains(file)) {
-                gameLevel.getPaths().add(file);
-            }
-        }
-
-        int[] unknown = new int[header.getHeight()];
-        for (int x = 0; x < unknown.length; x++) {
-            unknown[x] = ConversionUtils.readUnsignedInteger(data);
-        }
-        gameLevel.setUnknown(unknown);
-    }
-
-    /**
-     * Reads the Creatures.kwd
-     *
-     * @param header Kwd header data
-     * @param file the file data, rewind to data position
-     * @throws IOException the reading may fail
-     */
-    private void readCreatures(KwdHeader header, RandomAccessFile file) throws IOException {
-
-        // Read the creatures catalog
-        if (creatures == null) {
-            logger.info("Reading creatures!");
-            creatures = new HashMap<>(header.getItemCount());
-        } else {
-            logger.warning("Overrides creatures!");
-        }
-
-        for (int i = 0; i < header.getItemCount(); i++) {
-            long offset = file.getFilePointer();
-            Creature creature = new Creature();
-
-            creature.setName(ConversionUtils.bytesToString(file, 32).trim());
-            // 39 ArtResources (with IMPs these are not 100% same)
-            byte[] bytes = new byte[84];
-            file.read(bytes);
-            creature.setUnknown1Resource(bytes);  // all 0: Maiden Of The Nest, Prince Balder, Horny. Other the same
-            creature.setAnimWalkResource(readArtResource(file));
-            creature.setAnimRunResource(readArtResource(file));
-            creature.setAnimDraggedPoseResource(readArtResource(file));
-            creature.setAnimRecoilHffResource(readArtResource(file));
-            creature.setAnimMelee1Resource(readArtResource(file));
-            creature.setAnimMagicResource(readArtResource(file));
-            creature.setAnimDieResource(readArtResource(file));
-            creature.setAnimHappyResource(readArtResource(file));
-            creature.setAnimAngryResource(readArtResource(file));
-            creature.setAnimStunnedPoseResource(readArtResource(file));
-            creature.setAnimSwingResource(readArtResource(file));
-            creature.setAnimSleepResource(readArtResource(file));
-            creature.setAnimEatResource(readArtResource(file));
-            creature.setAnimResearchResource(readArtResource(file));
-            creature.setUnknown2Resource(readArtResource(file));
-            creature.setAnimDejectedPoseResource(readArtResource(file));
-            creature.setAnimTortureResource(readArtResource(file));
-            creature.setUnknown3Resource(readArtResource(file));
-            creature.setAnimDrinkResource(readArtResource(file));
-            creature.setAnimIdle1Resource(readArtResource(file));
-            creature.setAnimRecoilHfbResource(readArtResource(file));
-            creature.setUnknown4Resource(readArtResource(file));
-            creature.setAnimPrayResource(readArtResource(file));
-            creature.setAnimFallbackResource(readArtResource(file));
-            creature.setAnimElecResource(readArtResource(file));
-            creature.setAnimElectrocuteResource(readArtResource(file));
-            creature.setAnimGetUpResource(readArtResource(file));
-            creature.setAnimDanceResource(readArtResource(file));
-            creature.setAnimDrunkResource(readArtResource(file));
-            creature.setAnimEntranceResource(readArtResource(file));
-            creature.setAnimIdle2Resource(readArtResource(file));
-            creature.setUnknown5Resource(readArtResource(file));
-            creature.setUnknown6Resource(readArtResource(file));
-            creature.setAnimDrunk2Resource(readArtResource(file));
-            creature.setUnknown7Resource(readArtResource(file));
-            creature.setUnknown8Resource(readArtResource(file));
-            creature.setIcon1Resource(readArtResource(file));
-            creature.setIcon2Resource(readArtResource(file));
-            //
-            creature.setUnkcec(ConversionUtils.readUnsignedShort(file));
-            creature.setUnkcee(ConversionUtils.readUnsignedInteger(file));
-            creature.setUnkcf2(ConversionUtils.readUnsignedInteger(file));
-            creature.setOrderInEditor((short) file.readUnsignedByte());
-            creature.setAngerStringIdGeneral(ConversionUtils.readUnsignedShort(file));
-            creature.setShotDelay(ConversionUtils.readUnsignedInteger(file) / ConversionUtils.FLOAT);
-            creature.setOlhiEffectId(ConversionUtils.readUnsignedShort(file));
-            creature.setIntroductionStringId(ConversionUtils.readUnsignedShort(file));
-            creature.setPerceptionRange(ConversionUtils.readUnsignedInteger(file) / ConversionUtils.FLOAT);
-            creature.setAngerStringIdLair(ConversionUtils.readUnsignedShort(file));
-            creature.setAngerStringIdFood(ConversionUtils.readUnsignedShort(file));
-            creature.setAngerStringIdPay(ConversionUtils.readUnsignedShort(file));
-            creature.setAngerStringIdWork(ConversionUtils.readUnsignedShort(file));
-            creature.setAngerStringIdSlap(ConversionUtils.readUnsignedShort(file));
-            creature.setAngerStringIdHeld(ConversionUtils.readUnsignedShort(file));
-            creature.setAngerStringIdLonely(ConversionUtils.readUnsignedShort(file));
-            creature.setAngerStringIdHatred(ConversionUtils.readUnsignedShort(file));
-            creature.setAngerStringIdTorture(ConversionUtils.readUnsignedShort(file));
-
-            creature.setTranslationSoundGategory(ConversionUtils.bytesToString(file, 32).trim());
-            creature.setShuffleSpeed(ConversionUtils.readUnsignedInteger(file) / ConversionUtils.FLOAT);
-            creature.setCloneCreatureId((short) file.readUnsignedByte());
-            creature.setFirstPersonGammaEffect(ConversionUtils.parseEnum(file.readUnsignedByte(), Creature.GammaEffect.class));
-            creature.setFirstPersonWalkCycleScale((short) file.readUnsignedByte());
-            creature.setIntroCameraPathIndex((short) file.readUnsignedByte());
-            creature.setUnk2e2((short) file.readUnsignedByte());
-            creature.setPortraitResource(readArtResource(file));
-            creature.setLight(readLight(file));
-            Attraction[] attractions = new Attraction[2];
-            for (int x = 0; x < attractions.length; x++) {
-                Attraction attraction = creature.new Attraction();
-                attraction.setPresent(ConversionUtils.readUnsignedInteger(file));
-                attraction.setRoomId(ConversionUtils.readUnsignedShort(file));
-                attraction.setRoomSize(ConversionUtils.readUnsignedShort(file));
-                attractions[x] = attraction;
-            }
-            creature.setAttractions(attractions);
-            creature.setFirstPersonWaddleScale(ConversionUtils.readUnsignedInteger(file) / ConversionUtils.FLOAT);
-            creature.setFirstPersonOscillateScale(ConversionUtils.readUnsignedInteger(file) / ConversionUtils.FLOAT);
-            Spell[] spells = new Spell[3];
-            for (int x = 0; x < spells.length; x++) {
-                Spell spell = creature.new Spell();
-                spell.setShotOffset(new Vector3f(ConversionUtils.readUnsignedIntegerAsLong(file) / ConversionUtils.FLOAT,
-                        ConversionUtils.readUnsignedIntegerAsLong(file) / ConversionUtils.FLOAT,
-                        ConversionUtils.readUnsignedIntegerAsLong(file) / ConversionUtils.FLOAT));
-                spell.setX0c((short) file.readUnsignedByte());
-                spell.setPlayAnimation((short) file.readUnsignedByte() == 1 ? true : false);
-                spell.setX0e((short) file.readUnsignedByte()); // This value can changed when you not change anything on map, only save it
-                spell.setX0f((short) file.readUnsignedByte());
-                spell.setShotDelay(ConversionUtils.readUnsignedInteger(file) / ConversionUtils.FLOAT);
-                spell.setX14((short) file.readUnsignedByte());
-                spell.setX15((short) file.readUnsignedByte());
-                spell.setCreatureSpellId((short) file.readUnsignedByte());
-                spell.setLevelAvailable((short) file.readUnsignedByte());
-                spells[x] = spell;
-            }
-            creature.setSpells(spells);
-            Creature.Resistance[] resistances = new Creature.Resistance[4];
-            for (int x = 0; x < resistances.length; x++) {
-                Creature.Resistance resistance = creature.new Resistance();
-                resistance.setAttackType(ConversionUtils.parseEnum(file.readUnsignedByte(), Creature.AttackType.class));
-                resistance.setValue((short) file.readUnsignedByte());
-                resistances[x] = resistance;
-            }
-            creature.setResistances(resistances);
-            creature.setHappyJobs(readJobPreferences(3, creature, file));
-            creature.setUnhappyJobs(readJobPreferences(2, creature, file));
-            creature.setAngryJobs(readJobPreferences(3, creature, file));
-            Creature.JobType[] hateJobs = new Creature.JobType[2];
-            for (int x = 0; x < hateJobs.length; x++) {
-                hateJobs[x] = ConversionUtils.parseEnum(ConversionUtils.readUnsignedInteger(file), Creature.JobType.class);
-            }
-            creature.setHateJobs(hateJobs);
-            JobAlternative[] alternatives = new JobAlternative[3];
-            for (int x = 0; x < alternatives.length; x++) {
-                JobAlternative alternative = creature.new JobAlternative();
-                alternative.setJobType(ConversionUtils.parseEnum(ConversionUtils.readUnsignedInteger(file), Creature.JobType.class));
-                alternative.setMoodChange(ConversionUtils.readUnsignedShort(file));
-                alternative.setManaChange(ConversionUtils.readUnsignedShort(file));
-            }
-            creature.setAlternativeJobs(alternatives);
-            Xe94 xe94 = creature.new Xe94();
-            xe94.setX00(ConversionUtils.readUnsignedIntegerAsLong(file));
-            xe94.setX04(ConversionUtils.readUnsignedInteger(file));
-            xe94.setX08(ConversionUtils.readUnsignedInteger(file));
-            creature.setXe94(xe94);
-            creature.setUnkea0(ConversionUtils.readInteger(file));
-            creature.setHeight(ConversionUtils.readInteger(file) / ConversionUtils.FLOAT);
-            creature.setUnkea8(ConversionUtils.readUnsignedInteger(file));
-            creature.setUnk3ab(ConversionUtils.readUnsignedInteger(file));
-            creature.setEyeHeight(ConversionUtils.readInteger(file) / ConversionUtils.FLOAT);
-            creature.setSpeed(ConversionUtils.readInteger(file) / ConversionUtils.FLOAT);
-            creature.setRunSpeed(ConversionUtils.readInteger(file) / ConversionUtils.FLOAT);
-            creature.setHungerRate(ConversionUtils.readUnsignedInteger(file) / ConversionUtils.FLOAT);
-            creature.setTimeAwake(ConversionUtils.readUnsignedInteger(file));
-            creature.setTimeSleep(ConversionUtils.readUnsignedInteger(file));
-            creature.setDistanceCanSee(ConversionUtils.readUnsignedInteger(file) / ConversionUtils.FLOAT);
-            creature.setDistanceCanHear(ConversionUtils.readUnsignedInteger(file) / ConversionUtils.FLOAT);
-            creature.setStunDuration(ConversionUtils.readUnsignedInteger(file) / ConversionUtils.FLOAT);
-            creature.setGuardDuration(ConversionUtils.readUnsignedInteger(file) / ConversionUtils.FLOAT);
-            creature.setIdleDuration(ConversionUtils.readUnsignedInteger(file) / ConversionUtils.FLOAT);
-            creature.setSlapFearlessDuration(ConversionUtils.readInteger(file) / ConversionUtils.FLOAT);
-            creature.setUnkee0(ConversionUtils.readInteger(file));
-            creature.setUnkee4(ConversionUtils.readInteger(file));
-            creature.setPossessionManaCost(ConversionUtils.readShort(file));
-            creature.setOwnLandHealthIncrease(ConversionUtils.readShort(file));
-            creature.setMeleeRange(ConversionUtils.readInteger(file) / ConversionUtils.FLOAT);
-            creature.setUnkef0(ConversionUtils.readUnsignedInteger(file));
-            creature.setTortureTimeToConvert(ConversionUtils.readUnsignedInteger(file) / ConversionUtils.FLOAT);
-            creature.setMeleeRecharge(ConversionUtils.readInteger(file) / ConversionUtils.FLOAT);
-            // The flags is actually very big, pushing the boundaries, a true uint32, need to -> long
-            creature.setFlags(ConversionUtils.parseFlagValue(ConversionUtils.readUnsignedIntegerAsLong(file), Creature.CreatureFlag.class));
-            creature.setExpForNextLevel(ConversionUtils.readUnsignedShort(file));
-            creature.setJobClass(ConversionUtils.parseEnum(file.readUnsignedByte(), Creature.JobClass.class));
-            creature.setFightStyle(ConversionUtils.parseEnum(file.readUnsignedByte(), Creature.FightStyle.class));
-            creature.setExpPerSecond(ConversionUtils.readUnsignedShort(file));
-            creature.setExpPerSecondTraining(ConversionUtils.readUnsignedShort(file));
-            creature.setResearchPerSecond(ConversionUtils.readUnsignedShort(file));
-            creature.setManufacturePerSecond(ConversionUtils.readUnsignedShort(file));
-            creature.setHp(ConversionUtils.readUnsignedShort(file));
-            creature.setHpFromChicken(ConversionUtils.readUnsignedShort(file));
-            creature.setFear(ConversionUtils.readUnsignedShort(file));
-            creature.setThreat(ConversionUtils.readUnsignedShort(file));
-            creature.setMeleeDamage(ConversionUtils.readUnsignedShort(file));
-            creature.setSlapDamage(ConversionUtils.readUnsignedShort(file));
-            creature.setManaGenPrayer(ConversionUtils.readUnsignedShort(file));
-            creature.setUnk3cb(ConversionUtils.readUnsignedShort(file));
-            creature.setPay(ConversionUtils.readUnsignedShort(file));
-            creature.setMaxGoldHeld(ConversionUtils.readUnsignedShort(file));
-            creature.setUnk3cc(ConversionUtils.readUnsignedShort(file));
-            creature.setDecomposeValue(ConversionUtils.readUnsignedShort(file));
-            creature.setNameStringId(ConversionUtils.readUnsignedShort(file));
-            creature.setTooltipStringId(ConversionUtils.readUnsignedShort(file));
-            creature.setAngerNoLair(ConversionUtils.readShort(file));
-            creature.setAngerNoFood(ConversionUtils.readShort(file));
-            creature.setAngerNoPay(ConversionUtils.readShort(file));
-            creature.setAngerNoWork(ConversionUtils.readShort(file));
-            creature.setAngerSlap(ConversionUtils.readShort(file));
-            creature.setAngerInHand(ConversionUtils.readShort(file));
-            creature.setInitialGoldHeld(ConversionUtils.readShort(file));
-            creature.setEntranceEffectId(ConversionUtils.readUnsignedShort(file));
-            creature.setGeneralDescriptionStringId(ConversionUtils.readUnsignedShort(file));
-            creature.setStrengthStringId(ConversionUtils.readUnsignedShort(file));
-            creature.setWeaknessStringId(ConversionUtils.readUnsignedShort(file));
-            creature.setSlapEffectId(ConversionUtils.readUnsignedShort(file));
-            creature.setDeathEffectId(ConversionUtils.readUnsignedShort(file));
-            creature.setMelee1Swipe(ConversionUtils.parseEnum(file.readUnsignedByte(), Creature.Swipe.class));
-            creature.setMelee2Swipe(ConversionUtils.parseEnum(file.readUnsignedByte(), Creature.Swipe.class));
-            creature.setUnk3d3((short) file.readUnsignedByte());
-            creature.setSpellSwipe(ConversionUtils.parseEnum((short) file.readUnsignedByte(), Creature.Swipe.class));
-            creature.setFirstPersonSpecialAbility1(ConversionUtils.parseEnum(file.readUnsignedByte(), Creature.SpecialAbility.class));
-            creature.setFirstPersonSpecialAbility2(ConversionUtils.parseEnum(file.readUnsignedByte(), Creature.SpecialAbility.class));
-            short[] unkf48 = new short[3];
-            for (int x = 0; x < unkf48.length; x++) {
-                unkf48[x] = (short) file.readUnsignedByte();
-            }
-            creature.setUnkf48(unkf48);
-            creature.setCreatureId((short) file.readUnsignedByte());
-            short[] unk3ea = new short[2];
-            for (int x = 0; x < unk3ea.length; x++) {
-                unk3ea[x] = (short) file.readUnsignedByte();
-            }
-            creature.setUnk3ea(unk3ea);
-            creature.setHungerFill((short) file.readUnsignedByte());
-            creature.setUnhappyThreshold((short) file.readUnsignedByte());
-            creature.setMeleeAttackType(ConversionUtils.parseEnum(file.readUnsignedByte(), Creature.AttackType.class));
-            creature.setUnk3eb2((short) file.readUnsignedByte());
-            creature.setLairObjectId((short) file.readUnsignedByte());
-            creature.setUnk3f1((short) file.readUnsignedByte());
-            creature.setDeathFallDirection(ConversionUtils.parseEnum(file.readUnsignedByte(), Creature.DeathFallDirection.class));
-            creature.setUnk3f2((short) file.readUnsignedByte());
-
-            creature.setSoundGategory(ConversionUtils.bytesToString(file, 32).trim());
-            creature.setMaterial(ConversionUtils.parseEnum(file.readUnsignedByte(), Material.class));
-            creature.setFirstPersonFilterResource(readArtResource(file));
-            creature.setUnkfcb(ConversionUtils.readUnsignedShort(file));
-            creature.setUnk4(ConversionUtils.readUnsignedInteger(file));
-            creature.setDrunkIdle(readArtResource(file));
-            creature.setSpecial1Swipe(ConversionUtils.parseEnum(file.readUnsignedByte(), Creature.Swipe.class));
-            creature.setSpecial2Swipe(ConversionUtils.parseEnum(file.readUnsignedByte(), Creature.Swipe.class));
-            creature.setFirstPersonMeleeResource(readArtResource(file));
-            creature.setUnk6(ConversionUtils.readUnsignedInteger(file));
-            creature.setTortureHpChange(ConversionUtils.readShort(file));
-            creature.setTortureMoodChange(ConversionUtils.readShort(file));
-            creature.setAnimMelee2Resource(readArtResource(file));
-            creature.setUnknown9Resource(readArtResource(file));
-            creature.setUnknown10Resource(readArtResource(file));
-            creature.setUnknown11Resource(readArtResource(file));
-            creature.setUnknown12Resource(readArtResource(file));
-            creature.setUnknown13Resource(readArtResource(file));
-            Unk7[] unk7s = new Unk7[7];
-            for (int x = 0; x < unk7s.length; x++) {
-                Unk7 unk7 = creature.new Unk7();
-                unk7.setX00(ConversionUtils.readUnsignedInteger(file));
-                unk7.setX04(ConversionUtils.readUnsignedIntegerAsLong(file));
-                unk7.setX08(ConversionUtils.readUnsignedInteger(file));
-                unk7s[x] = unk7;
-            }
-            creature.setUnk7(unk7s);
-            creature.setAnimWalkbackResource(readArtResource(file));
-            X1323[] x1323s = new X1323[48];
-            for (int x = 0; x < x1323s.length; x++) {
-                X1323 x1323 = creature.new X1323();
-                x1323.setX00(ConversionUtils.readUnsignedShort(file));
-                x1323.setX02(ConversionUtils.readUnsignedShort(file));
-                x1323s[x] = x1323;
-            }
-            creature.setX1323(x1323s);
-            creature.setAnimPoseFrameResource(readArtResource(file));
-            creature.setAnimWalk2Resource(readArtResource(file));
-            creature.setAnimDiePoseResource(readArtResource(file));
-            creature.setUniqueNameTextId(ConversionUtils.readUnsignedShort(file));
-            int[] x14e1 = new int[2];
-            for (int x = 0; x < x14e1.length; x++) {
-                x14e1[x] = ConversionUtils.readUnsignedInteger(file);
-            }
-            creature.setX14e1(x14e1);
-            creature.setFirstPersonSpecialAbility1Count(ConversionUtils.readUnsignedInteger(file));
-            creature.setFirstPersonSpecialAbility2Count(ConversionUtils.readUnsignedInteger(file));
-            creature.setUniqueResource(readArtResource(file));
-            creature.setUnk1545(ConversionUtils.readUnsignedInteger(file));
-
-            // The normal file stops here, but if it is the bigger one, continue
-            if (header.getItemSize() >= 5537l) {
-                short[] unknownExtraBytes = new short[80];
-                for (int x = 0; x < unknownExtraBytes.length; x++) {
-                    unknownExtraBytes[x] = (short) file.readUnsignedByte();
-                }
-                creature.setUnknownExtraBytes(unknownExtraBytes);
-                creature.setFlags2(ConversionUtils.parseFlagValue(ConversionUtils.readUnsignedIntegerAsLong(file), Creature.CreatureFlag2.class));
-                creature.setUnknown(ConversionUtils.readUnsignedInteger(file));
-            }
-
-            // Add to the hash by the creature ID
-            creatures.put(creature.getCreatureId(), creature);
-
-            // Check file offset
-            checkOffset(header, file, offset);
-        }
-    }
-
-    /**
-     * Read job preferences for a creature
-     *
-     * @param count amount of job preference records
-     * @param creature creature instance, just for creating a job preference
-     * instance
-     * @param file the file to read the data from
-     * @return job preferences
-     * @throws IOException may fail
-     */
-    private Creature.JobPreference[] readJobPreferences(int count, Creature creature, RandomAccessFile file) throws IOException {
-        Creature.JobPreference[] preferences = new Creature.JobPreference[count];
-        for (int x = 0; x < preferences.length; x++) {
-            Creature.JobPreference jobPreference = creature.new JobPreference();
-            jobPreference.setJobType(ConversionUtils.parseEnum(ConversionUtils.readUnsignedInteger(file), Creature.JobType.class));
-            jobPreference.setMoodChange(ConversionUtils.readUnsignedShort(file));
-            jobPreference.setManaChange(ConversionUtils.readUnsignedShort(file));
-            jobPreference.setChance((short) file.readUnsignedByte());
-            jobPreference.setX09((short) file.readUnsignedByte());
-            jobPreference.setX0a((short) file.readUnsignedByte());
-            jobPreference.setX0b((short) file.readUnsignedByte());
-            preferences[x] = jobPreference;
-        }
-        return preferences;
-    }
-
-    /**
-     * Reads and parses an Light object from the current file location (24
-     * bytes)
-     *
-     * @param file the file stream to parse from
-     * @return a Light
-     */
-    private Light readLight(RandomAccessFile file) throws IOException {
-        Light light = new Light();
-
-        // Read the data
-        light.setmKPos(new Vector3f(ConversionUtils.readInteger(file) / ConversionUtils.FLOAT,
-                ConversionUtils.readInteger(file) / ConversionUtils.FLOAT,
-                ConversionUtils.readInteger(file) / ConversionUtils.FLOAT));
-        light.setRadius(ConversionUtils.readUnsignedInteger(file) / ConversionUtils.FLOAT);
-        light.setFlags(ConversionUtils.parseFlagValue(ConversionUtils.readUnsignedInteger(file), Light.LightFlag.class));
-        light.setColor(new Color(file.readUnsignedByte(), file.readUnsignedByte(), file.readUnsignedByte(), file.readUnsignedByte()));
-
-        return light;
-    }
-
-    /**
-     * Reads the Objects.kwd
-     *
-     * @param header Kwd header data
-     * @param file the file data, rewind to data position
-     * @throws IOException the reading may fail
-     */
-    private void readObjects(KwdHeader header, RandomAccessFile file) throws IOException {
-
-        // Read the objects catalog
-        if (objects == null) {
-            logger.info("Reading objects!");
-            objects = new HashMap<>(header.getItemCount());
-        } else {
-            logger.warning("Overrides objects!");
-        }
-
-        for (int i = 0; i < header.getItemCount(); i++) {
-            long offset = file.getFilePointer();
-            Object object = new Object();
-
-            object.setName(ConversionUtils.bytesToString(file, 32).trim());
-            object.setMeshResource(readArtResource(file));
-            object.setGuiIconResource(readArtResource(file));
-            object.setInHandIconResource(readArtResource(file));
-            object.setInHandMeshResource(readArtResource(file));
-            object.setkUnknownResource(readArtResource(file));
-            List<ArtResource> additionalResources = new ArrayList<>(4);
-            for (int x = 0; x < 4; x++) {
-                ArtResource resource = readArtResource(file);
-                if (resource != null) {
-                    additionalResources.add(resource);
-                }
-            }
-            object.setAdditionalResources(additionalResources);
-            object.setLight(readLight(file));
-            object.setWidth(ConversionUtils.readUnsignedInteger(file) / ConversionUtils.FLOAT);
-            object.setHeight(ConversionUtils.readUnsignedInteger(file) / ConversionUtils.FLOAT);
-            object.setMass(ConversionUtils.readUnsignedInteger(file) / ConversionUtils.FLOAT);
-            object.setSpeed(ConversionUtils.readUnsignedInteger(file) / ConversionUtils.FLOAT);
-            object.setAirFriction(ConversionUtils.readUnsignedInteger(file) / ConversionUtils.DOUBLE);
-            object.setMaterial(ConversionUtils.parseEnum(file.readUnsignedByte(), Material.class));
-            short[] unknown3 = new short[3];
-            for (int x = 0; x < unknown3.length; x++) {
-                unknown3[x] = (short) file.readUnsignedByte();
-            }
-            object.setUnknown3(unknown3);
-            object.setFlags(ConversionUtils.parseFlagValue(ConversionUtils.readUnsignedIntegerAsLong(file), Object.ObjectFlag.class));
-            object.setHp(ConversionUtils.readUnsignedShort(file));
-            object.setMaxAngle(ConversionUtils.readUnsignedShort(file));
-            object.setX34c(ConversionUtils.readUnsignedShort(file));
-            object.setX34e(ConversionUtils.readUnsignedShort(file));
-            object.setTooltipStringId(ConversionUtils.readUnsignedShort(file));
-            object.setNameStringId(ConversionUtils.readUnsignedShort(file));
-            object.setSlapEffectId(ConversionUtils.readUnsignedShort(file));
-            object.setDeathEffectId(ConversionUtils.readUnsignedShort(file));
-            object.setMiscEffectId(ConversionUtils.readUnsignedShort(file));
-            object.setObjectId((short) file.readUnsignedByte());
-            object.setStartState(ConversionUtils.parseEnum((short) file.readUnsignedByte(), Object.State.class));
-            object.setRoomCapacity((short) file.readUnsignedByte());
-            object.setPickUpPriority((short) file.readUnsignedByte());
-
-            object.setSoundCategory(ConversionUtils.bytesToString(file, 32).trim());
-
-            // Add to the hash by the object ID
-            objects.put(object.getObjectId(), object);
-
-            // Check file offset
-            checkOffset(header, file, offset);
-        }
-    }
-
-    /**
-     * Reads the CreatureSpells.kwd
-     *
-     * @param header Kwd header data
-     * @param file the file data, rewind to data position
-     * @throws IOException the reading may fail
-     */
-    private void readCreatureSpells(KwdHeader header, RandomAccessFile file) throws IOException {
-
-        // Read the creature spells catalog
-        if (creatureSpells == null) {
-            logger.info("Reading creature spells!");
-            creatureSpells = new HashMap<>(header.getItemCount());
-        } else {
-            logger.warning("Overrides creature spells!");
-        }
-
-        for (int i = 0; i < header.getItemCount(); i++) {
-            long offset = file.getFilePointer();
-            CreatureSpell creatureSpell = new CreatureSpell();
-
-            creatureSpell.setName(ConversionUtils.bytesToString(file, 32).trim());
-            creatureSpell.setEditorIcon(readArtResource(file));
-            creatureSpell.setGuiIcon(readArtResource(file));
-            creatureSpell.setShotData1(ConversionUtils.readUnsignedInteger(file));
-            creatureSpell.setShotData2(ConversionUtils.readUnsignedInteger(file));
-            creatureSpell.setRange(ConversionUtils.readUnsignedInteger(file) / ConversionUtils.FLOAT);
-            creatureSpell.setFlags(ConversionUtils.parseFlagValue(ConversionUtils.readUnsignedInteger(file), CreatureSpell.CreatureSpellFlag.class));
-            short[] data2 = new short[2];
-            for (int x = 0; x < data2.length; x++) {
-                data2[x] = (short) file.readUnsignedByte();
-            }
-            creatureSpell.setData2(data2);
-            creatureSpell.setSoundEvent(ConversionUtils.readUnsignedShort(file));
-            creatureSpell.setNameStringId(ConversionUtils.readUnsignedShort(file));
-            creatureSpell.setTooltipStringId(ConversionUtils.readUnsignedShort(file));
-            creatureSpell.setGeneralDescriptionStringId(ConversionUtils.readUnsignedShort(file));
-            creatureSpell.setStrengthStringId(ConversionUtils.readUnsignedShort(file));
-            creatureSpell.setWeaknessStringId(ConversionUtils.readUnsignedShort(file));
-            creatureSpell.setCreatureSpellId((short) file.readUnsignedByte());
-            creatureSpell.setShotTypeId((short) file.readUnsignedByte());
-            creatureSpell.setAlternativeShotId((short) file.readUnsignedByte());
-            creatureSpell.setAlternativeRoomId((short) file.readUnsignedByte());
-            creatureSpell.setRechargeTime(ConversionUtils.readUnsignedInteger(file) / ConversionUtils.FLOAT);
-            creatureSpell.setAlternativeShot(ConversionUtils.parseEnum(file.readUnsignedByte(), CreatureSpell.AlternativeShot.class));
-            short[] data3 = new short[27];
-            for (int x = 0; x < data3.length; x++) {
-                data3[x] = (short) file.readUnsignedByte();
-            }
-            creatureSpell.setData3(data3);
-
-            // Add to the list
-            creatureSpells.put(creatureSpell.getCreatureSpellId(), creatureSpell);
-
-            // Check file offset
-            checkOffset(header, file, offset);
-        }
-    }
-
-    /**
-     * Reads the EffectElements.kwd
-     *
-     * @param header Kwd header data
-     * @param file the file data, rewind to data position
-     * @throws IOException the reading may fail
-     */
-    private void readEffectElements(KwdHeader header, RandomAccessFile file) throws IOException {
-
-        // Read the effect elements catalog
-        if (effectElements == null) {
-            logger.info("Reading effect elements!");
-            effectElements = new HashMap<>(header.getItemCount());
-        } else {
-            logger.warning("Overrides effect elements!");
-        }
-
-        for (int i = 0; i < header.getItemCount(); i++) {
-            long offset = file.getFilePointer();
-            EffectElement effectElement = new EffectElement();
-
-            effectElement.setName(ConversionUtils.bytesToString(file, 32).trim());
-            effectElement.setArtResource(readArtResource(file));
-            effectElement.setMass(ConversionUtils.readInteger(file) / ConversionUtils.FLOAT);
-            effectElement.setAirFriction(ConversionUtils.readUnsignedInteger(file) / ConversionUtils.DOUBLE);
-            effectElement.setElasticity(ConversionUtils.readUnsignedInteger(file) / ConversionUtils.DOUBLE);
-            effectElement.setMinSpeedXy(ConversionUtils.readInteger(file) / ConversionUtils.FLOAT);
-            effectElement.setMaxSpeedXy(ConversionUtils.readInteger(file) / ConversionUtils.FLOAT);
-            effectElement.setMinSpeedYz(ConversionUtils.readInteger(file) / ConversionUtils.FLOAT);
-            effectElement.setMaxSpeedYz(ConversionUtils.readInteger(file) / ConversionUtils.FLOAT);
-            effectElement.setMinScale(ConversionUtils.readUnsignedInteger(file) / ConversionUtils.FLOAT);
-            effectElement.setMaxScale(ConversionUtils.readUnsignedInteger(file) / ConversionUtils.FLOAT);
-            effectElement.setScaleRatio(ConversionUtils.readUnsignedInteger(file) / ConversionUtils.FLOAT);
-            effectElement.setFlags(ConversionUtils.parseFlagValue(ConversionUtils.readUnsignedInteger(file), EffectElement.EffectElementFlag.class));
-            effectElement.setEffectElementId(ConversionUtils.readUnsignedShort(file));
-            effectElement.setMinHp(ConversionUtils.readUnsignedShort(file));
-            effectElement.setMaxHp(ConversionUtils.readUnsignedShort(file));
-            effectElement.setDeathElementId(ConversionUtils.readUnsignedShort(file));
-            effectElement.setHitSolidElementId(ConversionUtils.readUnsignedShort(file));
-            effectElement.setHitWaterElementId(ConversionUtils.readUnsignedShort(file));
-            effectElement.setHitLavaElementId(ConversionUtils.readUnsignedShort(file));
-            effectElement.setColor(new Color(file.readUnsignedByte(), file.readUnsignedByte(), file.readUnsignedByte()));
-            effectElement.setRandomColorIndex((short) file.readUnsignedByte());
-            effectElement.setTableColorIndex((short) file.readUnsignedByte());
-            effectElement.setFadePercentage((short) file.readUnsignedByte());
-            effectElement.setNextEffectId(ConversionUtils.readUnsignedShort(file));
-
-            // Add to the hash by the effect element ID
-            effectElements.put(effectElement.getEffectElementId(), effectElement);
-
-            // Check file offset
-            checkOffset(header, file, offset);
-        }
-    }
-
-    /**
-     * Reads the Effects.kwd
-     *
-     * @param header Kwd header data
-     * @param file the file data, rewind to data position
-     * @throws IOException the reading may fail
-     */
-    private void readEffects(KwdHeader header, RandomAccessFile file) throws IOException {
-
-        // Read the effects catalog
-        if (effects == null) {
-            logger.info("Reading effects!");
-            effects = new HashMap<>(header.getItemCount());
-        } else {
-            logger.warning("Overrides effects!");
-        }
-
-        for (int i = 0; i < header.getItemCount(); i++) {
-            long offset = file.getFilePointer();
-            Effect effect = new Effect();
-
-            effect.setName(ConversionUtils.bytesToString(file, 32).trim());
-            effect.setArtResource(readArtResource(file));
-            effect.setLight(readLight(file));
-            effect.setMass(ConversionUtils.readInteger(file) / ConversionUtils.FLOAT);
-            effect.setAirFriction(ConversionUtils.readUnsignedInteger(file) / ConversionUtils.DOUBLE);
-            effect.setElasticity(ConversionUtils.readUnsignedInteger(file) / ConversionUtils.DOUBLE);
-            effect.setRadius(ConversionUtils.readUnsignedInteger(file) / ConversionUtils.FLOAT);
-            effect.setMinSpeedXy(ConversionUtils.readInteger(file) / ConversionUtils.FLOAT);
-            effect.setMaxSpeedXy(ConversionUtils.readInteger(file) / ConversionUtils.FLOAT);
-            effect.setMinSpeedYz(ConversionUtils.readInteger(file) / ConversionUtils.FLOAT);
-            effect.setMaxSpeedYz(ConversionUtils.readInteger(file) / ConversionUtils.FLOAT);
-            effect.setMinScale(ConversionUtils.readUnsignedInteger(file) / ConversionUtils.FLOAT);
-            effect.setMaxScale(ConversionUtils.readUnsignedInteger(file) / ConversionUtils.FLOAT);
-            effect.setFlags(ConversionUtils.parseFlagValue(ConversionUtils.readUnsignedInteger(file), Effect.EffectFlag.class));
-            effect.setEffectId(ConversionUtils.readUnsignedShort(file));
-            effect.setMinHp(ConversionUtils.readUnsignedShort(file));
-            effect.setMaxHp(ConversionUtils.readUnsignedShort(file));
-            effect.setFadeDuration(ConversionUtils.readUnsignedShort(file));
-            effect.setNextEffectId(ConversionUtils.readUnsignedShort(file));
-            effect.setDeathEffectId(ConversionUtils.readUnsignedShort(file));
-            effect.setHitSolidEffectId(ConversionUtils.readUnsignedShort(file));
-            effect.setHitWaterEffectId(ConversionUtils.readUnsignedShort(file));
-            effect.setHitLavaEffectId(ConversionUtils.readUnsignedShort(file));
-            List<Integer> generateIds = new ArrayList<>(8);
-            for (int x = 0; x < 8; x++) {
-                int id = ConversionUtils.readUnsignedShort(file);
-                if (id > 0) {
-                    generateIds.add(id);
-                }
-            }
-            effect.setGenerateIds(generateIds);
-            effect.setOuterOriginRange(ConversionUtils.readUnsignedShort(file));
-            effect.setLowerHeightLimit(ConversionUtils.readUnsignedShort(file));
-            effect.setUpperHeightLimit(ConversionUtils.readUnsignedShort(file));
-            effect.setOrientationRange(ConversionUtils.readUnsignedShort(file));
-            effect.setSpriteSpinRateRange(ConversionUtils.readUnsignedShort(file));
-            effect.setWhirlpoolRate(ConversionUtils.readUnsignedShort(file));
-            effect.setDirectionalSpread(ConversionUtils.readUnsignedShort(file));
-            effect.setCircularPathRate(ConversionUtils.readUnsignedShort(file));
-            effect.setInnerOriginRange(ConversionUtils.readUnsignedShort(file));
-            effect.setGenerateRandomness(ConversionUtils.readUnsignedShort(file));
-            effect.setMisc2(ConversionUtils.readUnsignedShort(file));
-            effect.setMisc3(ConversionUtils.readUnsignedShort(file));
-            effect.setGenerationType(ConversionUtils.parseEnum((short) file.readUnsignedByte(), Effect.GenerationType.class));
-            effect.setElementsPerTurn((short) file.readUnsignedByte());
-            effect.setUnknown3(ConversionUtils.readUnsignedShort(file));
-
-            // Add to the hash by the effect ID
-            effects.put(effect.getEffectId(), effect);
-
-            // Check file offset
-            checkOffset(header, file, offset);
-        }
-    }
-
-    /**
-     * Reads the KeeperSpells.kwd
-     *
-     * @param header Kwd header data
-     * @param file the file data, rewind to data position
-     * @throws IOException the reading may fail
-     */
-    private void readKeeperSpells(KwdHeader header, RandomAccessFile file) throws IOException {
-
-        // Read the keeper spells catalog
-        if (keeperSpells == null) {
-            logger.info("Reading keeper spells!");
-            keeperSpells = new HashMap<>(header.getItemCount());
-        } else {
-            logger.warning("Overrides keeper spells!");
-        }
-
-        for (int i = 0; i < header.getItemCount(); i++) {
-            long offset = file.getFilePointer();
-            KeeperSpell keeperSpell = new KeeperSpell();
-
-            keeperSpell.setName(ConversionUtils.bytesToString(file, 32).trim());
-            keeperSpell.setGuiIcon(readArtResource(file));
-            keeperSpell.setEditorIcon(readArtResource(file));
-            keeperSpell.setXc8(ConversionUtils.readInteger(file));
-            keeperSpell.setRechargeTime(ConversionUtils.readInteger(file) / ConversionUtils.FLOAT);
-            keeperSpell.setShotData1(ConversionUtils.readInteger(file));
-            keeperSpell.setShotData2(ConversionUtils.readInteger(file));
-            keeperSpell.setResearchTime(ConversionUtils.readUnsignedShort(file));
-            keeperSpell.setTargetRule(ConversionUtils.parseEnum((short) file.readUnsignedByte(), KeeperSpell.TargetRule.class));
-            keeperSpell.setOrderInEditor((short) file.readUnsignedByte());
-            keeperSpell.setFlags(ConversionUtils.parseFlagValue(ConversionUtils.readUnsignedInteger(file), KeeperSpell.KeeperSpellFlag.class));
-            keeperSpell.setXe0Unreferenced(ConversionUtils.readUnsignedShort(file));
-            keeperSpell.setManaDrain(ConversionUtils.readUnsignedShort(file));
-            keeperSpell.setTooltipStringId(ConversionUtils.readUnsignedShort(file));
-            keeperSpell.setNameStringId(ConversionUtils.readUnsignedShort(file));
-            keeperSpell.setGeneralDescriptionStringId(ConversionUtils.readUnsignedShort(file));
-            keeperSpell.setStrengthStringId(ConversionUtils.readUnsignedShort(file));
-            keeperSpell.setWeaknessStringId(ConversionUtils.readUnsignedShort(file));
-            keeperSpell.setKeeperSpellId((short) file.readUnsignedByte());
-            keeperSpell.setCastRule(ConversionUtils.parseEnum((short) file.readUnsignedByte(), KeeperSpell.CastRule.class));
-            keeperSpell.setShotTypeId((short) file.readUnsignedByte());
-
-            keeperSpell.setSoundGategory(ConversionUtils.bytesToString(file, 32).trim());
-            keeperSpell.setBonusRTime(ConversionUtils.readUnsignedShort(file));
-            keeperSpell.setBonusShotTypeId((short) file.readUnsignedByte());
-            keeperSpell.setBonusShotData1(ConversionUtils.readInteger(file));
-            keeperSpell.setBonusShotData2(ConversionUtils.readInteger(file));
-            keeperSpell.setManaCost(ConversionUtils.readInteger(file));
-            keeperSpell.setBonusIcon(readArtResource(file));
-
-            keeperSpell.setSoundGategoryGui(ConversionUtils.bytesToString(file, 32).trim());
-            keeperSpell.setHandAnimId(ConversionUtils.parseEnum((short) file.readUnsignedByte(), KeeperSpell.HandAnimId.class));
-            keeperSpell.setNoGoHandAnimId(ConversionUtils.parseEnum((short) file.readUnsignedByte(), KeeperSpell.HandAnimId.class));
-
-            // Add to the hash by the keeper spell ID
-            keeperSpells.put(keeperSpell.getKeeperSpellId(), keeperSpell);
-
-            // Check file offset
-            checkOffset(header, file, offset);
-        }
-    }
-
-    /**
-     * Reads the *Things.kld
-     *
-     * @param header Kwd header data
-     * @param file the file data, rewind to data position
-     * @throws IOException the reading may fail
-     */
-    private void readThings(KwdHeader header, RandomAccessFile file) throws IOException {
-
-        // Read the requested Things file
-        if (things == null) {
-            logger.info("Reading things!");
-            things = new ArrayList<>(header.getItemCount());
-        } else {
-            logger.warning("Overrides things!");
-        }
-
-        for (int i = 0; i < header.getItemCount(); i++) {
-            Thing thing = null;
-            int[] thingTag = new int[2];
-            for (int x = 0; x < thingTag.length; x++) {
-                thingTag[x] = ConversionUtils.readUnsignedInteger(file);
-            }
-            long offset = file.getFilePointer();
-
-            // Figure out the type
-            switch (thingTag[0]) {
-                case 194: {
-
-                    // Object (door & trap crates, objects...)
-                    thing = new Thing.Object();
-                    ((Thing.Object) thing).setPosX(ConversionUtils.readInteger(file));
-                    ((Thing.Object) thing).setPosY(ConversionUtils.readInteger(file));
-                    short unknown1[] = new short[4];
-                    for (int x = 0; x < unknown1.length; x++) {
-                        unknown1[x] = (short) file.readUnsignedByte();
-                    }
-                    ((Thing.Object) thing).setUnknown1(unknown1);
-                    ((Thing.Object) thing).setKeeperSpellId(ConversionUtils.readInteger(file));
-                    ((Thing.Object) thing).setMoneyAmount(ConversionUtils.readInteger(file));
-                    ((Thing.Object) thing).setTriggerId(ConversionUtils.readUnsignedShort(file));
-                    ((Thing.Object) thing).setObjectId((short) file.readUnsignedByte());
-                    ((Thing.Object) thing).setPlayerId((short) file.readUnsignedByte());
-                    break;
-                }
-                case 195: {
-
-                    // Trap
-                    thing = new Thing.Trap();
-                    ((Thing.Trap) thing).setPosX(ConversionUtils.readInteger(file));
-                    ((Thing.Trap) thing).setPosY(ConversionUtils.readInteger(file));
-                    ((Thing.Trap) thing).setUnknown1(ConversionUtils.readInteger(file));
-                    ((Thing.Trap) thing).setNumberOfShots((short) file.readUnsignedByte());
-                    ((Thing.Trap) thing).setTrapId((short) file.readUnsignedByte());
-                    ((Thing.Trap) thing).setPlayerId((short) file.readUnsignedByte());
-                    ((Thing.Trap) thing).setUnknown2((short) file.readUnsignedByte());
-                    break;
-                }
-                case 196: {
-
-                    // Door
-                    thing = new Thing.Door();
-                    ((Thing.Door) thing).setPosX(ConversionUtils.readInteger(file));
-                    ((Thing.Door) thing).setPosY(ConversionUtils.readInteger(file));
-                    ((Thing.Door) thing).setUnknown1(ConversionUtils.readInteger(file));
-                    ((Thing.Door) thing).setTriggerId(ConversionUtils.readUnsignedShort(file));
-                    ((Thing.Door) thing).setDoorId((short) file.readUnsignedByte());
-                    ((Thing.Door) thing).setPlayerId((short) file.readUnsignedByte());
-                    ((Thing.Door) thing).setFlag(ConversionUtils.parseEnum(file.readUnsignedByte(), Thing.Door.DoorFlag.class));
-                    short unknown2[] = new short[3];
-                    for (int x = 0; x < unknown2.length; x++) {
-                        unknown2[x] = (short) file.readUnsignedByte();
-                    }
-                    ((Thing.Door) thing).setUnknown2(unknown2);
-                    break;
-                }
-                case 197: {
-
-                    // ActionPoint
-                    thing = new ActionPoint();
-                    ((ActionPoint) thing).setStartX(ConversionUtils.readInteger(file));
-                    ((ActionPoint) thing).setStartY(ConversionUtils.readInteger(file));
-                    ((ActionPoint) thing).setEndX(ConversionUtils.readInteger(file));
-                    ((ActionPoint) thing).setEndY(ConversionUtils.readInteger(file));
-                    ((ActionPoint) thing).setWaitDelay(ConversionUtils.readUnsignedShort(file));
-                    ((ActionPoint) thing).setFlags(ConversionUtils.parseFlagValue(ConversionUtils.readUnsignedShort(file), ActionPointFlag.class));
-                    ((ActionPoint) thing).setTriggerId(ConversionUtils.readUnsignedShort(file));
-                    ((ActionPoint) thing).setId((short) file.readUnsignedByte());
-                    ((ActionPoint) thing).setNextWaypointId((short) file.readUnsignedByte());
-
-                    ((ActionPoint) thing).setName(ConversionUtils.bytesToString(file, 32).trim());
-                    break;
-                }
-                case 198: {
-
-                    // Neutral creature
-                    thing = new Thing.NeutralCreature();
-                    ((NeutralCreature) thing).setPosX(ConversionUtils.readInteger(file));
-                    ((NeutralCreature) thing).setPosY(ConversionUtils.readInteger(file));
-                    ((NeutralCreature) thing).setPosZ(ConversionUtils.readInteger(file));
-                    ((NeutralCreature) thing).setGoldHeld(ConversionUtils.readUnsignedShort(file));
-                    ((NeutralCreature) thing).setLevel((short) file.readUnsignedByte());
-                    ((NeutralCreature) thing).setFlags(ConversionUtils.parseFlagValue((short) file.readUnsignedByte(), Thing.Creature.CreatureFlag.class));
-                    ((NeutralCreature) thing).setInitialHealth(ConversionUtils.readInteger(file));
-                    ((NeutralCreature) thing).setTriggerId(ConversionUtils.readUnsignedShort(file));
-                    ((NeutralCreature) thing).setCreatureId((short) file.readUnsignedByte());
-                    ((NeutralCreature) thing).setUnknown1((short) file.readUnsignedByte());
-                    break;
-                }
-                case 199: {
-
-                    // Good creature
-                    thing = new Thing.GoodCreature();
-                    ((GoodCreature) thing).setPosX(ConversionUtils.readInteger(file));
-                    ((GoodCreature) thing).setPosY(ConversionUtils.readInteger(file));
-                    ((GoodCreature) thing).setPosZ(ConversionUtils.readInteger(file));
-                    ((GoodCreature) thing).setGoldHeld(ConversionUtils.readUnsignedShort(file));
-                    ((GoodCreature) thing).setLevel((short) file.readUnsignedByte());
-                    ((GoodCreature) thing).setFlags(ConversionUtils.parseFlagValue((short) file.readUnsignedByte(), Thing.Creature.CreatureFlag.class));
-                    ((GoodCreature) thing).setObjectiveTargetActionPointId(ConversionUtils.readInteger(file));
-                    ((GoodCreature) thing).setInitialHealth(ConversionUtils.readInteger(file));
-                    ((GoodCreature) thing).setTriggerId(ConversionUtils.readUnsignedShort(file));
-                    ((GoodCreature) thing).setObjectiveTargetPlayerId((short) file.readUnsignedByte());
-                    ((GoodCreature) thing).setObjective(ConversionUtils.parseEnum((short) file.readUnsignedByte(), Thing.HeroParty.Objective.class));
-                    ((GoodCreature) thing).setCreatureId((short) file.readUnsignedByte());
-                    short unknown1[] = new short[2];
-                    for (int x = 0; x < unknown1.length; x++) {
-                        unknown1[x] = (short) file.readUnsignedByte();
-                    }
-                    ((GoodCreature) thing).setUnknown1(unknown1);
-                    ((GoodCreature) thing).setFlags2(ConversionUtils.parseFlagValue((short) file.readUnsignedByte(), Thing.Creature.CreatureFlag2.class));
-                    break;
-                }
-                case 200: {
-
-                    // Creature
-                    thing = new Thing.KeeperCreature();
-                    ((KeeperCreature) thing).setPosX(ConversionUtils.readInteger(file));
-                    ((KeeperCreature) thing).setPosY(ConversionUtils.readInteger(file));
-                    ((KeeperCreature) thing).setPosZ(ConversionUtils.readInteger(file));
-                    ((KeeperCreature) thing).setGoldHeld(ConversionUtils.readUnsignedShort(file));
-                    ((KeeperCreature) thing).setLevel((short) file.readUnsignedByte());
-                    ((KeeperCreature) thing).setFlags(ConversionUtils.parseFlagValue((short) file.readUnsignedByte(), KeeperCreature.CreatureFlag.class));
-                    ((KeeperCreature) thing).setInitialHealth(ConversionUtils.readInteger(file));
-                    ((KeeperCreature) thing).setObjectiveTargetActionPointId(ConversionUtils.readInteger(file));
-                    ((KeeperCreature) thing).setTriggerId(ConversionUtils.readUnsignedShort(file));
-                    ((KeeperCreature) thing).setCreatureId((short) file.readUnsignedByte());
-                    ((KeeperCreature) thing).setPlayerId((short) file.readUnsignedByte());
-                    break;
-                }
-                case 201: {
-
-                    // HeroParty
-                    thing = new HeroParty();
-
-                    ((HeroParty) thing).setName(ConversionUtils.bytesToString(file, 32).trim());
-                    ((HeroParty) thing).setTriggerId(ConversionUtils.readUnsignedShort(file));
-                    ((HeroParty) thing).setId((short) file.readUnsignedByte());
-                    ((HeroParty) thing).setX23(ConversionUtils.readInteger(file));
-                    ((HeroParty) thing).setX27(ConversionUtils.readInteger(file));
-                    List<GoodCreature> heroPartyMembers = new ArrayList<>(16);
-                    for (int x = 0; x < 16; x++) {
-                        GoodCreature creature = new GoodCreature();
-                        creature.setPosX(ConversionUtils.readInteger(file));
-                        creature.setPosY(ConversionUtils.readInteger(file));
-                        creature.setPosZ(ConversionUtils.readInteger(file));
-                        creature.setGoldHeld(ConversionUtils.readUnsignedShort(file));
-                        creature.setLevel((short) file.readUnsignedByte());
-                        creature.setFlags(ConversionUtils.parseFlagValue((short) file.readUnsignedByte(), KeeperCreature.CreatureFlag.class));
-                        creature.setObjectiveTargetActionPointId(ConversionUtils.readInteger(file));
-                        creature.setInitialHealth(ConversionUtils.readInteger(file));
-                        creature.setTriggerId(ConversionUtils.readUnsignedShort(file));
-                        creature.setObjectiveTargetPlayerId((short) file.readUnsignedByte());
-                        creature.setObjective(ConversionUtils.parseEnum((short) file.readUnsignedByte(), Thing.HeroParty.Objective.class));
-                        creature.setCreatureId((short) file.readUnsignedByte());
-                        short unknown1[] = new short[2];
-                        for (int index = 0; index < unknown1.length; index++) {
-                            unknown1[index] = (short) file.readUnsignedByte();
-                        }
-                        creature.setUnknown1(unknown1);
-                        creature.setFlags2(ConversionUtils.parseFlagValue((short) file.readUnsignedByte(), Thing.Creature.CreatureFlag2.class));
-
-                        // If creature id is 0, it is safe to say this is not a valid entry
-                        if (creature.getCreatureId() > 0) {
-                            heroPartyMembers.add(creature);
-                        }
-                    }
-                    ((HeroParty) thing).setHeroPartyMembers(heroPartyMembers);
-                    break;
-                }
-                case 202: {
-
-                    // Dead body
-                    thing = new Thing.DeadBody();
-                    ((Thing.DeadBody) thing).setPosX(ConversionUtils.readInteger(file));
-                    ((Thing.DeadBody) thing).setPosY(ConversionUtils.readInteger(file));
-                    ((Thing.DeadBody) thing).setPosZ(ConversionUtils.readInteger(file));
-                    ((Thing.DeadBody) thing).setGoldHeld(ConversionUtils.readUnsignedShort(file));
-                    ((Thing.DeadBody) thing).setCreatureId((short) file.readUnsignedByte());
-                    ((Thing.DeadBody) thing).setPlayerId((short) file.readUnsignedByte());
-                    break;
-                }
-                case 203: {
-
-                    // Effect generator
-                    thing = new Thing.EffectGenerator();
-                    ((Thing.EffectGenerator) thing).setPosX(ConversionUtils.readInteger(file));
-                    ((Thing.EffectGenerator) thing).setPosY(ConversionUtils.readInteger(file));
-                    ((Thing.EffectGenerator) thing).setX08(ConversionUtils.readInteger(file));
-                    ((Thing.EffectGenerator) thing).setX0c(ConversionUtils.readInteger(file));
-                    ((Thing.EffectGenerator) thing).setX10(ConversionUtils.readUnsignedShort(file));
-                    ((Thing.EffectGenerator) thing).setX12(ConversionUtils.readUnsignedShort(file));
-                    List<Integer> effectIds = new ArrayList<>(4);
-                    for (int x = 0; x < 4; x++) {
-                        int effectId = ConversionUtils.readUnsignedShort(file);
-                        if (effectId > 0) {
-                            effectIds.add(effectId);
-                        }
-                    }
-                    ((Thing.EffectGenerator) thing).setEffectIds(effectIds);
-                    ((Thing.EffectGenerator) thing).setFrequency((short) file.readUnsignedByte());
-                    ((Thing.EffectGenerator) thing).setId((short) file.readUnsignedByte());
-                    short[] pad = new short[6];
-                    for (int x = 0; x < pad.length; x++) {
-                        pad[x] = (short) file.readUnsignedByte();
-                    }
-                    ((Thing.EffectGenerator) thing).setPad(pad);
-                    break;
-                }
-                case 204: {
-
-                    // Room
-                    thing = new Thing.Room();
-                    ((Thing.Room) thing).setPosX(ConversionUtils.readInteger(file));
-                    ((Thing.Room) thing).setPosY(ConversionUtils.readInteger(file));
-                    ((Thing.Room) thing).setX08(ConversionUtils.readInteger(file));
-                    ((Thing.Room) thing).setX0c(ConversionUtils.readUnsignedShort(file));
-                    ((Thing.Room) thing).setDirection(ConversionUtils.parseEnum((short) file.readUnsignedByte(), Thing.Room.Direction.class));
-                    ((Thing.Room) thing).setX0f((short) file.readUnsignedByte());
-                    ((Thing.Room) thing).setInitialHealth(ConversionUtils.readUnsignedShort(file));
-                    ((Thing.Room) thing).setRoomType(ConversionUtils.parseEnum((short) file.readUnsignedByte(), Thing.Room.RoomType.class));
-                    ((Thing.Room) thing).setPlayerId((short) file.readUnsignedByte());
-                    break;
-                }
-                case 205: {
-
-                    // TODO: decode values
-                    thing = new Thing.Camera();
-                    ((Thing.Camera) thing).setX00(new Vector3f(ConversionUtils.readInteger(file) / ConversionUtils.FLOAT,
-                            ConversionUtils.readInteger(file) / ConversionUtils.FLOAT,
-                            ConversionUtils.readInteger(file) / ConversionUtils.FLOAT));
-                    ((Thing.Camera) thing).setX0c(new Vector3f(ConversionUtils.readInteger(file) / ConversionUtils.FLOAT,
-                            ConversionUtils.readInteger(file) / ConversionUtils.FLOAT,
-                            ConversionUtils.readInteger(file) / ConversionUtils.FLOAT));
-                    ((Thing.Camera) thing).setX18(new Vector3f(ConversionUtils.readInteger(file) / ConversionUtils.FLOAT,
-                            ConversionUtils.readInteger(file) / ConversionUtils.FLOAT,
-                            ConversionUtils.readInteger(file) / ConversionUtils.FLOAT));
-                    ((Thing.Camera) thing).setFog(ConversionUtils.readInteger(file) / ConversionUtils.FLOAT);
-                    ((Thing.Camera) thing).setFogMin(ConversionUtils.readInteger(file) / ConversionUtils.FLOAT);
-                    ((Thing.Camera) thing).setFogMax(ConversionUtils.readInteger(file) / ConversionUtils.FLOAT);
-                    ((Thing.Camera) thing).setHeight(ConversionUtils.readInteger(file) / ConversionUtils.FLOAT);
-                    ((Thing.Camera) thing).setHeightMin(ConversionUtils.readInteger(file) / ConversionUtils.FLOAT);
-                    ((Thing.Camera) thing).setHeightMax(ConversionUtils.readInteger(file) / ConversionUtils.FLOAT);
-                    ((Thing.Camera) thing).setFov(ConversionUtils.readInteger(file) / ConversionUtils.FLOAT);
-                    ((Thing.Camera) thing).setFovMin(ConversionUtils.readInteger(file) / ConversionUtils.FLOAT);
-                    ((Thing.Camera) thing).setFovMax(ConversionUtils.readInteger(file) / ConversionUtils.FLOAT);
-                    ((Thing.Camera) thing).setFlags(ConversionUtils.parseFlagValue(ConversionUtils.readInteger(file),
-                            Thing.Camera.CameraFlag.class));
-                    ((Thing.Camera) thing).setAngleYaw(ConversionUtils.readUnsignedShort(file));
-                    ((Thing.Camera) thing).setAngleRoll(ConversionUtils.readUnsignedShort(file));
-                    ((Thing.Camera) thing).setAnglePitch(ConversionUtils.readUnsignedShort(file));
-                    ((Thing.Camera) thing).setId((short) ConversionUtils.readUnsignedShort(file));
-                    break;
-                }
-                default: {
-
-                    // Just skip the bytes
-                    file.skipBytes(thingTag[1]);
-                    logger.log(Level.WARNING, "Unsupported thing type {0}!", thingTag[0]);
-                }
-            }
-
-            // Add to the list
-            things.add(thing);
-
-            // Check file offset
-            checkOffset(thingTag[1], file, offset);
-        }
-    }
-
-    /**
-     * Reads the Shots.kwd
-     *
-     * @param header Kwd header data
-     * @param file the file data, rewind to data position
-     * @throws IOException the reading may fail
-     */
-    private void readShots(KwdHeader header, RandomAccessFile file) throws IOException {
-
-        // Read the shots catalog
-        if (shots == null) {
-            logger.info("Reading shots!");
-            shots = new HashMap<>(header.getItemCount());
-        } else {
-            logger.warning("Overrides shots!");
-        }
-
-        for (int i = 0; i < header.getItemCount(); i++) {
-            long offset = file.getFilePointer();
-
-            // One shot is 239 bytes
-            Shot shot = new Shot();
-
-            shot.setName(ConversionUtils.bytesToString(file, 32).trim());
-            shot.setMeshResource(readArtResource(file));
-            shot.setLight(readLight(file));
-            shot.setAirFriction(ConversionUtils.readUnsignedInteger(file) / ConversionUtils.DOUBLE);
-            shot.setMass(ConversionUtils.readUnsignedInteger(file) / ConversionUtils.FLOAT);
-            shot.setSpeed(ConversionUtils.readUnsignedInteger(file) / ConversionUtils.FLOAT);
-            shot.setData1(ConversionUtils.readUnsignedInteger(file));
-            shot.setData2(ConversionUtils.readUnsignedInteger(file));
-            shot.setShotProcessFlags(ConversionUtils.parseFlagValue(ConversionUtils.readUnsignedInteger(file), Shot.ShotProcessFlag.class));
-            shot.setRadius(ConversionUtils.readUnsignedInteger(file) / ConversionUtils.FLOAT);
-            shot.setFlags(ConversionUtils.parseFlagValue(ConversionUtils.readUnsignedInteger(file), Shot.ShotFlag.class));
-            shot.setGeneralEffectId(ConversionUtils.readUnsignedShort(file));
-            shot.setCreationEffectId(ConversionUtils.readUnsignedShort(file));
-            shot.setDeathEffectId(ConversionUtils.readUnsignedShort(file));
-            shot.setTimedEffectId(ConversionUtils.readUnsignedShort(file));
-            shot.setHitSolidEffectId(ConversionUtils.readUnsignedShort(file));
-            shot.setHitLavaEffectId(ConversionUtils.readUnsignedShort(file));
-            shot.setHitWaterEffect(ConversionUtils.readUnsignedShort(file));
-            shot.setHitThingEffectId(ConversionUtils.readUnsignedShort(file));
-            shot.setHealth(ConversionUtils.readUnsignedShort(file));
-            shot.setShotId((short) file.readUnsignedByte());
-            shot.setDeathShotId((short) file.readUnsignedByte());
-            shot.setTimedDelay((short) file.readUnsignedByte());
-            shot.setHitSolidShotId((short) file.readUnsignedByte());
-            shot.setHitLavaShotId((short) file.readUnsignedByte());
-            shot.setHitWaterShotId((short) file.readUnsignedByte());
-            shot.setHitThingShotId((short) file.readUnsignedByte());
-            shot.setDamageType(ConversionUtils.parseEnum((short) file.readUnsignedByte(), Shot.DamageType.class));
-            shot.setCollideType(ConversionUtils.parseEnum((short) file.readUnsignedByte(), Shot.CollideType.class));
-            shot.setProcessType(ConversionUtils.parseEnum((short) file.readUnsignedByte(), Shot.ProcessType.class));
-            shot.setAttackCategory(ConversionUtils.parseEnum((short) file.readUnsignedByte(), Shot.AttackCategory.class));
-
-            shot.setSoundCategory(ConversionUtils.bytesToString(file, 32).trim());
-            shot.setThreat(ConversionUtils.readUnsignedShort(file));
-            shot.setBurnDuration(ConversionUtils.readUnsignedInteger(file) / ConversionUtils.FLOAT);
-
-            // Add to the hash by the shot ID
-            shots.put(shot.getShotId(), shot);
-
-            // Check file offset
-            checkOffset(header, file, offset);
-        }
-    }
-
-    /**
-     * Reads the *Triggers.kld
-     *
-     * @param header Kwd header data
-     * @param file the file data, rewind to data position
-     * @throws IOException the reading may fail
-     */
-    private void readTriggers(KwdHeader header, RandomAccessFile file) throws IOException {
-
-        // Read the requested Triggers file
-        if (triggers == null) {
-            logger.info("Reading triggers!");
-            triggers = new HashMap<>(header.getItemCount());
-        } else {
-            logger.warning("Overrides triggers!");
-        }
-
-        for (int i = 0; i < header.getItemCount(); i++) {
-            Trigger trigger = null;
-            int[] triggerTag = new int[2];
-            for (int x = 0; x < triggerTag.length; x++) {
-                triggerTag[x] = ConversionUtils.readUnsignedInteger(file);
-            }
-            long offset = file.getFilePointer();
-
-            // Figure out the type
-            switch (triggerTag[0]) {
-                case 213: {
-                    // TriggerGeneric
-                    long start = file.getFilePointer();
-                    file.seek(start + triggerTag[1] - 2);
-
-                    trigger = new TriggerGeneric(this);
-                    ((TriggerGeneric) trigger).setType(ConversionUtils.parseEnum((short) file.readUnsignedByte(), TriggerGeneric.TargetType.class));
-                    trigger.setRepeatTimes((short) file.readUnsignedByte());
-
-                    file.seek(start);
-                    switch (((TriggerGeneric) trigger).getType()) {
-                        case AP_CONGREGATE_IN:
-                        case AP_POSESSED_CREATURE_ENTERS:
-                            ((TriggerGeneric) trigger).setTargetValueComparison(ConversionUtils.parseEnum((short) file.readUnsignedByte(), TriggerGeneric.ComparisonType.class));
-                            trigger.setUserData("playerId", (short) file.readUnsignedByte());
-                            trigger.setUserData("targetId", (short) file.readUnsignedByte()); // creatureId, objectId
-                            trigger.setUserData("targetType", (short) file.readUnsignedByte()); // 3 = Creature, 6 = Object
-                            trigger.setUserData("value", ConversionUtils.readUnsignedInteger(file));
-                            break;
-
-                        case AP_SLAB_TYPES:
-                            ((TriggerGeneric) trigger).setTargetValueComparison(ConversionUtils.parseEnum((short) file.readUnsignedByte(), TriggerGeneric.ComparisonType.class));
-                            trigger.setUserData("playerId", (short) file.readUnsignedByte());
-                            trigger.setUserData("terrainId", (short) file.readUnsignedByte());
-                            ConversionUtils.checkNull(file, 1); // file.skipBytes(1); // 0 = None
-                            trigger.setUserData("value", ConversionUtils.readUnsignedInteger(file));
-                            break;
-
-                        case AP_TAG_PART_OF:
-                        case AP_TAG_ALL_OF:
-                        case AP_CLAIM_PART_OF:
-                        case AP_CLAIM_ALL_OF:
-                            ((TriggerGeneric) trigger).setTargetValueComparison(ConversionUtils.parseEnum((short) file.readUnsignedByte(), TriggerGeneric.ComparisonType.class));
-                            trigger.setUserData("playerId", (short) file.readUnsignedByte());
-                            ConversionUtils.checkNull(file, 2); // file.skipBytes(2);
-                            // trigger.setUserData("targetId", (short) file.readUnsignedByte()); // 0 = None
-                            // trigger.setUserData("targetType", (short) file.readUnsignedByte()); // 0 = None
-                            trigger.setUserData("value", ConversionUtils.readUnsignedInteger(file));
-                            break;
-
-                        case PLAYER_DUNGEON_BREACHED:
-                        case PLAYER_ENEMY_BREACHED:
-                            trigger.setUserData("playerId", (short) file.readUnsignedByte()); // 0 = Any
-                            ConversionUtils.checkNull(file, 7); // file.skipBytes(7);
-                            break;
-
-                        case PLAYER_KILLED:
-                            trigger.setUserData("playerId", (short) file.readUnsignedByte()); // 0 = Any
-                            ConversionUtils.checkNull(file, 3); // file.skipBytes(7);
-                            trigger.setUserData("value", ConversionUtils.readUnsignedInteger(file)); // FIXME unknown value
-                            break;
-
-                        case PLAYER_CREATURE_PICKED_UP:
-                        case PLAYER_CREATURE_SLAPPED:
-                        case PLAYER_CREATURE_SACKED:
-                            trigger.setUserData("creatureId", (short) file.readUnsignedByte()); // 0 = Any
-                            ConversionUtils.checkNull(file, 7); // file.skipBytes(7);
-                            break;
-
-                        case PLAYER_CREATURE_DROPPED:
-                            trigger.setUserData("creatureId", (short) file.readUnsignedByte()); // 0 = Any
-                            trigger.setUserData("roomId", (short) file.readUnsignedByte()); // 0 = Any
-                            ConversionUtils.checkNull(file, 6); // file.skipBytes(6);
-                            break;
-
-                        case PLAYER_CREATURES:
-                        case PLAYER_HAPPY_CREATURES:
-                        case PLAYER_ANGRY_CREATURES:
-                            ((TriggerGeneric) trigger).setTargetValueComparison(ConversionUtils.parseEnum((short) file.readUnsignedByte(), TriggerGeneric.ComparisonType.class));
-                            trigger.setUserData("creatureId", (short) file.readUnsignedByte());
-                            trigger.setUserData("flag", (short) file.readUnsignedByte()); // 0x1 = Value, !0x1 = Player
-                            trigger.setUserData("playerId", (short) file.readUnsignedByte());
-                            trigger.setUserData("value", ConversionUtils.readUnsignedInteger(file));
-                            break;
-
-                        case PLAYER_CREATURES_KILLED:
-                        case PLAYER_KILLS_CREATURES:
-                            ((TriggerGeneric) trigger).setTargetValueComparison(ConversionUtils.parseEnum((short) file.readUnsignedByte(), TriggerGeneric.ComparisonType.class));
-                            trigger.setUserData("targetId", (short) file.readUnsignedByte()); // playerId
-                            trigger.setUserData("flag", (short) file.readUnsignedByte()); // 0x1 = Value, !0x1 = Player
-                            trigger.setUserData("playerId", (short) file.readUnsignedByte());
-                            trigger.setUserData("value", ConversionUtils.readUnsignedInteger(file));
-                            break;
-
-                        case PLAYER_ROOMS:
-                        case PLAYER_ROOM_SLABS:
-                        case PLAYER_ROOM_SIZE:
-                        case PLAYER_ROOM_FURNITURE:
-                            ((TriggerGeneric) trigger).setTargetValueComparison(ConversionUtils.parseEnum((short) file.readUnsignedByte(), TriggerGeneric.ComparisonType.class));
-                            trigger.setUserData("roomId", (short) file.readUnsignedByte());
-                            trigger.setUserData("flag", (short) file.readUnsignedByte()); // 0x1 = Value, !0x1 = Player
-                            trigger.setUserData("playerId", (short) file.readUnsignedByte());
-                            trigger.setUserData("value", ConversionUtils.readUnsignedInteger(file));
-                            break;
-
-                        case PLAYER_DOORS:
-                        case PLAYER_TRAPS:
-                        case PLAYER_KEEPER_SPELL:
-                        case PLAYER_DESTROYS:
-                            ((TriggerGeneric) trigger).setTargetValueComparison(ConversionUtils.parseEnum((short) file.readUnsignedByte(), TriggerGeneric.ComparisonType.class));
-                            trigger.setUserData("targetId", (short) file.readUnsignedByte()); // doorId, trapId, keeperSpellId,
-                            trigger.setUserData("flag", (short) file.readUnsignedByte()); // 0x1 = Value, !0x1 = Player
-                            trigger.setUserData("playerId", (short) file.readUnsignedByte());
-                            trigger.setUserData("value", ConversionUtils.readUnsignedInteger(file));
-                            break;
-
-                        case PLAYER_SLAPS:
-                        case PLAYER_GOLD:
-                        case PLAYER_GOLD_MINED:
-                        case PLAYER_MANA:
-                        case PLAYER_CREATURES_GROUPED:
-                        case PLAYER_CREATURES_DYING:
-                            ((TriggerGeneric) trigger).setTargetValueComparison(ConversionUtils.parseEnum((short) file.readUnsignedByte(), TriggerGeneric.ComparisonType.class));
-                            ConversionUtils.checkNull(file, 1); // file.skipBytes(1);
-                            // trigger.setUserData("targetId", (short) file.readUnsignedByte()); // = 0
-                            trigger.setUserData("flag", (short) file.readUnsignedByte()); // 0x1 = Value, !0x1 = Player
-                            trigger.setUserData("playerId", (short) file.readUnsignedByte());
-                            trigger.setUserData("value", ConversionUtils.readUnsignedInteger(file));
-                            break;
-
-                        case PLAYER_CREATURES_AT_LEVEL:
-                            ((TriggerGeneric) trigger).setTargetValueComparison(ConversionUtils.parseEnum((short) file.readUnsignedByte(), TriggerGeneric.ComparisonType.class));
-                            // FIXME some bug in editor
-                            trigger.setUserData("targetId", (short) file.readUnsignedByte()); // = 0, must be a level
-                            trigger.setUserData("flag", (short) file.readUnsignedByte()); // 0x1 = Value, !0x1 = Player
-                            trigger.setUserData("playerId", (short) file.readUnsignedByte()); // level also
-                            trigger.setUserData("value", ConversionUtils.readUnsignedInteger(file));
-                            break;
-
-                        case LEVEL_PAY_DAY:
-                        case CREATURE_KILLED:
-                        case CREATURE_SLAPPED:
-                        case CREATURE_ATTACKED:
-                        case CREATURE_IMPRISONED:
-                        case CREATURE_TORTURED:
-                        case CREATURE_CONVERTED:
-                        case CREATURE_CLAIMED:
-                        case CREATURE_ANGRY:
-                        case CREATURE_AFRAID:
-                        case CREATURE_STEALS:
-                        case CREATURE_LEAVES:
-                        case CREATURE_STUNNED:
-                        case CREATURE_DYING:
-                        case GUI_TRANSITION_ENDS:
-                        case CREATURE_PICKED_UP:
-                        case CREATURE_SACKED:
-                        case CREATURE_PICKS_UP_PORTAL_GEM:
-                        case CREATURE_HUNGER_SATED:
-                        case PARTY_CREATED:
-                            ConversionUtils.checkNull(file, 8); // file.skipBytes(8);
-                            break;
-
-                        case CREATURE_CREATED:
-                            ConversionUtils.checkNull(file, 4); // file.skipBytes(4);
-                            trigger.setUserData("value", ConversionUtils.readUnsignedInteger(file)); // FIXME unknown value
-                            break;
-
-                        case LEVEL_PLAYED:
-                        case PARTY_MEMBERS_CAPTURED:
-                        case CREATURE_EXPERIENCE_LEVEL:
-                        case CREATURE_GOLD_HELD:
-                        case CREATURE_HEALTH:
-                        case LEVEL_TIME:
-                        case LEVEL_CREATURES:
-                            ((TriggerGeneric) trigger).setTargetValueComparison(ConversionUtils.parseEnum((short) file.readUnsignedByte(), TriggerGeneric.ComparisonType.class));
-                            ConversionUtils.checkNull(file, 3); // file.skipBytes(3);
-                            trigger.setUserData("value", ConversionUtils.readUnsignedInteger(file));
-                            break;
-
-                        case PARTY_MEMBERS_KILLED:
-                        case PARTY_MEMBERS_INCAPACITATED:
-                            ((TriggerGeneric) trigger).setTargetValueComparison(ConversionUtils.parseEnum((short) file.readUnsignedByte(), TriggerGeneric.ComparisonType.class));
-                            trigger.setUserData("unknown", (short) file.readUnsignedByte()); // FIXME unknown value
-                            ConversionUtils.checkNull(file, 2); // file.skipBytes(2);
-                            trigger.setUserData("value", ConversionUtils.readUnsignedInteger(file));
-                            break;
-
-                        case GUI_BUTTON_PRESSED:
-                            // Misc Button = 0, Room = 1, Creature = 2, Door = 3, Trap = 4, Keeper Spell = 5
-                            trigger.setUserData("targetType", (short) file.readUnsignedByte());
-                            trigger.setUserData("targetId", (short) file.readUnsignedByte()); // buttonId, roomId, creatureId ...
-                            ConversionUtils.checkNull(file, 2); // file.skipBytes(2);
-                            trigger.setUserData("value", ConversionUtils.readUnsignedInteger(file)); // FIXME unknown value
-                            break;
-
-                        case FLAG:
-                            ((TriggerGeneric) trigger).setTargetValueComparison(ConversionUtils.parseEnum((short) file.readUnsignedByte(), TriggerGeneric.ComparisonType.class));
-                            trigger.setUserData("targetId", (short) file.readUnsignedByte()); // flagId
-                            trigger.setUserData("flag", (short) file.readUnsignedByte()); // 0x1 = Value, !0x1 = Flag
-                            trigger.setUserData("flagId", (short) file.readUnsignedByte());
-                            trigger.setUserData("value", ConversionUtils.readUnsignedInteger(file));
-                            break;
-
-                        case TIMER:
-                            ((TriggerGeneric) trigger).setTargetValueComparison(ConversionUtils.parseEnum((short) file.readUnsignedByte(), TriggerGeneric.ComparisonType.class));
-                            trigger.setUserData("targetId", (short) file.readUnsignedByte()); // timerId
-                            trigger.setUserData("flag", (short) file.readUnsignedByte()); // 0x1 = Value, !0x1 = Flag
-                            trigger.setUserData("timerId", (short) file.readUnsignedByte());
-                            trigger.setUserData("value", ConversionUtils.readUnsignedInteger(file));
-                            break;
-
-                        default:
-                            ConversionUtils.checkNull(file, 8); // file.skipBytes(8);
-                            logger.warning("Unsupported Type of TriggerGeneric");
-                            break;
-
-                    }
-
-                    trigger.setId(ConversionUtils.readUnsignedShort(file));
-                    trigger.setIdNext(ConversionUtils.readUnsignedShort(file)); // SiblingID
-                    trigger.setIdChild(ConversionUtils.readUnsignedShort(file)); // ChildID
-
-                    file.skipBytes(2);
-                    break;
-                }
-                case 214: {
-                    // TriggerAction
-                    long start = file.getFilePointer();
-                    file.seek(start + triggerTag[1] - 2);
-
-                    trigger = new TriggerAction(this);
-                    ((TriggerAction) trigger).setType(ConversionUtils.parseEnum(file.readUnsignedByte(), TriggerAction.ActionType.class));
-                    trigger.setRepeatTimes((short) file.readUnsignedByte());
-
-                    file.seek(start);
-                    switch (((TriggerAction) trigger).getType()) {
-                        // in levels triggers
-                        case ALTER_TERRAIN_TYPE:
-                            trigger.setUserData("terrainId", (short) file.readUnsignedByte());
-                            trigger.setUserData("playerId", (short) file.readUnsignedByte());
-                            ConversionUtils.checkNull(file, 2); // file.skipBytes(2);
-                            trigger.setUserData("posX", ConversionUtils.readUnsignedShort(file));
-                            trigger.setUserData("posY", ConversionUtils.readUnsignedShort(file));
-                            break;
-
-                        case COLLAPSE_HERO_GATE:
-                            ConversionUtils.checkNull(file, 4); // file.skipBytes(4);
-                            trigger.setUserData("posX", ConversionUtils.readUnsignedShort(file));
-                            trigger.setUserData("posY", ConversionUtils.readUnsignedShort(file));
-                            break;
-
-                        case CHANGE_ROOM_OWNER:
-                            ConversionUtils.checkNull(file, 1); // file.skipBytes(1);
-                            trigger.setUserData("playerId", (short) file.readUnsignedByte());
-                            ConversionUtils.checkNull(file, 2); // file.skipBytes(2);
-                            trigger.setUserData("posX", ConversionUtils.readUnsignedShort(file));
-                            trigger.setUserData("posY", ConversionUtils.readUnsignedShort(file));
-                            break;
-
-                        case SET_ALLIANCE:
-                            trigger.setUserData("playerOneId", (short) file.readUnsignedByte());
-                            trigger.setUserData("playerTwoId", file.readUnsignedByte());
-                            trigger.setUserData("available", (short) file.readUnsignedByte()); // 0 = Create, !0 = Break
-                            ConversionUtils.checkNull(file, 5); // file.skipBytes(5);
-                            break;
-
-                        case SET_CREATURE_MOODS:
-                        case SET_SYSTEM_MESSAGES:
-                        case SET_TIMER_SPEECH:
-                        case SET_WIDESCREEN_MODE:
-                        case SET_SPEED:  // 0 = Walk, !0 = Run
-                        case SET_FIGHT_FLAG: // 0 = Don`t Fight, !0 = Fight
-                        case SET_PORTAL_STATUS: // 0 = Closed, !0 = Open
-                            trigger.setUserData("available", (short) file.readUnsignedByte());  // 0 = Off, !0 = On
-                            ConversionUtils.checkNull(file, 7); // file.skipBytes(7);
-                            break;
-
-                        case SET_SLAPS_LIMIT:
-                            ConversionUtils.checkNull(file, 4); // file.skipBytes(4);
-                            trigger.setUserData("value", ConversionUtils.readUnsignedInteger(file)); // limit 4 bytes, 0 = Off
-                            break;
-
-                        case INITIALIZE_TIMER:
-                            trigger.setUserData("timerId", (short) file.readUnsignedByte()); // timerId + 1, 16 - Time Limit
-                            ConversionUtils.checkNull(file, 3); // file.skipBytes(3);
-                            trigger.setUserData("value", ConversionUtils.readUnsignedInteger(file)); // limit 4 bytes, only for Time limit (max 100 s)
-                            break;
-
-                        case FLAG:
-                            trigger.setUserData("flagId", (short) file.readUnsignedByte()); // flagId + 1, 128 - level score
-                            trigger.setUserData("flag", (short) file.readUnsignedByte()); // flag = Equal = 12 | Plus = 20 | Minus = 36
-                            ConversionUtils.checkNull(file, 2); // file.skipBytes(2);
-                            trigger.setUserData("value", ConversionUtils.readUnsignedInteger(file)); // limit 4 bytes
-                            break;
-
-                        case MAKE:
-                            trigger.setUserData("playerId", (short) file.readUnsignedByte());
-                            trigger.setUserData("type", (short) file.readUnsignedByte()); // type = TriggerAction.MakeType.
-                            trigger.setUserData("targetId", (short) file.readUnsignedByte());
-                            trigger.setUserData("available", (short) file.readUnsignedByte()); // 0 = Unavailable, !0 = Available
-                            ConversionUtils.checkNull(file, 4); // file.skipBytes(4);
-                            break;
-                        // in player triggers
-                        case DISPLAY_SLAB_OWNER:
-                            // FIXME Show wrong values in editor
-                            trigger.setUserData("available", file.readUnsignedByte());  // 0 = Off, !0 = On
-                            //((TriggerAction) trigger).setActionTargetValue1(ConversionUtils.readUnsignedInteger(file)); // limit 4 bytes
-                            // 1635984
-                            ConversionUtils.checkNull(file, 7); // file.skipBytes(7);
-                            break;
-
-                        case DISPLAY_NEXT_ROOM_TYPE: // 0 = Off or roomId
-                        case MAKE_OBJECTIVE: // 0 = Off, 1 = Kill, 2 = Imprison, 3 = Convert
-                        case ZOOM_TO_ACTION_POINT: // actionPointId
-                            trigger.setUserData("targetId", (short) file.readUnsignedByte());
-                            ConversionUtils.checkNull(file, 7); // file.skipBytes(7);
-                            break;
-
-                        case DISPLAY_OBJECTIVE:
-                            trigger.setUserData("objectiveId", ConversionUtils.readUnsignedInteger(file)); // objectiveId, limit 32767
-                            trigger.setUserData("actionPointId", (short) file.readUnsignedByte()); // if != 0 => Zoom To AP = this
-                            ConversionUtils.checkNull(file, 3); // file.skipBytes(3);
-                            break;
-
-                        case PLAY_SPEECH:
-                            trigger.setUserData("speechId", ConversionUtils.readUnsignedInteger(file)); // speechId, limit 32767
-                            trigger.setUserData("text", (short) file.readUnsignedByte()); // 0 = Show Text, !0 = Without text
-                            trigger.setUserData("introduction", (short) file.readUnsignedByte()); // 0 = No Introduction, !0 = Introduction
-                            trigger.setUserData("pathId", ConversionUtils.readUnsignedShort(file)); // pathId
-                            break;
-
-                        case DISPLAY_TEXT_MESSAGE:
-                            trigger.setUserData("textId", ConversionUtils.readUnsignedInteger(file)); // textId, limit 32767
-                            // FIXME Maybe Zoom to AP X
-                            ConversionUtils.checkNull(file, 4); // file.skipBytes(4);
-                            break;
-                        // creature triggers
-                        case ATTACH_PORTAL_GEM:
-                        case MAKE_HUNGRY:
-                        case REMOVE_FROM_MAP:
-                        case ZOOM_TO:
-                        case WIN_GAME:
-                        case LOSE_GAME:
-                        case FORCE_FIRST_PERSON:
-                        case LOSE_SUBOBJECTIVE:
-                        case WIN_SUBOBJECTIVE:
-                            ConversionUtils.checkNull(file, 8); // file.skipBytes(8); // no other parameters
-                            break;
-
-                        case SET_MUSIC_LEVEL: // level
-                        case SHOW_HEALTH_FLOWER: // limit Seconds
-                            trigger.setUserData("value", ConversionUtils.readUnsignedInteger(file));
-                            ConversionUtils.checkNull(file, 4); // file.skipBytes(4);
-                            break;
-
-                        case SET_TIME_LIMIT:
-                            trigger.setUserData("timerId", (short) file.readUnsignedByte()); // timerId + 1, 16 - Time Limit
-                            ConversionUtils.checkNull(file, 3); // file.skipBytes(3);
-                            trigger.setUserData("value", ConversionUtils.readUnsignedInteger(file)); // Seconds
-                            break;
-
-                        case FOLLOW_CAMERA_PATH:
-                            trigger.setUserData("pathId", (short) file.readUnsignedByte());
-                            trigger.setUserData("actionPointId", (short) file.readUnsignedByte());
-                            trigger.setUserData("available", (short) file.readUnsignedByte()); // 0 = Show Ceiling, !0 = Hide Ceiling
-                            ConversionUtils.checkNull(file, 5); // file.skipBytes(5);
-                            break;
-
-                        case FLASH_BUTTON:
-                            trigger.setUserData("type", (short) file.readUnsignedByte()); // TriggerAction.MakeType.
-                            trigger.setUserData("targetId", (short) file.readUnsignedByte());
-                            trigger.setUserData("available", (short) file.readUnsignedByte()); // 0 = Off, !0 & !time = Until selected
-                            ConversionUtils.checkNull(file, 1); // file.skipBytes(1);
-                            trigger.setUserData("value", ConversionUtils.readUnsignedInteger(file)); // Seconds
-                            break;
-
-                        case FLASH_ACTION_POINT:
-                            trigger.setUserData("actionPointId", (short) file.readUnsignedByte());
-                            trigger.setUserData("available", (short) file.readUnsignedByte()); // 0 = Off, !0 & !time = Until switched off
-                            ConversionUtils.checkNull(file, 2); // file.skipBytes(2);
-                            trigger.setUserData("value", ConversionUtils.readUnsignedInteger(file)); // Seconds
-                            break;
-
-                        case REVEAL_ACTION_POINT:
-                            trigger.setUserData("actionPointId", (short) file.readUnsignedByte());
-                            trigger.setUserData("available", (short) file.readUnsignedByte()); // 0 = Reveal, !0 = Conceal
-                            ConversionUtils.checkNull(file, 6); // file.skipBytes(6);
-                            break;
-
-                        case ROTATE_AROUND_ACTION_POINT:
-                            trigger.setUserData("actionPointId", (short) file.readUnsignedByte());
-                            trigger.setUserData("available", (short) file.readUnsignedByte()); // 0 = Relative, !0 = Absolute
-                            trigger.setUserData("angle", ConversionUtils.readUnsignedShort(file)); // degrees
-                            trigger.setUserData("time", ConversionUtils.readUnsignedInteger(file)); // seconds
-                            break;
-
-                        case CREATE_CREATURE:
-                            trigger.setUserData("creatureId", (short) file.readUnsignedByte());
-                            trigger.setUserData("playerId", (short) file.readUnsignedByte());
-                            trigger.setUserData("level", (short) file.readUnsignedByte());
-                            trigger.setUserData("flag", (short) file.readUnsignedByte()); // TriggerAction.CreatureFlag.
-                            trigger.setUserData("posX", ConversionUtils.readUnsignedShort(file));
-                            trigger.setUserData("posY", ConversionUtils.readUnsignedShort(file));
-                            break;
-
-                        case SET_OBJECTIVE:
-                            trigger.setUserData("playerId", (short) file.readUnsignedByte());
-                            trigger.setUserData("type", (short) file.readUnsignedByte()); // Creature.JobType
-                            ConversionUtils.checkNull(file, 2); // file.skipBytes(2);
-                            trigger.setUserData("value", ConversionUtils.readUnsignedInteger(file)); // FIXME unknown value
-                            break;
-
-                        case CREATE_HERO_PARTY:
-                            trigger.setUserData("partyId", (short) file.readUnsignedByte()); // partyId + 1
-                            trigger.setUserData("type", (short) file.readUnsignedByte()); // 0 = None, 1 = IP, 2 = IP Random
-                            ConversionUtils.checkNull(file, 2); // file.skipBytes(2);
-                            trigger.setUserData("actionPointId", (short) file.readUnsignedByte()); //
-                            ConversionUtils.checkNull(file, 3); // file.skipBytes(3);
-                            break;
-
-                        case TOGGLE_EFFECT_GENERATOR:
-                            trigger.setUserData("generatorId", (short) file.readUnsignedByte()); // generatorId + 1
-                            trigger.setUserData("available", (short) file.readUnsignedByte()); // 0 = Off, !0 = On
-                            ConversionUtils.checkNull(file, 6); // file.skipBytes(6);
-                            break;
-
-                        case GENERATE_CREATURE:
-                            trigger.setUserData("creatureId", (short) file.readUnsignedByte()); // creatureId + 1
-                            trigger.setUserData("level", (short) file.readUnsignedByte());
-                            ConversionUtils.checkNull(file, 6); // file.skipBytes(6);
-                            break;
-
-                        case INFORMATION:
-                            trigger.setUserData("informationId", ConversionUtils.readUnsignedInteger(file));
-                            trigger.setUserData("actionPointId", (short) file.readUnsignedByte());
-                            ConversionUtils.checkNull(file, 3); // file.skipBytes(3);
-                            break;
-
-                        case SEND_TO_AP:
-                            ConversionUtils.checkNull(file, 4); // file.skipBytes(4);
-                            trigger.setUserData("actionPointId", (short) file.readUnsignedByte());
-                            ConversionUtils.checkNull(file, 3); // file.skipBytes(3);
-                            break;
-
-                        case CREATE_PORTAL_GEM:
-                            trigger.setUserData("objectId", (short) file.readUnsignedByte());
-                            trigger.setUserData("playerId", (short) file.readUnsignedByte());
-                            ConversionUtils.checkNull(file, 2); // file.skipBytes(2);
-                            trigger.setUserData("posX", ConversionUtils.readUnsignedShort(file)); // posX + 1
-                            trigger.setUserData("posY", ConversionUtils.readUnsignedShort(file)); // posY + 1
-                            break;
-
-                        default:
-                            ConversionUtils.checkNull(file, 8); // file.skipBytes(8);
-                            logger.warning("Unsupported Type of TriggerAction");
-                            break;
-                    }
-
-                    trigger.setId(ConversionUtils.readUnsignedShort(file)); // ID
-                    trigger.setIdNext(ConversionUtils.readUnsignedShort(file)); // SiblingID
-                    trigger.setIdChild(ConversionUtils.readUnsignedShort(file)); // ChildID
-
-                    file.skipBytes(2);
-                    break;
-                }
-                default: {
-
-                    // Just skip the bytes
-                    file.skipBytes(triggerTag[1]);
-                    logger.log(Level.WARNING, "Unsupported trigger type {0}!", triggerTag[0]);
-                }
-            }
-
-            // Add to the list
-            if (trigger != null) {
-                triggers.put(trigger.getId(), trigger);
-            }
-
-            // Check file offset
-            checkOffset(triggerTag[1], file, offset);
-        }
-    }
-
-    /**
-     * Reads the *Variables.kld
-     *
-     * @param header Kwd header data
-     * @param file the file data, rewind to data position
-     * @throws IOException the reading may fail
-     */
-    private void readVariables(KwdHeader header, RandomAccessFile file) throws IOException {
-
-        // Read the requested VARIABLES file
-        // Should be the GlobalVariables first, then the level's own
-        if (variables == null) {
-            logger.info("Reading variables!");
-            availabilities = new HashSet<>();
-            creaturePools = new HashSet<>();
-            creatureStatistics = new HashMap<>();
-            creatureFirstPersonStatistics = new HashMap<>();
-            variables = new HashMap<>();
-            sacrifices = new HashSet<>();
-            unknownVariables = new HashSet<>();
-        } else {
-            logger.info("Overrides variables!");
-        }
-
-        for (int i = 0; i < header.getItemCount(); i++) {
-            int id = ConversionUtils.readInteger(file);
-
-            switch (id) {
-                case Variable.CREATURE_POOL:
-                    Variable.CreaturePool creaturePool = new Variable.CreaturePool();
-                    creaturePool.setCreatureId(ConversionUtils.readInteger(file));
-                    creaturePool.setValue(ConversionUtils.readInteger(file));
-                    creaturePool.setPlayerId(ConversionUtils.readInteger(file));
-
-                    // Add
-                    creaturePools.add(creaturePool);
-                    break;
-
-                case Variable.AVAILABILITY:
-                    Variable.Availability availability = new Variable.Availability();
-                    availability.setType(ConversionUtils.parseEnum(ConversionUtils.readUnsignedShort(file),
-                            Variable.Availability.AvailabilityType.class));
-                    availability.setPlayerId(ConversionUtils.readUnsignedShort(file));
-                    availability.setTypeId(ConversionUtils.readInteger(file));
-                    availability.setValue(ConversionUtils.parseEnum(ConversionUtils.readInteger(file),
-                            Variable.Availability.AvailabilityValue.class));
-
-                    // Add
-                    availabilities.add(availability);
-                    break;
-
-                case Variable.SACRIFICES_ID: // not changeable (in editor you can, but changes will not save)
-                    Variable.Sacrifice sacrifice = new Variable.Sacrifice();
-                    sacrifice.setType1(ConversionUtils.parseEnum((short) file.readUnsignedByte(),
-                            Variable.SacrificeType.class));
-                    sacrifice.setId1((short) file.readUnsignedByte());
-                    sacrifice.setType2(ConversionUtils.parseEnum((short) file.readUnsignedByte(),
-                            Variable.SacrificeType.class));
-                    sacrifice.setId2((short) file.readUnsignedByte());
-                    sacrifice.setType3(ConversionUtils.parseEnum((short) file.readUnsignedByte(),
-                            Variable.SacrificeType.class));
-                    sacrifice.setId3((short) file.readUnsignedByte());
-
-                    sacrifice.setRewardType(ConversionUtils.parseEnum((short) file.readUnsignedByte(),
-                            Variable.SacrificeRewardType.class));
-                    sacrifice.setSpeechId((short) file.readUnsignedByte());
-                    sacrifice.setRewardValue(ConversionUtils.readInteger(file));
-
-                    // Add
-                    sacrifices.add(sacrifice);
-                    break;
-
-                case Variable.CREATURE_STATS_ID:
-                    Variable.CreatureStats creatureStats = new Variable.CreatureStats();
-                    creatureStats.setStatId(ConversionUtils.parseEnum(ConversionUtils.readInteger(file),
-                            Variable.CreatureStats.StatType.class));
-                    creatureStats.setValue(ConversionUtils.readInteger(file));
-                    creatureStats.setLevel(ConversionUtils.readInteger(file));
-
-                    // Add
-                    creatureStatistics.put(creatureStats.getStatId(), creatureStats);
-                    break;
-
-                case Variable.CREATURE_FIRST_PERSON_ID:
-                    Variable.CreatureFirstPerson creatureFirstPerson = new Variable.CreatureFirstPerson();
-                    creatureFirstPerson.setStatId(ConversionUtils.parseEnum(ConversionUtils.readInteger(file),
-                            Variable.CreatureStats.StatType.class));
-                    creatureFirstPerson.setValue(ConversionUtils.readInteger(file));
-                    creatureFirstPerson.setLevel(ConversionUtils.readInteger(file));
-
-                    // Add
-                    creatureFirstPersonStatistics.put(creatureFirstPerson.getStatId(), creatureFirstPerson);
-                    break;
-
-                case Variable.UNKNOWN_17: // FIXME unknown value
-                case Variable.UNKNOWN_66: // FIXME unknown value
-                case Variable.UNKNOWN_0: // FIXME unknownn value
-                case Variable.UNKNOWN_77: // FIXME unknownn value
-                    Variable.Unknown unknown = new Variable.Unknown();
-                    unknown.setVariableId(id);
-                    unknown.setValue(ConversionUtils.readInteger(file));
-                    unknown.setUnknown1(ConversionUtils.readInteger(file));
-                    unknown.setUnknown2(ConversionUtils.readInteger(file));
-
-                    // Add
-                    unknownVariables.add(unknown);
-                    break;
-
-                default:
-                    Variable.MiscVariable miscVariable = new Variable.MiscVariable();
-                    miscVariable.setVariableId(ConversionUtils.parseEnum(id,
-                            Variable.MiscVariable.MiscType.class));
-                    miscVariable.setValue(ConversionUtils.readInteger(file));
-                    miscVariable.setUnknown1(ConversionUtils.readInteger(file));
-                    miscVariable.setUnknown2(ConversionUtils.readInteger(file));
-
-                    // Add
-                    variables.put(miscVariable.getVariableId(), miscVariable);
-                    break;
-            }
-        }
-    }
-
-    /**
-     * Get list of different terrain tiles
-     *
-     * @return list of terrain tiles
-     */
-    public Collection<Terrain> getTerrainList() {
-        return terrainTiles.values();
-    }
-
-    /**
-     * Get list of different objects
-     *
-     * @return list of objects
-     */
-    public Collection<Object> getObjectList() {
-        return objects.values();
-    }
-
-    /**
-     * Get the player with the specified ID
-     *
-     * @param id the id of player
-     * @return the player
-     */
-    public Player getPlayer(short id) {
-        return players.get(id);
-    }
-
-    public java.util.Map<Short, Player> getPlayers() {
-        return players;
-    }
-
-    /**
-     * Get the creature with the specified ID
-     *
-     * @param id the id of creature
-     * @return the creature
-     */
-    public Creature getCreature(short id) {
-        return creatures.get(id);
-    }
-
-    /**
-     * Bridges are a bit special, identifies one and returns the terrain that
-     * should be under it
-     *
-     * @param type tile BridgeTerrainType
-     * @param terrain the terrain tile
-     * @return returns null if this is not a bridge, otherwise returns pretty
-     * much either water or lava
-     */
-    public Terrain getTerrainBridge(Tile.BridgeTerrainType type, Terrain terrain) {
-        if (terrain.getFlags().contains(Terrain.TerrainFlag.ROOM)) {
-            Room room = getRoomByTerrain(terrain.getTerrainId());
-            return getTerrainBridge(type, room);
-        }
-
-        return null;
-    }
-
-    public Terrain getTerrainBridge(Tile.BridgeTerrainType type, Room room) {
-        // Swap the terrain if this is a bridge
-        if (room != null && !room.getFlags().contains(Room.RoomFlag.PLACEABLE_ON_LAND)) {
-            // It is a bridge
-            switch (type) {
-                case WATER:
-                    return getMap().getWater();
-                case LAVA:
-                    return getMap().getLava();
-            }
-        }
-
-        return null;
-    }
-
-    /**
-     * Get the terrain with the specified ID
-     *
-     * @param id the id of terrain
-     * @return the terrain
-     */
-    public Terrain getTerrain(short id) {
-        return terrainTiles.get(id);
-    }
-
-    /**
-     * Get the room with the specified terrain ID
-     *
-     * @param id the id of terrain
-     * @return the room associated with the terrain ID
-     */
-    public Room getRoomByTerrain(short id) {
-        return roomsByTerrainId.get(id);
-    }
-
-    /**
-     * Get list of things
-     *
-     * @return things
-     */
-    public List<Thing> getThings() {
-        return things;
-    }
-
-    /**
-     * Get the trigger/action with the specified ID
-     *
-     * @param id the id of trigger/action
-     * @return the trigger/action
-     */
-    public Trigger getTrigger(int id) {
-        return triggers.get(id);
-    }
-
-    public java.util.Map<Integer, Trigger> getTriggers() {
-        return triggers;
-    }
-
-    /**
-     * Get the object with the specified ID
-     *
-     * @param id the id of object
-     * @return the object
-     */
-    public Object getObject(int id) {
-        return objects.get((short) id);
-    }
-
-    /**
-     * Get the room with the specified ID
-     *
-     * @param id the id of room
-     * @return the room
-     */
-    public Room getRoomById(int id) {
-        return rooms.get((short) id);
-    }
-
-    /**
-     * Get the keeper spell with the specified ID
-     *
-     * @param id the id of keeper spell
-     * @return the keeper spell
-     */
-    public KeeperSpell getKeeperSpellById(int id) {
-        return keeperSpells.get((short) id);
-    }
-
-    /**
-     * Get the trap with the specified ID
-     *
-     * @param id the id of trap
-     * @return the trap
-     */
-    public Trap getTrapById(int id) {
-        return traps.get((short) id);
-    }
-
-    /**
-     * Get the door with the specified ID
-     *
-     * @param id the id of door
-     * @return the door
-     */
-    public Door getDoorById(int id) {
-        return doors.get((short) id);
-    }
-
-    /**
-     * Get the list of all rooms
-     *
-     * @return list of all rooms
-     */
-    public List<Room> getRooms() {
-        List<Room> c = new ArrayList(rooms.values());
-        Collections.sort(c);
-        return c;
-    }
-
-    /**
-     * Get the list of all keeper spells
-     *
-     * @return list of all keeper spells
-     */
-    public List<KeeperSpell> getKeeperSpells() {
-        List<KeeperSpell> c = new ArrayList(keeperSpells.values());
-        Collections.sort(c);
-        return c;
-    }
-
-    /**
-     * Get the list of all doors
-     *
-     * @return list of all doors
-     */
-    public List<Door> getDoors() {
-        List<Door> c = new ArrayList(doors.values());
-        Collections.sort(c);
-        return c;
-    }
-
-    public Map getMap() {
-        return map;
-    }
-
-    /**
-     * Get the list of all traps
-     *
-     * @return list of all traps
-     */
-    public List<Trap> getTraps() {
-        List<Trap> c = new ArrayList(traps.values());
-        Collections.sort(c);
-        return c;
-    }
-
-    public GameLevel getGameLevel() {
-        return gameLevel;
-    }
-
-    public CreatureSpell getCreatureSpellById(short spellId) {
-        return creatureSpells.get(spellId);
-    }
-
-    public Effect getEffect(int effectId) {
-        return effects.get(effectId);
-    }
-
-    public java.util.Map<Integer, Effect> getEffects() {
-        return effects;
-    }
-
-    public EffectElement getEffectElement(int effectElementId) {
-        return effectElements.get(effectElementId);
-    }
-
-    public java.util.Map<Integer, EffectElement> getEffectElements() {
-        return effectElements;
-    }
-
-<<<<<<< HEAD
-    public java.util.Map<MiscVariable.MiscType, MiscVariable> getVariables() {
-        return variables;
-    }
-
-=======
->>>>>>> 9ae04ed9
-    /**
-     * Not all the data types are of the length that suits us, do our best to
-     * ignore it<br>
-     * Skips the file to the correct position after an item is read<br>
-     * <b>Use this with the common types!</b>
-     *
-     * @see #checkOffset(long, java.io.RandomAccessFile, long)
-     * @param header the header
-     * @param file the file
-     * @param offset the file offset before the last item was read
-     */
-    private void checkOffset(KwdHeader header, RandomAccessFile file, long offset) throws IOException {
-        checkOffset(header.getItemSize(), file, offset);
-    }
-
-    /**
-     * Not all the data types are of the length that suits us, do our best to
-     * ignore it<br>
-     * Skips the file to the correct position after an item is read<br>
-     * <b>Use this directly with Things & Triggers!</b>
-     *
-     * @see
-     * #checkOffset(toniarts.opendungeonkeeper.tools.convert.map.KwdFile.KwdHeader,
-     * java.io.RandomAccessFile, long)
-     * @param itemSize the item size
-     * @param file the file
-     * @param offset the file offset before the last item was read
-     */
-    private void checkOffset(long itemSize, RandomAccessFile file, long offset) throws IOException {
-        long wantedOffset = offset + itemSize;
-        if (file.getFilePointer() != wantedOffset) {
-            logger.log(Level.WARNING, "Record size differs from expected! File offset is {0} and should be {1}!",
-                    new java.lang.Object[]{file.getFilePointer(), wantedOffset});
-            file.seek(wantedOffset);
-        }
-    }
-
-    /**
-     * Kwd header, few different kinds, handles all
-     */
-    private class KwdHeader {
-        // struct kwdHeader {
-        //     unsigned int id;
-        //     unsigned int size;
-        //     union {
-        //         struct {
-        //             uint16_t w08;
-        //             uint16_t w0a;
-        //         } level;
-        //         unsigned int dw08;
-        //     };
-        //     unsigned int x0c[7];
-        // };
-
-        private MapDataTypeEnum id;
-        private int headerSize = 56; // Well, header and the id data
-        private long size;
-        private int checkOne;
-        private int itemCount;
-        private int width;
-        private int height;
-        private int checkThree; // in level = 223
-        private int dataSizeLevel; // in Level size of data exclude paths
-        private int unknown; // only in Triggers and Level
-        private int headerEndOffset; // 28, *Map - 8, *Triggers - 32,
-        private Date dateCreated;
-        private Date dateModified;
-        private int checkTwo;
-        private int dataSize;
-
-        public KwdHeader() {
-        }
-
-        public MapDataTypeEnum getId() {
-            return id;
-        }
-
-        protected void setId(MapDataTypeEnum id) {
-            this.id = id;
-        }
-
-        public long getSize() {
-            return size;
-        }
-
-        protected void setSize(long size) {
-            this.size = size;
-        }
-
-        public int getHeaderSize() {
-            return headerSize;
-        }
-
-        protected void setHeaderSize(int headerSize) {
-            this.headerSize = headerSize;
-        }
-
-        public int getWidth() {
-            return width;
-        }
-
-        protected void setWidth(int width) {
-            this.width = width;
-        }
-
-        public int getHeight() {
-            return height;
-        }
-
-        protected void setHeight(int height) {
-            this.height = height;
-        }
-
-        public int getItemCount() {
-            return itemCount;
-        }
-
-        protected void setItemCount(int itemCount) {
-            this.itemCount = itemCount;
-        }
-
-        public int getUnknown() {
-            return unknown;
-        }
-
-        protected void setUnknown(int unknown) {
-            this.unknown = unknown;
-        }
-
-        protected void setCheckOne(int check) {
-            this.checkOne = check;
-        }
-
-        public int getCheckOne() {
-            return checkOne;
-        }
-
-        protected void setCheckTwo(int check) {
-            this.checkTwo = check;
-        }
-
-        public int getCheckTwo() {
-            return checkTwo;
-        }
-
-        public Date getDateCreated() {
-            return dateCreated;
-        }
-
-        protected void setDateCreated(Date date) {
-            this.dateCreated = date;
-        }
-
-        public Date getDateModified() {
-            return dateModified;
-        }
-
-        protected void setDateModified(Date date) {
-            this.dateModified = date;
-        }
-
-        protected void setHeaderEndOffset(int offset) {
-            this.headerEndOffset = offset;
-        }
-
-        public int getHeaderEndOffset() {
-            return headerEndOffset;
-        }
-
-        protected void setDataSize(int size) {
-            this.dataSize = size;
-        }
-
-        public int getDataSize(int unknown) {
-            return dataSize;
-        }
-
-        /**
-         * Get the individiual item size (warning, does not apply to all!)
-         *
-         * @return
-         */
-        public long getItemSize() {
-            return (getSize() - getHeaderSize()) / getItemCount();
-        }
-    }
-}
+/*
+ * Copyright (C) 2014-2015 OpenKeeper
+ *
+ * OpenKeeper is free software: you can redistribute it and/or modify
+ * it under the terms of the GNU General Public License as published by
+ * the Free Software Foundation, either version 3 of the License, or
+ * (at your option) any later version.
+ *
+ * OpenKeeper is distributed in the hope that it will be useful,
+ * but WITHOUT ANY WARRANTY; without even the implied warranty of
+ * MERCHANTABILITY or FITNESS FOR A PARTICULAR PURPOSE.  See the
+ * GNU General Public License for more details.
+ *
+ * You should have received a copy of the GNU General Public License
+ * along with OpenKeeper.  If not, see <http://www.gnu.org/licenses/>.
+ */
+package toniarts.openkeeper.tools.convert.map;
+
+import java.awt.Color;
+import java.io.File;
+import java.io.IOException;
+import java.io.RandomAccessFile;
+import java.util.ArrayList;
+import java.util.Arrays;
+import java.util.Collection;
+import java.util.Collections;
+import java.util.Date;
+import java.util.HashMap;
+import java.util.HashSet;
+import java.util.List;
+import java.util.Set;
+import java.util.logging.Level;
+import java.util.logging.Logger;
+import javax.vecmath.Vector3f;
+import toniarts.openkeeper.tools.convert.ConversionUtils;
+import toniarts.openkeeper.tools.convert.map.ArtResource.Animation;
+import toniarts.openkeeper.tools.convert.map.ArtResource.Image;
+import toniarts.openkeeper.tools.convert.map.ArtResource.Mesh;
+import toniarts.openkeeper.tools.convert.map.ArtResource.Proc;
+import toniarts.openkeeper.tools.convert.map.ArtResource.ResourceType;
+import toniarts.openkeeper.tools.convert.map.ArtResource.TerrainResource;
+import toniarts.openkeeper.tools.convert.map.Creature.Attraction;
+import toniarts.openkeeper.tools.convert.map.Creature.JobAlternative;
+import toniarts.openkeeper.tools.convert.map.Creature.Spell;
+import toniarts.openkeeper.tools.convert.map.Creature.Unk7;
+import toniarts.openkeeper.tools.convert.map.Creature.X1323;
+import toniarts.openkeeper.tools.convert.map.Creature.Xe94;
+import toniarts.openkeeper.tools.convert.map.Door.DoorFlag;
+import toniarts.openkeeper.tools.convert.map.GameLevel.LevFlag;
+import toniarts.openkeeper.tools.convert.map.GameLevel.LevelReward;
+import toniarts.openkeeper.tools.convert.map.GameLevel.TextTable;
+import static toniarts.openkeeper.tools.convert.map.MapDataTypeEnum.MAP;
+import toniarts.openkeeper.tools.convert.map.Thing.ActionPoint;
+import toniarts.openkeeper.tools.convert.map.Thing.ActionPoint.ActionPointFlag;
+import toniarts.openkeeper.tools.convert.map.Thing.GoodCreature;
+import toniarts.openkeeper.tools.convert.map.Thing.HeroParty;
+import toniarts.openkeeper.tools.convert.map.Thing.KeeperCreature;
+import toniarts.openkeeper.tools.convert.map.Thing.NeutralCreature;
+import toniarts.openkeeper.tools.convert.map.Variable.Availability;
+import toniarts.openkeeper.tools.convert.map.Variable.CreatureFirstPerson;
+import toniarts.openkeeper.tools.convert.map.Variable.CreaturePool;
+import toniarts.openkeeper.tools.convert.map.Variable.CreatureStats;
+import toniarts.openkeeper.tools.convert.map.Variable.CreatureStats.StatType;
+import toniarts.openkeeper.tools.convert.map.Variable.MiscVariable;
+import toniarts.openkeeper.tools.convert.map.Variable.Sacrifice;
+
+/**
+ * Reads a DK II map file, the KWD is the file name of the main map identifier,
+ * reads the KLDs actually<br>
+ * The files are LITTLE ENDIAN I might say<br>
+ * Some values are 3D coordinates or scale values presented in fixed point
+ * integers. They are automatically converted to floats (divided by 2^12 = 4096
+ * or 2^16 = 65536)<br>
+ * Many parts adapted from C code by:
+ * <li>George Gensure (werkt)</li>
+ * And another C code implementation by:
+ * <li>Thomasz Lis</li>
+ *
+ * @author Toni Helenius <helenius.toni@gmail.com>
+ */
+public final class KwdFile {
+
+    private GameLevel gameLevel;
+    private Map map;
+    private java.util.Map<Short, Player> players;
+    private java.util.Map<Short, Terrain> terrainTiles;
+    private java.util.Map<Short, Door> doors;
+    private java.util.Map<Short, Trap> traps;
+    private java.util.Map<Short, Room> rooms;
+    private java.util.Map<Short, Room> roomsByTerrainId; // Maps have rooms by the terrain ID
+    private java.util.Map<Short, Creature> creatures;
+    private java.util.Map<Short, Object> objects;
+    private java.util.Map<Short, CreatureSpell> creatureSpells;
+    private java.util.Map<Integer, EffectElement> effectElements;
+    private java.util.Map<Integer, Effect> effects;
+    private java.util.Map<Short, KeeperSpell> keeperSpells;
+    private List<Thing> things;
+    private java.util.Map<Short, Shot> shots;
+    private java.util.Map<Integer, Trigger> triggers;
+    // Variables
+    private Set<Availability> availabilities;
+    private Set<CreaturePool> creaturePools;
+    private java.util.Map<StatType, CreatureStats> creatureStatistics;
+    private java.util.Map<StatType, CreatureFirstPerson> creatureFirstPersonStatistics;
+    private java.util.Map<MiscVariable.MiscType, MiscVariable> variables;
+    private Set<Sacrifice> sacrifices;
+    private Set<Variable.Unknown> unknownVariables;
+    //
+    private boolean customOverrides = false;
+    private boolean loaded = false;
+    private final String basePath;
+    private static final Logger logger = Logger.getLogger(KwdFile.class.getName());
+
+    /**
+     * Constructs a new KWD file reader<br>
+     * Reads the whole map and its catalogs (either standard ones or custom
+     * ones)
+     *
+     * @param basePath path to DK II main path (or where ever is the "root")
+     * @param file the KWD file to read
+     */
+    public KwdFile(String basePath, File file) {
+        this(basePath, file, true);
+    }
+
+    /**
+     * Constructs a new KWD file reader<br>
+     *
+     * @param basePath path to DK II main path (or where ever is the "root")
+     * @param file the KWD file to read
+     * @param load whether to actually load the map data, or just get the
+     * general info
+     */
+    public KwdFile(String basePath, File file, boolean load) {
+
+        // Load the actual main map info (paths to catalogs most importantly)
+        // Read the file
+        try {
+            readFileContents(file);
+        } catch (Exception e) {
+            //Fug
+            throw new RuntimeException("Failed to read the file " + file + "!", e);
+        }
+        if (!basePath.endsWith(File.separator)) {
+            basePath = basePath.concat(File.separator);
+        }
+        this.basePath = basePath;
+
+        // See if we need to load the actual data
+        if (load) {
+            load();
+        } else {
+
+            // We need map width & height if not loaded fully, I couldn't figure out where, except the map data
+            try (RandomAccessFile data = new RandomAccessFile(ConversionUtils.getRealFileName(basePath, gameLevel.getFile(MAP)), "r")) {
+                KwdHeader header = readKwdHeader(data);
+                map = new Map(header.getWidth(), header.getHeight());
+            } catch (Exception e) {
+
+                //Fug
+                throw new RuntimeException("Failed to read the file " + gameLevel.getFile(MAP) + "!", e);
+            }
+        }
+    }
+
+    private void readFileContents(File file) throws IOException {
+        try (RandomAccessFile data = new RandomAccessFile(file, "r")) {
+            while (data.getFilePointer() < data.length()) {
+
+                // Read header (and put the file pointer to the data start)
+                KwdHeader header = readKwdHeader(data);
+                readFileContents(header, data);
+            }
+
+            if (data.getFilePointer() != data.length()) {
+                throw new RuntimeException("Failed to parse file");
+            }
+        }
+    }
+
+    /**
+     * Loads the map data
+     *
+     * @throws RuntimeException level file fails to parse
+     */
+    public void load() throws RuntimeException {
+        if (!loaded) {
+
+            // Read the map data first (we store some data to the map)
+            for (FilePath path : gameLevel.getPaths()) {
+                if (path.getId() == MapDataTypeEnum.MAP) {
+                    readFilePath(path);
+                    break;
+                }
+            }
+
+            // Now we have the paths, read all of those in order
+            for (FilePath path : gameLevel.getPaths()) {
+
+                if (path.getId() == MapDataTypeEnum.MAP) {
+                    continue;
+                }
+
+                // Open the file
+                readFilePath(path);
+            }
+            loaded = true;
+        }
+    }
+
+    private void readFilePath(FilePath path) {
+        File file = null;
+        try {
+            file = new File(ConversionUtils.getRealFileName(basePath, path.getPath()));
+            readFileContents(file);
+        } catch (Exception e) {
+            throw new RuntimeException("Failed to read the file " + file + "!", e);
+        }
+    }
+
+    /**
+     * Reads the common KWD header
+     *
+     * @param data the data file
+     * @return the header
+     * @throws IOException may fail reading
+     */
+    private KwdHeader readKwdHeader(RandomAccessFile data) throws IOException {
+
+        KwdHeader header = new KwdHeader();
+        header.setId(ConversionUtils.parseEnum(ConversionUtils.readUnsignedInteger(data), MapDataTypeEnum.class));
+        int size = ConversionUtils.readUnsignedInteger(data); // Bytes in the real size indicator, well seems to be 4 always
+        if (size == 2) {
+            header.setSize(ConversionUtils.readUnsignedShort(data));
+        } else if (size == 4) {
+            header.setSize(ConversionUtils.readUnsignedInteger(data));
+        }
+        header.setCheckOne(ConversionUtils.readUnsignedInteger(data));
+        header.setHeaderEndOffset(ConversionUtils.readUnsignedInteger(data));
+        //Mark the position
+        long offset = data.getFilePointer();
+
+        switch (header.getId()) {
+            case MAP:
+                header.setHeaderSize(36);
+                header.setWidth(ConversionUtils.readUnsignedInteger(data));
+                header.setHeight(ConversionUtils.readUnsignedInteger(data));
+                break;
+
+            case TRIGGERS:
+                header.setHeaderSize(60);
+                header.setItemCount(ConversionUtils.readUnsignedInteger(data) + ConversionUtils.readUnsignedInteger(data));
+                header.setUnknown(ConversionUtils.readUnsignedInteger(data));
+
+                header.setDateCreated(ConversionUtils.readTimestamp(data));
+                header.setDateModified(ConversionUtils.readTimestamp(data));
+                break;
+
+            case LEVEL:
+                header.setItemCount(ConversionUtils.readUnsignedShort(data));
+                header.setHeight(ConversionUtils.readUnsignedShort(data));
+                header.setUnknown(ConversionUtils.readUnsignedInteger(data));
+
+                header.setDateCreated(ConversionUtils.readTimestamp(data));
+                header.setDateModified(ConversionUtils.readTimestamp(data));
+                break;
+            default:
+                header.setItemCount(ConversionUtils.readUnsignedInteger(data));
+                header.setUnknown(ConversionUtils.readUnsignedInteger(data));
+
+                header.setDateCreated(ConversionUtils.readTimestamp(data));
+                header.setDateModified(ConversionUtils.readTimestamp(data));
+                break;
+        }
+
+        if (data.getFilePointer() != offset + header.getHeaderEndOffset()) {
+            logger.warning("Incorrect parsing of file header");
+        }
+        //header.setHeaderSize(28 + header.getHeaderEndOffset());
+        header.setCheckTwo(ConversionUtils.readUnsignedInteger(data));
+        header.setDataSize(ConversionUtils.readUnsignedInteger(data));
+
+        return header;
+    }
+
+    private void readFileContents(KwdHeader header, RandomAccessFile data) throws IOException {
+        // Handle all the cases (we kinda skip the globals with this logic, so no need)
+        // All readers must read the whole data they intend to read
+        switch (header.getId()) {
+            case LEVEL:
+                // check header.getCheckOne() != 221 || header.getCheckTwo() != 223
+                readMapInfo(header, data);
+                break;
+
+            case CREATURES:
+                // check header.getCheckOne() != 171 || header.getCheckTwo() != 172
+                readCreatures(header, data);
+                break;
+
+            case CREATURE_SPELLS:
+                if (header.getCheckOne() != 161 || header.getCheckTwo() != 162) {
+                    throw new RuntimeException("Creature spells file is corrupted");
+                }
+                readCreatureSpells(header, data);
+                break;
+
+            case DOORS:
+                // check header.getCheckOne() != 141 || header.getCheckTwo() != 142
+                readDoors(header, data);
+                break;
+
+            case EFFECTS:
+                // check header.getCheckOne() != 271 || header.getCheckTwo() != 272
+                readEffects(header, data);
+                break;
+
+            case EFFECT_ELEMENTS:
+                // check header.getCheckOne() != 251 || header.getCheckTwo() != 252
+                readEffectElements(header, data);
+                break;
+
+            case KEEPER_SPELLS:
+                // check header.getCheckOne() != 151 || header.getCheckTwo() != 152
+                readKeeperSpells(header, data);
+                break;
+
+            case MAP:
+                // check header.getCheckOne() != 101 || header.getCheckTwo() != 102
+                readMap(header, data);
+                break;
+
+            case OBJECTS:
+                // check header.getCheckOne() != 241 || header.getCheckTwo() != 242
+                readObjects(header, data);
+                break;
+
+            case PLAYERS:
+                // check header.getCheckOne() != 181 || header.getCheckTwo() != 182
+                readPlayers(header, data);
+                break;
+
+            case ROOMS:
+                // check header.getCheckOne() != 121 || header.getCheckTwo() != 122
+                readRooms(header, data);
+                break;
+
+            case SHOTS:
+                // check header.getCheckOne() != 261 || header.getCheckTwo() != 262
+                readShots(header, data);
+                break;
+
+            case TERRAIN:
+                // check header.getCheckOne() != 111 || header.getCheckTwo() != 112
+                readTerrain(header, data);
+                break;
+
+            case THINGS:
+                // check header.getCheckOne() != 191 || header.getCheckTwo() != 192
+                readThings(header, data);
+                break;
+
+            case TRAPS:
+                // check header.getCheckOne() != 131 || header.getCheckTwo() != 132
+                readTraps(header, data);
+                break;
+
+            case TRIGGERS:
+                // check header.getCheckOne() != 211 || header.getCheckTwo() != 212
+                readTriggers(header, data);
+                break;
+
+            case VARIABLES:
+                // check header.getCheckOne() != 231 || header.getCheckTwo() != 232
+                readVariables(header, data);
+                break;
+
+            default:
+                logger.log(Level.WARNING, "File type {0} have no reader", header.getId());
+                break;
+        }
+    }
+
+    /**
+     * Reads the *Map.kld
+     *
+     * @param header Kwd header data
+     * @param file the file data, rewind to data position
+     * @throws IOException the reading may fail
+     */
+    private void readMap(KwdHeader header, RandomAccessFile file) throws IOException {
+
+        // Read the requested MAP file
+        logger.info("Reading map!");
+        if (map == null) {
+            map = new Map(header.getWidth(), header.getHeight());
+        }
+        for (int y = 0; y < map.getHeight(); y++) {
+            for (int x = 0; x < map.getWidth(); x++) {
+                Tile tile = new Tile();
+                tile.setTerrainId((short) file.readUnsignedByte());
+                tile.setPlayerId((short) file.readUnsignedByte());
+                tile.setFlag(ConversionUtils.parseEnum(file.readUnsignedByte(), Tile.BridgeTerrainType.class));
+                tile.setUnknown((short) file.readUnsignedByte());
+                map.setTile(x, y, tile);
+            }
+        }
+    }
+
+    /**
+     * Reads the *Players.kld
+     *
+     * @param header Kwd header data
+     * @param file the file data, rewind to data position
+     * @throws IOException the reading may fail
+     */
+    private void readPlayers(KwdHeader header, RandomAccessFile file) throws IOException {
+
+        // Read the requested PLAYER file
+        if (players == null) {
+            logger.info("Reading players!");
+            players = new HashMap<>(header.getItemCount());
+        } else {
+            logger.warning("Overrides players!");
+        }
+
+        for (int playerIndex = 0; playerIndex < header.getItemCount(); playerIndex++) {
+            long offset = file.getFilePointer();
+            Player player = new Player();
+            player.setStartingGold(ConversionUtils.readInteger(file));
+            player.setAi(ConversionUtils.readInteger(file) == 1);
+
+            AI ai = new AI();
+            ai.setAiType(ConversionUtils.parseEnum((short) file.readUnsignedByte(), AI.AIType.class));
+            ai.setSpeed((short) file.readUnsignedByte());
+            ai.setOpenness((short) file.readUnsignedByte());
+            ai.setRemoveCallToArmsIfTotalCreaturesLessThan((short) file.readUnsignedByte());
+            ai.setBuildLostRoomAfterSeconds((short) file.readUnsignedByte());
+            short[] unknown1 = new short[3];
+            for (int i = 0; i < unknown1.length; i++) {
+                unknown1[i] = (short) file.readUnsignedByte();
+            }
+            ai.setUnknown1(unknown1);
+            ai.setCreateEmptyAreasWhenIdle(ConversionUtils.readInteger(file) == 1);
+            ai.setBuildBiggerLairAfterClaimingPortal(ConversionUtils.readInteger(file) == 1);
+            ai.setSellCapturedRoomsIfLowOnGold(ConversionUtils.readInteger(file) == 1);
+            ai.setMinTimeBeforePlacingResearchedRoom((short) file.readUnsignedByte());
+            ai.setDefaultSize((short) file.readUnsignedByte());
+            ai.setTilesLeftBetweenRooms((short) file.readUnsignedByte());
+            ai.setDistanceBetweenRoomsThatShouldBeCloseMan(ConversionUtils.parseEnum((short) file.readUnsignedByte(),
+                    AI.Distance.class));
+            ai.setCorridorStyle(ConversionUtils.parseEnum((short) file.readUnsignedByte(), AI.CorridorStyle.class));
+            ai.setWhenMoreSpaceInRoomRequired(ConversionUtils.parseEnum((short) file.readUnsignedByte(),
+                    AI.RoomExpandPolicy.class));
+            ai.setDigToNeutralRoomsWithinTilesOfHeart((short) file.readUnsignedByte());
+            List<Short> buildOrder = new ArrayList<>(15);
+            for (int i = 0; i < 15; i++) {
+                buildOrder.add((short) file.readUnsignedByte());
+            }
+            ai.setBuildOrder(buildOrder);
+            ai.setFlexibility((short) file.readUnsignedByte());
+            ai.setDigToNeutralRoomsWithinTilesOfClaimedArea((short) file.readUnsignedByte());
+            ai.setRemoveCallToArmsAfterSeconds(ConversionUtils.readUnsignedShort(file));
+            ai.setBoulderTrapsOnLongCorridors(ConversionUtils.readInteger(file) == 1);
+            ai.setBoulderTrapsOnRouteToBreachPoints(ConversionUtils.readInteger(file) == 1);
+            ai.setTrapUseStyle((short) file.readUnsignedByte());
+            ai.setDoorTrapPreference((short) file.readUnsignedByte());
+            ai.setDoorUsage(ConversionUtils.parseEnum((short) file.readUnsignedByte(), AI.DoorUsagePolicy.class));
+            ai.setChanceOfLookingToUseTrapsAndDoors((short) file.readUnsignedByte());
+            ai.setRequireMinLevelForCreatures(ConversionUtils.readInteger(file) == 1);
+            ai.setRequireTotalThreatGreaterThanTheEnemy(ConversionUtils.readInteger(file) == 1);
+            ai.setRequireAllRoomTypesPlaced(ConversionUtils.readInteger(file) == 1);
+            ai.setRequireAllKeeperSpellsResearched(ConversionUtils.readInteger(file) == 1);
+            ai.setOnlyAttackAttackers(ConversionUtils.readInteger(file) == 1);
+            ai.setNeverAttack(ConversionUtils.readInteger(file) == 1);
+            ai.setMinLevelForCreatures((short) file.readUnsignedByte());
+            ai.setTotalThreatGreaterThanTheEnemy((short) file.readUnsignedByte());
+            ai.setFirstAttemptToBreachRoom(ConversionUtils.parseEnum((short) file.readUnsignedByte(), AI.BreachRoomPolicy.class));
+            ai.setFirstDigToEnemyPoint(ConversionUtils.parseEnum((short) file.readUnsignedByte(), AI.DigToPolicy.class));
+            ai.setBreachAtPointsSimultaneously((short) file.readUnsignedByte());
+            ai.setUsePercentageOfTotalCreaturesInFirstFightAfterBreach((short) file.readUnsignedByte());
+            ai.setManaValue(ConversionUtils.readUnsignedShort(file));
+            ai.setPlaceCallToArmsWhereThreatValueIsGreaterThan(ConversionUtils.readUnsignedShort(file));
+            ai.setRemoveCallToArmsIfLessThanEnemyCreatures((short) file.readUnsignedByte());
+            ai.setRemoveCallToArmsIfLessThanEnemyCreaturesWithinTiles((short) file.readUnsignedByte());
+            ai.setPullCreaturesFromFightIfOutnumberedAndUnableToDropReinforcements(ConversionUtils.readInteger(file) == 1);
+            ai.setThreatValueOfDroppedCreaturesIsPercentageOfEnemyThreatValue((short) file.readUnsignedByte());
+            ai.setSpellStyle((short) file.readUnsignedByte());
+            ai.setAttemptToImprisonPercentageOfEnemyCreatures((short) file.readUnsignedByte());
+            ai.setIfCreatureHealthIsPercentageAndNotInOwnRoomMoveToLairOrTemple((short) file.readUnsignedByte());
+            ai.setGoldValue(ConversionUtils.readUnsignedShort(file));
+            ai.setTryToMakeUnhappyOnesHappy(ConversionUtils.readInteger(file) == 1);
+            ai.setTryToMakeAngryOnesHappy(ConversionUtils.readInteger(file) == 1);
+            ai.setDisposeOfAngryCreatures(ConversionUtils.readInteger(file) == 1);
+            ai.setDisposeOfRubbishCreaturesIfBetterOnesComeAlong(ConversionUtils.readInteger(file) == 1);
+            ai.setDisposalMethod(ConversionUtils.parseEnum((short) file.readUnsignedByte(), AI.CreatureDisposalPolicy.class));
+            ai.setMaximumNumberOfImps((short) file.readUnsignedByte());
+            ai.setWillNotSlapCreatures((short) file.readUnsignedByte() == 0);
+            ai.setAttackWhenNumberOfCreaturesIsAtLeast((short) file.readUnsignedByte());
+            ai.setUseLightningIfEnemyIsInWater(ConversionUtils.readInteger(file) == 1);
+            ai.setUseSightOfEvil(ConversionUtils.parseEnum((short) file.readUnsignedByte(), AI.SightOfEvilUsagePolicy.class));
+            ai.setUseSpellsInBattle((short) file.readUnsignedByte());
+            ai.setSpellsPowerPreference((short) file.readUnsignedByte());
+            ai.setUseCallToArms(ConversionUtils.parseEnum((short) file.readUnsignedByte(), AI.CallToArmsUsagePolicy.class));
+            short[] unknown2 = new short[2];
+            for (int i = 0; i < unknown2.length; i++) {
+                unknown2[i] = (short) file.readUnsignedByte();
+            }
+            ai.setUnknown2(unknown2);
+            ai.setMineGoldUntilGoldHeldIsGreaterThan(ConversionUtils.readUnsignedShort(file));
+            ai.setWaitSecondsAfterPreviousAttackBeforeAttackingAgain(ConversionUtils.readUnsignedShort(file));
+            ai.setStartingMana(ConversionUtils.readUnsignedInteger(file));
+            ai.setExploreUpToTilesToFindSpecials(ConversionUtils.readUnsignedShort(file));
+            ai.setImpsToTilesRatio(ConversionUtils.readUnsignedShort(file));
+            ai.setBuildAreaStartX(ConversionUtils.readUnsignedShort(file));
+            ai.setBuildAreaStartY(ConversionUtils.readUnsignedShort(file));
+            ai.setBuildAreaEndX(ConversionUtils.readUnsignedShort(file));
+            ai.setBuildAreaEndY(ConversionUtils.readUnsignedShort(file));
+            ai.setLikelyhoodToMovingCreaturesToLibraryForResearching(ConversionUtils.parseEnum((short) file.readUnsignedByte(),
+                    AI.MoveToResearchPolicy.class));
+            ai.setChanceOfExploringToFindSpecials((short) file.readUnsignedByte());
+            ai.setChanceOfFindingSpecialsWhenExploring((short) file.readUnsignedByte());
+            ai.setFateOfImprisonedCreatures(ConversionUtils.parseEnum((short) file.readUnsignedByte(), AI.ImprisonedCreatureFatePolicy.class));
+            player.setAiAttributes(ai);
+
+            player.setTriggerId(ConversionUtils.readUnsignedShort(file));
+            player.setPlayerId((short) file.readUnsignedByte());
+            player.setStartingCameraX(ConversionUtils.readUnsignedShort(file));
+            player.setStartingCameraY(ConversionUtils.readUnsignedShort(file));
+
+            player.setName(ConversionUtils.bytesToString(file, 32).trim());
+
+            // Add to the hash by the player ID
+            players.put(player.getPlayerId(), player);
+
+            // Check file offset
+            checkOffset(header, file, offset);
+        }
+    }
+
+    /**
+     * Reads the Terrain.kwd
+     *
+     * @param header Kwd header data
+     * @param file the file data, rewind to data position
+     * @throws IOException the reading may fail
+     */
+    private void readTerrain(KwdHeader header, RandomAccessFile file) throws RuntimeException, IOException {
+
+        // Read the terrain catalog
+        if (terrainTiles == null) {
+            logger.info("Reading terrain!");
+            terrainTiles = new HashMap<>(header.getItemCount());
+        } else {
+            logger.warning("Overrides terrain!");
+        }
+
+        for (int i = 0; i < header.getItemCount(); i++) {
+            long offset = file.getFilePointer();
+            Terrain terrain = new Terrain();
+
+            terrain.setName(ConversionUtils.bytesToString(file, 32).trim());
+            terrain.setCompleteResource(readArtResource(file));
+            terrain.setSideResource(readArtResource(file));
+            terrain.setTopResource(readArtResource(file));
+            terrain.setTaggedTopResource(readArtResource(file));
+            terrain.setStringIds(readStringId(file));
+            terrain.setDepth(ConversionUtils.readUnsignedInteger(file) / ConversionUtils.FLOAT);
+            terrain.setLightHeight(ConversionUtils.readUnsignedInteger(file) / ConversionUtils.FLOAT);
+            terrain.setFlags(ConversionUtils.parseFlagValue(ConversionUtils.readUnsignedIntegerAsLong(file), Terrain.TerrainFlag.class));
+            terrain.setDamage(ConversionUtils.readUnsignedShort(file));
+            terrain.setUnk196(ConversionUtils.readUnsignedShort(file));
+            terrain.setUnk198(ConversionUtils.readUnsignedShort(file));
+            terrain.setGoldValue(ConversionUtils.readUnsignedShort(file));
+            terrain.setManaGain(ConversionUtils.readUnsignedShort(file));
+            terrain.setMaxManaGain(ConversionUtils.readUnsignedShort(file));
+            terrain.setTooltipStringId(ConversionUtils.readUnsignedShort(file));
+            terrain.setNameStringId(ConversionUtils.readUnsignedShort(file));
+            terrain.setMaxHealthEffectId(ConversionUtils.readUnsignedShort(file));
+            terrain.setDestroyedEffectId(ConversionUtils.readUnsignedShort(file));
+            terrain.setGeneralDescriptionStringId(ConversionUtils.readUnsignedShort(file));
+            terrain.setStrengthStringId(ConversionUtils.readUnsignedShort(file));
+            terrain.setWeaknessStringId(ConversionUtils.readUnsignedShort(file));
+            int[] unk1ae = new int[16];
+            for (int x = 0; x < unk1ae.length; x++) {
+                unk1ae[x] = ConversionUtils.readUnsignedShort(file);
+            }
+            terrain.setUnk1ae(unk1ae);
+            terrain.setWibbleH((short) file.readUnsignedByte());
+            short[] leanH = new short[3];
+            for (int x = 0; x < leanH.length; x++) {
+                leanH[x] = (short) file.readUnsignedByte();
+            }
+            terrain.setLeanH(leanH);
+            terrain.setWibbleV((short) file.readUnsignedByte());
+            short[] leanV = new short[3];
+            for (int x = 0; x < leanV.length; x++) {
+                leanV[x] = (short) file.readUnsignedByte();
+            }
+            terrain.setLeanV(leanV);
+            terrain.setTerrainId((short) file.readUnsignedByte());
+            terrain.setStartingHealth(ConversionUtils.readUnsignedShort(file));
+            terrain.setMaxHealthTypeTerrainId((short) file.readUnsignedByte());
+            terrain.setDestroyedTypeTerrainId((short) file.readUnsignedByte());
+            terrain.setTerrainLight(new Color(file.readUnsignedByte(), file.readUnsignedByte(), file.readUnsignedByte()));
+            terrain.setTextureFrames((short) file.readUnsignedByte());
+
+            terrain.setSoundCategory(ConversionUtils.bytesToString(file, 32).trim());
+            terrain.setMaxHealth(ConversionUtils.readUnsignedShort(file));
+            terrain.setAmbientLight(new Color(file.readUnsignedByte(), file.readUnsignedByte(), file.readUnsignedByte()));
+
+            terrain.setSoundCategoryFirstPerson(ConversionUtils.bytesToString(file, 32).trim());
+            terrain.setUnk224(ConversionUtils.readUnsignedInteger(file));
+
+            // Add to the hash by the terrain ID
+            terrainTiles.put(terrain.getTerrainId(), terrain);
+
+            // See that we have water & lava set
+            if (map.getWater() == null && terrain.getFlags().contains(Terrain.TerrainFlag.WATER)) {
+                map.setWater(terrain);
+            }
+            if (map.getLava() == null && terrain.getFlags().contains(Terrain.TerrainFlag.LAVA)) {
+                map.setLava(terrain);
+            }
+
+            // Check file offset
+            checkOffset(header, file, offset);
+        }
+    }
+
+    /**
+     * Reads and parses an ArtResource object from the current file location (84
+     * bytes)
+     *
+     * @param file the file stream to parse from
+     * @return an ArtResource
+     */
+    private ArtResource readArtResource(RandomAccessFile file) throws IOException {
+        ArtResource artResource = new ArtResource();
+
+        // Read the data
+        artResource.setName(ConversionUtils.bytesToString(file, 64).trim());
+        long flags = ConversionUtils.readUnsignedIntegerAsLong(file);
+        byte[] bytes = new byte[12];
+        file.read(bytes); // Depends on the type how these are interpreted?
+        short type = (short) file.readUnsignedByte();
+        short startAf = (short) file.readUnsignedByte();
+        short endAf = (short) file.readUnsignedByte();
+        short sometimesOne = (short) file.readUnsignedByte();
+
+        // Debug
+        // System.out.println("Name: " + artResource.getName());
+        // System.out.println("Type: " + type);
+        // System.out.println("Flag: " + flags);
+        // Mesh collection (type 8) has just the name, reference to GROP meshes probably
+        // And alphas and images probably share the same attributes
+        ResourceType resourceType = artResource.new ResourceType();
+        switch (type) {
+            case 0: // skip empty type
+                break;
+
+            case 8: // FIXME nothing todo ?!
+                logger.log(Level.WARNING, "Skip artResource type {0}", type);
+                break;
+
+            case 1:
+            case 2:
+            case 3: { // Images of different type
+                resourceType = artResource.new Image();
+                ((Image) resourceType).setWidth(ConversionUtils.readUnsignedInteger(Arrays.copyOfRange(bytes, 0, 4)) / ConversionUtils.FLOAT);
+                ((Image) resourceType).setHeight(ConversionUtils.readUnsignedInteger(Arrays.copyOfRange(bytes, 4, 8)) / ConversionUtils.FLOAT);
+                ((Image) resourceType).setFrames(ConversionUtils.readUnsignedShort(Arrays.copyOfRange(bytes, 8, 10)));
+                break;
+            }
+            case 4: {
+                resourceType = artResource.new TerrainResource();
+                ((TerrainResource) resourceType).setX00(ConversionUtils.readUnsignedInteger(Arrays.copyOfRange(bytes, 0, 4)));
+                ((TerrainResource) resourceType).setX04(ConversionUtils.readUnsignedInteger(Arrays.copyOfRange(bytes, 4, 8)));
+                ((TerrainResource) resourceType).setFrames(ConversionUtils.toUnsignedByte(bytes[8]));
+                break;
+            }
+            case 5: {
+                resourceType = artResource.new Mesh();
+                ((Mesh) resourceType).setScale(ConversionUtils.readUnsignedInteger(Arrays.copyOfRange(bytes, 0, 4)) / ConversionUtils.FLOAT);
+                ((Mesh) resourceType).setFrames(ConversionUtils.readUnsignedShort(Arrays.copyOfRange(bytes, 4, 6)));
+                break;
+            }
+            case 6: {
+                resourceType = artResource.new Animation();
+                ((Animation) resourceType).setFrames(ConversionUtils.readUnsignedInteger(Arrays.copyOfRange(bytes, 0, 4)));
+                ((Animation) resourceType).setFps(ConversionUtils.readUnsignedInteger(Arrays.copyOfRange(bytes, 4, 8)));
+                ((Animation) resourceType).setStartDist(ConversionUtils.readUnsignedShort(Arrays.copyOfRange(bytes, 8, 10)));
+                ((Animation) resourceType).setEndDist(ConversionUtils.readUnsignedShort(Arrays.copyOfRange(bytes, 10, 12)));
+                break;
+            }
+            case 7: {
+                resourceType = artResource.new Proc();
+                ((Proc) resourceType).setId(ConversionUtils.readUnsignedInteger(Arrays.copyOfRange(bytes, 0, 4)));
+                break;
+
+            }
+            default:
+                logger.log(Level.WARNING, "Unknown artResource type {0}", type);
+                break;
+        }
+
+        // Add the common values
+        resourceType.setFlags(ConversionUtils.parseFlagValue(flags, ArtResource.ArtResourceFlag.class));
+        resourceType.setType(ConversionUtils.parseEnum(type, ArtResource.Type.class));
+        resourceType.setStartAf(startAf);
+
+        resourceType.setEndAf(endAf);
+
+        resourceType.setSometimesOne(sometimesOne);
+
+        artResource.setSettings(resourceType);
+
+        // If it has no name or the type is not known, return null
+        if (artResource.getName().isEmpty() || resourceType.getType() == null) {
+            return null;
+        }
+
+        return artResource;
+    }
+
+    /**
+     * Reads and parses an StringId object from the current file location
+     *
+     * @param file the file stream to parse from
+     * @return an StringId
+     */
+    private StringId readStringId(RandomAccessFile file) throws IOException {
+
+        // Read the IDs
+        int[] ids = new int[5];
+        for (int i = 0; i < ids.length; i++) {
+            ids[i] = ConversionUtils.readUnsignedInteger(file);
+        }
+
+        // And the unknowns
+        short[] x14 = new short[4];
+        for (int i = 0; i < x14.length; i++) {
+            x14[i] = (short) file.readUnsignedByte();
+        }
+
+        return new StringId(ids, x14);
+    }
+
+    /**
+     * Reads the Doors.kwd
+     *
+     * @param header Kwd header data
+     * @param file the file data, rewind to data position
+     * @throws IOException the reading may fail
+     */
+    private void readDoors(KwdHeader header, RandomAccessFile file) throws IOException {
+
+        // Read the doors catalog
+        if (doors == null) {
+            logger.info("Reading doors!");
+            doors = new HashMap<>(header.getItemCount());
+        } else {
+            logger.warning("Overrides doors!");
+        }
+
+        for (int i = 0; i < header.getItemCount(); i++) {
+            long offset = file.getFilePointer();
+            Door door = new Door();
+
+            door.setName(ConversionUtils.bytesToString(file, 32).trim());
+            door.setMesh(readArtResource(file));
+            door.setGuiIcon(readArtResource(file));
+            door.setEditorIcon(readArtResource(file));
+            door.setFlowerIcon(readArtResource(file));
+            door.setOpenResource(readArtResource(file));
+            door.setCloseResource(readArtResource(file));
+            door.setHeight(ConversionUtils.readUnsignedInteger(file) / ConversionUtils.FLOAT);
+            door.setHealthGain(ConversionUtils.readUnsignedShort(file));
+            short[] unknown2 = new short[8];
+            for (int x = 0; x < unknown2.length; x++) {
+                unknown2[x] = (short) file.readUnsignedByte();
+            }
+            door.setUnknown2(unknown2);
+            door.setMaterial(ConversionUtils.parseEnum(file.readUnsignedByte(), Material.class));
+            door.setTrapTypeId((short) file.readUnsignedByte());
+            int flag = ConversionUtils.readUnsignedInteger(file);
+            door.setFlags(ConversionUtils.parseFlagValue(flag, DoorFlag.class));
+            door.setHealth(ConversionUtils.readUnsignedShort(file));
+            door.setGoldCost(ConversionUtils.readUnsignedShort(file));
+            short[] unknown3 = new short[2];
+            for (int x = 0; x < unknown3.length; x++) {
+                unknown3[x] = (short) file.readUnsignedByte();
+            }
+            door.setUnknown3(unknown3);
+            door.setDeathEffectId(ConversionUtils.readUnsignedShort(file));
+            door.setManufToBuild(ConversionUtils.readUnsignedInteger(file));
+            door.setManaCost(ConversionUtils.readUnsignedShort(file));
+            door.setTooltipStringId(ConversionUtils.readUnsignedShort(file));
+            door.setNameStringId(ConversionUtils.readUnsignedShort(file));
+            door.setGeneralDescriptionStringId(ConversionUtils.readUnsignedShort(file));
+            door.setStrengthStringId(ConversionUtils.readUnsignedShort(file));
+            door.setWeaknessStringId(ConversionUtils.readUnsignedShort(file));
+            door.setDoorId((short) file.readUnsignedByte());
+            door.setOrderInEditor((short) file.readUnsignedByte());
+            door.setManufCrateObjectId((short) file.readUnsignedByte());
+            door.setKeyObjectId((short) file.readUnsignedByte());
+
+            door.setSoundGategory(ConversionUtils.bytesToString(file, 32).trim());
+
+            doors.put(door.getDoorId(), door);
+
+            // Check file offset
+            checkOffset(header, file, offset);
+        }
+    }
+
+    /**
+     * Reads the Traps.kwd
+     *
+     * @param header Kwd header data
+     * @param file the file data, rewind to data position
+     * @throws IOException the reading may fail
+     */
+    private void readTraps(KwdHeader header, RandomAccessFile file) throws IOException {
+
+        // Read the traps catalog
+        if (traps == null) {
+            logger.info("Reading traps!");
+            traps = new HashMap<>(header.getItemCount());
+        } else {
+            logger.warning("Overrides traps!");
+        }
+
+        for (int i = 0; i < header.getItemCount(); i++) {
+            long offset = file.getFilePointer();
+            Trap trap = new Trap();
+
+            trap.setName(ConversionUtils.bytesToString(file, 32).trim());
+            trap.setMeshResource(readArtResource(file));
+            trap.setGuiIcon(readArtResource(file));
+            trap.setEditorIcon(readArtResource(file));
+            trap.setFlowerIcon(readArtResource(file));
+            trap.setFireResource(readArtResource(file));
+            trap.setHeight(ConversionUtils.readUnsignedInteger(file) / ConversionUtils.FLOAT);
+            trap.setRechargeTime(ConversionUtils.readUnsignedInteger(file) / ConversionUtils.FLOAT);
+            trap.setChargeTime(ConversionUtils.readUnsignedInteger(file) / ConversionUtils.FLOAT);
+            trap.setThreatDuration(ConversionUtils.readUnsignedInteger(file) / ConversionUtils.FLOAT);
+            trap.setManaCostToFire(ConversionUtils.readUnsignedInteger(file));
+            trap.setIdleEffectDelay(ConversionUtils.readUnsignedInteger(file) / ConversionUtils.FLOAT);
+            trap.setTriggerData(ConversionUtils.readUnsignedInteger(file));
+            trap.setShotData1(ConversionUtils.readUnsignedInteger(file));
+            trap.setShotData2(ConversionUtils.readUnsignedInteger(file));
+            short[] unknown3 = new short[2];
+            for (int x = 0; x < unknown3.length; x++) {
+                unknown3[x] = (short) file.readUnsignedByte();
+            }
+            trap.setUnknown3(unknown3);
+            trap.setThreat(ConversionUtils.readUnsignedShort(file));
+            trap.setFlags(ConversionUtils.parseFlagValue(ConversionUtils.readUnsignedInteger(file), Trap.TrapFlag.class));
+            trap.setHealth(ConversionUtils.readUnsignedShort(file));
+            trap.setManaCost(ConversionUtils.readUnsignedShort(file));
+            trap.setPowerlessEffectId(ConversionUtils.readUnsignedShort(file));
+            trap.setIdleEffectId(ConversionUtils.readUnsignedShort(file));
+            trap.setDeathEffectId(ConversionUtils.readUnsignedShort(file));
+            trap.setManufToBuild(ConversionUtils.readUnsignedShort(file));
+            trap.setGeneralDescriptionStringId(ConversionUtils.readUnsignedShort(file));
+            trap.setStrengthStringId(ConversionUtils.readUnsignedShort(file));
+            trap.setWeaknessStringId(ConversionUtils.readUnsignedShort(file));
+            trap.setManaUsage(ConversionUtils.readUnsignedShort(file));
+            short[] unknown4 = new short[2];
+            for (int x = 0; x < unknown4.length; x++) {
+                unknown4[x] = (short) file.readUnsignedByte();
+            }
+            trap.setUnknown4(unknown4);
+            trap.setTooltipStringId(ConversionUtils.readUnsignedShort(file));
+            trap.setNameStringId(ConversionUtils.readUnsignedShort(file));
+            trap.setUnknown5((short) file.readUnsignedByte());
+            trap.setTriggerType(ConversionUtils.parseEnum((short) file.readUnsignedByte(), Trap.TriggerType.class));
+            trap.setTrapId((short) file.readUnsignedByte());
+            trap.setShotTypeId((short) file.readUnsignedByte());
+            trap.setManufCrateObjectId((short) file.readUnsignedByte());
+
+            trap.setSoundCategory(ConversionUtils.bytesToString(file, 32).trim());
+            trap.setMaterial(ConversionUtils.parseEnum((short) file.readUnsignedByte(), Material.class));
+            trap.setOrderInEditor((short) file.readUnsignedByte());
+            trap.setShotOffset(new Vector3f(ConversionUtils.readInteger(file) / ConversionUtils.FLOAT,
+                    ConversionUtils.readInteger(file) / ConversionUtils.FLOAT,
+                    ConversionUtils.readInteger(file) / ConversionUtils.FLOAT));
+            trap.setShotDelay(ConversionUtils.readUnsignedShort(file) / ConversionUtils.FLOAT);
+            trap.setUnknown2(file.readUnsignedShort());
+            trap.setHealthGain(ConversionUtils.readUnsignedShort(file));
+
+            traps.put(trap.getTrapId(), trap);
+
+            // Check file offset
+            checkOffset(header, file, offset);
+        }
+    }
+
+    /**
+     * Reads the Rooms.kwd
+     *
+     * @param header Kwd header data
+     * @param file the file data, rewind to data position
+     * @throws IOException the reading may fail
+     */
+    private void readRooms(KwdHeader header, RandomAccessFile file) throws RuntimeException, IOException {
+
+        // Read the rooms catalog
+        if (rooms == null) {
+            logger.info("Reading rooms!");
+            rooms = new HashMap<>(header.getItemCount());
+            roomsByTerrainId = new HashMap<>(header.getItemCount());
+        } else {
+            logger.warning("Overrides rooms!");
+        }
+
+        for (int i = 0; i < header.getItemCount(); i++) {
+            long offset = file.getFilePointer();
+            Room room = new Room();
+
+            room.setName(ConversionUtils.bytesToString(file, 32).trim());
+            room.setGuiIcon(readArtResource(file));
+            room.setEditorIcon(readArtResource(file));
+            room.setCompleteResource(readArtResource(file));
+            room.setStraightResource(readArtResource(file));
+            room.setInsideCornerResource(readArtResource(file));
+            room.setUnknownResource(readArtResource(file));
+            room.setOutsideCornerResource(readArtResource(file));
+            room.setWallResource(readArtResource(file));
+            room.setCapResource(readArtResource(file));
+            room.setCeilingResource(readArtResource(file));
+            room.setCeilingHeight(ConversionUtils.readUnsignedInteger(file) / ConversionUtils.FLOAT);
+            room.setUnknown2(ConversionUtils.readUnsignedShort(file));
+            room.setTorchIntensity(ConversionUtils.readUnsignedShort(file));
+            room.setFlags(ConversionUtils.parseFlagValue(ConversionUtils.readUnsignedInteger(file), Room.RoomFlag.class));
+            room.setTooltipStringId(ConversionUtils.readUnsignedShort(file));
+            room.setNameStringId(ConversionUtils.readUnsignedShort(file));
+            room.setCost(ConversionUtils.readUnsignedShort(file));
+            room.setFightEffectId(ConversionUtils.readUnsignedShort(file));
+            room.setGeneralDescriptionStringId(ConversionUtils.readUnsignedShort(file));
+            room.setStrengthStringId(ConversionUtils.readUnsignedShort(file));
+            room.setTorchRadius(ConversionUtils.readUnsignedShort(file) / ConversionUtils.FLOAT);
+            List<Integer> roomEffects = new ArrayList<>(8);
+            for (int x = 0; x < 8; x++) {
+                int effectId = ConversionUtils.readUnsignedShort(file);
+                if (effectId > 0) {
+                    roomEffects.add(effectId);
+                }
+            }
+            room.setEffects(roomEffects);
+            room.setRoomId((short) file.readUnsignedByte());
+            room.setUnknown7((short) file.readUnsignedByte());
+            room.setTerrainId((short) file.readUnsignedByte());
+            room.setTileConstruction(ConversionUtils.parseEnum((short) file.readUnsignedByte(), Room.TileConstruction.class));
+            room.setCreatedCreatureId((short) file.readUnsignedByte());
+            room.setTorchColor(new Color(file.readUnsignedByte(), file.readUnsignedByte(), file.readUnsignedByte())); // This is the editor is rather weird
+            List<Short> roomObjects = new ArrayList<>(8);
+            for (int x = 0; x < 8; x++) {
+                short objectId = (short) file.readUnsignedByte();
+                if (objectId > 0) {
+                    roomObjects.add(objectId);
+                }
+            }
+            room.setObjects(roomObjects);
+
+            room.setSoundCategory(ConversionUtils.bytesToString(file, 32).trim());
+            room.setOrderInEditor((short) file.readUnsignedByte());
+            room.setX3c3((short) file.readUnsignedByte());
+            room.setUnknown10(ConversionUtils.readUnsignedShort(file));
+            room.setUnknown11((short) file.readUnsignedByte());
+            room.setTorch(readArtResource(file));
+            room.setRecommendedSizeX((short) file.readUnsignedByte());
+            room.setRecommendedSizeY((short) file.readUnsignedByte());
+            room.setHealthGain(ConversionUtils.readShort(file));
+
+            // Add to the hash by the room ID
+            rooms.put(room.getRoomId(), room);
+
+            // And by the terrain ID
+            roomsByTerrainId.put(room.getTerrainId(), room);
+
+            // Check file offset
+            checkOffset(header, file, offset);
+        }
+    }
+
+    /**
+     * Reads the *.kwd
+     *
+     * @param file the original map KWD file
+     * @throws RuntimeException reading may fail
+     */
+    private void readMapInfo(KwdHeader header, RandomAccessFile data) throws IOException {
+
+        //Additional header data
+        if (gameLevel == null) {
+            logger.info("Reading level info!");
+            gameLevel = new GameLevel();
+        } else {
+            logger.warning("Overrides level!");
+        }
+
+        //Property data
+        String name = ConversionUtils.bytesToStringUtf16(data, 64).trim();
+        if (name != null && !name.isEmpty() && name.toLowerCase().endsWith(".kwd")) {
+            name = name.substring(0, name.length() - 4);
+        }
+        gameLevel.setName(name);
+        gameLevel.setDescription(ConversionUtils.bytesToStringUtf16(data, 1024).trim());
+        gameLevel.setAuthor(ConversionUtils.bytesToStringUtf16(data, 64).trim());
+        gameLevel.setEmail(ConversionUtils.bytesToStringUtf16(data, 64).trim());
+        gameLevel.setInformation(ConversionUtils.bytesToStringUtf16(data, 1024).trim());
+
+        gameLevel.setTriggerId(ConversionUtils.readUnsignedShort(data));
+        gameLevel.setTicksPerSec(ConversionUtils.readUnsignedShort(data));
+        short[] x01184 = new short[520];
+        for (int x = 0; x < x01184.length; x++) {
+            x01184[x] = (short) data.readUnsignedByte();
+        }
+        gameLevel.setX01184(x01184);
+        List<String> messages = new ArrayList<>(); // I don't know if we need the index, level 19 & 3 has messages, but they are rare
+        for (int x = 0; x < 512; x++) {
+            String message = ConversionUtils.bytesToStringUtf16(data, 20).trim();
+            if (!message.isEmpty()) {
+                messages.add(message);
+            }
+        }
+        gameLevel.setMessages(messages);
+
+        gameLevel.setLvlFlags(ConversionUtils.parseFlagValue(ConversionUtils.readUnsignedShort(data), LevFlag.class));
+        gameLevel.setSpeechStr(ConversionUtils.bytesToString(data, 32).trim());
+        gameLevel.setTalismanPieces((short) data.readUnsignedByte());
+        List<LevelReward> rewardPrev = new ArrayList<>(4);
+        for (int x = 0; x < 4; x++) {
+            LevelReward reward = ConversionUtils.parseEnum((short) data.readUnsignedByte(), LevelReward.class);
+            if (reward != null && !reward.equals(LevelReward.NONE)) {
+                rewardPrev.add(reward);
+            }
+        }
+        gameLevel.setRewardPrev(rewardPrev);
+        List<LevelReward> rewardNext = new ArrayList<>(4);
+        for (int x = 0; x < 4; x++) {
+            LevelReward reward = ConversionUtils.parseEnum((short) data.readUnsignedByte(), LevelReward.class);
+            if (reward != null && !reward.equals(LevelReward.NONE)) {
+                rewardNext.add(reward);
+            }
+        }
+
+        gameLevel.setRewardNext(rewardNext);
+        gameLevel.setSoundTrack((short) data.readUnsignedByte());
+        gameLevel.setTextTableId(ConversionUtils.parseEnum((short) data.readUnsignedByte(), TextTable.class));
+        gameLevel.setTextTitleId(ConversionUtils.readUnsignedShort(data));
+        gameLevel.setTextPlotId(ConversionUtils.readUnsignedShort(data));
+        gameLevel.setTextDebriefId(ConversionUtils.readUnsignedShort(data));
+        gameLevel.setTextObjectvId(ConversionUtils.readUnsignedShort(data));
+        gameLevel.setX063c3(ConversionUtils.readUnsignedShort(data));
+        gameLevel.setTextSubobjctvId1(ConversionUtils.readUnsignedShort(data));
+        gameLevel.setTextSubobjctvId2(ConversionUtils.readUnsignedShort(data));
+        gameLevel.setTextSubobjctvId3(ConversionUtils.readUnsignedShort(data));
+        gameLevel.setSpeclvlIdx(ConversionUtils.readUnsignedShort(data));
+
+        // Swap the arrays for more convenient data format
+        short[] textIntrdcOverrdObj = new short[8];
+        for (int x = 0; x < textIntrdcOverrdObj.length; x++) {
+            textIntrdcOverrdObj[x] = (short) data.readUnsignedByte();
+        }
+        int[] textIntrdcOverrdId = new int[8];
+        for (int x = 0; x < textIntrdcOverrdId.length; x++) {
+            textIntrdcOverrdId[x] = ConversionUtils.readUnsignedShort(data);
+        }
+        java.util.Map<Short, Integer> introductionOverrideTextIds = new HashMap<>(8);
+        for (int x = 0; x < textIntrdcOverrdObj.length; x++) {
+            if (textIntrdcOverrdObj[x] > 0) {
+
+                // Over 0 is a valid creature ID
+                introductionOverrideTextIds.put(textIntrdcOverrdObj[x], textIntrdcOverrdId[x]);
+            }
+        }
+        gameLevel.setIntroductionOverrideTextIds(introductionOverrideTextIds);
+
+        gameLevel.setTerrainPath(ConversionUtils.bytesToString(data, 32).trim());
+        gameLevel.setOneShotHornyLev((short) data.readUnsignedByte());
+        gameLevel.setPlayerCount((short) data.readUnsignedByte());
+        gameLevel.setX06405((short) data.readUnsignedByte());
+        gameLevel.setX06406((short) data.readUnsignedByte());
+        gameLevel.setSpeechHornyId(ConversionUtils.readUnsignedShort(data));
+        gameLevel.setSpeechPrelvlId(ConversionUtils.readUnsignedShort(data));
+        gameLevel.setSpeechPostlvlWin(ConversionUtils.readUnsignedShort(data));
+        gameLevel.setSpeechPostlvlLost(ConversionUtils.readUnsignedShort(data));
+        gameLevel.setSpeechPostlvlNews(ConversionUtils.readUnsignedShort(data));
+        gameLevel.setSpeechPrelvlGenr(ConversionUtils.readUnsignedShort(data));
+        gameLevel.setHeroName(ConversionUtils.bytesToStringUtf16(data, 32).trim());
+
+        // Paths and the unknown array
+        //header.setCheckTwo(ConversionUtils.readUnsignedInteger(data));
+        //header.setUnknownCount(ConversionUtils.readUnsignedInteger(data));
+        // or
+        data.skipBytes(8);
+        List<FilePath> paths = new ArrayList<>(header.getItemCount());
+        for (int x = 0; x < header.getItemCount(); x++) {
+            FilePath filePath = new FilePath();
+            filePath.setId(ConversionUtils.parseEnum(ConversionUtils.readUnsignedInteger(data), MapDataTypeEnum.class));
+            filePath.setUnknown2(ConversionUtils.readInteger(data));
+            String path = ConversionUtils.bytesToString(data, 64).trim();
+
+            // Tweak the paths
+            // Paths are relative to the base path, may or may not have an extension (assume kwd if none found)
+            path = ConversionUtils.convertFileSeparators(path);
+            if (!".".equals(path.substring(path.length() - 4, path.length() - 3))) {
+                path = path.concat(".kwd");
+            }
+
+            // See if the globals are present
+            if (filePath.getId() == MapDataTypeEnum.GLOBALS) {
+                customOverrides = true;
+                logger.info("The map uses custom overrides!");
+            }
+
+            filePath.setPath(path);
+
+            paths.add(filePath);
+        }
+        gameLevel.setPaths(paths);
+
+        // Hmm, seems that normal maps don't refer the effects nor effect elements
+        if (!customOverrides) {
+            FilePath file = new FilePath(MapDataTypeEnum.EFFECTS, "Data" + File.separator + "editor" + File.separator + "Effects.kwd");
+            if (!gameLevel.getPaths().contains(file)) {
+                gameLevel.getPaths().add(file);
+            }
+
+            file = new FilePath(MapDataTypeEnum.EFFECT_ELEMENTS, "Data" + File.separator + "editor" + File.separator + "EffectElements.kwd");
+            if (!gameLevel.getPaths().contains(file)) {
+                gameLevel.getPaths().add(file);
+            }
+        }
+
+        int[] unknown = new int[header.getHeight()];
+        for (int x = 0; x < unknown.length; x++) {
+            unknown[x] = ConversionUtils.readUnsignedInteger(data);
+        }
+        gameLevel.setUnknown(unknown);
+    }
+
+    /**
+     * Reads the Creatures.kwd
+     *
+     * @param header Kwd header data
+     * @param file the file data, rewind to data position
+     * @throws IOException the reading may fail
+     */
+    private void readCreatures(KwdHeader header, RandomAccessFile file) throws IOException {
+
+        // Read the creatures catalog
+        if (creatures == null) {
+            logger.info("Reading creatures!");
+            creatures = new HashMap<>(header.getItemCount());
+        } else {
+            logger.warning("Overrides creatures!");
+        }
+
+        for (int i = 0; i < header.getItemCount(); i++) {
+            long offset = file.getFilePointer();
+            Creature creature = new Creature();
+
+            creature.setName(ConversionUtils.bytesToString(file, 32).trim());
+            // 39 ArtResources (with IMPs these are not 100% same)
+            byte[] bytes = new byte[84];
+            file.read(bytes);
+            creature.setUnknown1Resource(bytes);  // all 0: Maiden Of The Nest, Prince Balder, Horny. Other the same
+            creature.setAnimWalkResource(readArtResource(file));
+            creature.setAnimRunResource(readArtResource(file));
+            creature.setAnimDraggedPoseResource(readArtResource(file));
+            creature.setAnimRecoilHffResource(readArtResource(file));
+            creature.setAnimMelee1Resource(readArtResource(file));
+            creature.setAnimMagicResource(readArtResource(file));
+            creature.setAnimDieResource(readArtResource(file));
+            creature.setAnimHappyResource(readArtResource(file));
+            creature.setAnimAngryResource(readArtResource(file));
+            creature.setAnimStunnedPoseResource(readArtResource(file));
+            creature.setAnimSwingResource(readArtResource(file));
+            creature.setAnimSleepResource(readArtResource(file));
+            creature.setAnimEatResource(readArtResource(file));
+            creature.setAnimResearchResource(readArtResource(file));
+            creature.setUnknown2Resource(readArtResource(file));
+            creature.setAnimDejectedPoseResource(readArtResource(file));
+            creature.setAnimTortureResource(readArtResource(file));
+            creature.setUnknown3Resource(readArtResource(file));
+            creature.setAnimDrinkResource(readArtResource(file));
+            creature.setAnimIdle1Resource(readArtResource(file));
+            creature.setAnimRecoilHfbResource(readArtResource(file));
+            creature.setUnknown4Resource(readArtResource(file));
+            creature.setAnimPrayResource(readArtResource(file));
+            creature.setAnimFallbackResource(readArtResource(file));
+            creature.setAnimElecResource(readArtResource(file));
+            creature.setAnimElectrocuteResource(readArtResource(file));
+            creature.setAnimGetUpResource(readArtResource(file));
+            creature.setAnimDanceResource(readArtResource(file));
+            creature.setAnimDrunkResource(readArtResource(file));
+            creature.setAnimEntranceResource(readArtResource(file));
+            creature.setAnimIdle2Resource(readArtResource(file));
+            creature.setUnknown5Resource(readArtResource(file));
+            creature.setUnknown6Resource(readArtResource(file));
+            creature.setAnimDrunk2Resource(readArtResource(file));
+            creature.setUnknown7Resource(readArtResource(file));
+            creature.setUnknown8Resource(readArtResource(file));
+            creature.setIcon1Resource(readArtResource(file));
+            creature.setIcon2Resource(readArtResource(file));
+            //
+            creature.setUnkcec(ConversionUtils.readUnsignedShort(file));
+            creature.setUnkcee(ConversionUtils.readUnsignedInteger(file));
+            creature.setUnkcf2(ConversionUtils.readUnsignedInteger(file));
+            creature.setOrderInEditor((short) file.readUnsignedByte());
+            creature.setAngerStringIdGeneral(ConversionUtils.readUnsignedShort(file));
+            creature.setShotDelay(ConversionUtils.readUnsignedInteger(file) / ConversionUtils.FLOAT);
+            creature.setOlhiEffectId(ConversionUtils.readUnsignedShort(file));
+            creature.setIntroductionStringId(ConversionUtils.readUnsignedShort(file));
+            creature.setPerceptionRange(ConversionUtils.readUnsignedInteger(file) / ConversionUtils.FLOAT);
+            creature.setAngerStringIdLair(ConversionUtils.readUnsignedShort(file));
+            creature.setAngerStringIdFood(ConversionUtils.readUnsignedShort(file));
+            creature.setAngerStringIdPay(ConversionUtils.readUnsignedShort(file));
+            creature.setAngerStringIdWork(ConversionUtils.readUnsignedShort(file));
+            creature.setAngerStringIdSlap(ConversionUtils.readUnsignedShort(file));
+            creature.setAngerStringIdHeld(ConversionUtils.readUnsignedShort(file));
+            creature.setAngerStringIdLonely(ConversionUtils.readUnsignedShort(file));
+            creature.setAngerStringIdHatred(ConversionUtils.readUnsignedShort(file));
+            creature.setAngerStringIdTorture(ConversionUtils.readUnsignedShort(file));
+
+            creature.setTranslationSoundGategory(ConversionUtils.bytesToString(file, 32).trim());
+            creature.setShuffleSpeed(ConversionUtils.readUnsignedInteger(file) / ConversionUtils.FLOAT);
+            creature.setCloneCreatureId((short) file.readUnsignedByte());
+            creature.setFirstPersonGammaEffect(ConversionUtils.parseEnum(file.readUnsignedByte(), Creature.GammaEffect.class));
+            creature.setFirstPersonWalkCycleScale((short) file.readUnsignedByte());
+            creature.setIntroCameraPathIndex((short) file.readUnsignedByte());
+            creature.setUnk2e2((short) file.readUnsignedByte());
+            creature.setPortraitResource(readArtResource(file));
+            creature.setLight(readLight(file));
+            Attraction[] attractions = new Attraction[2];
+            for (int x = 0; x < attractions.length; x++) {
+                Attraction attraction = creature.new Attraction();
+                attraction.setPresent(ConversionUtils.readUnsignedInteger(file));
+                attraction.setRoomId(ConversionUtils.readUnsignedShort(file));
+                attraction.setRoomSize(ConversionUtils.readUnsignedShort(file));
+                attractions[x] = attraction;
+            }
+            creature.setAttractions(attractions);
+            creature.setFirstPersonWaddleScale(ConversionUtils.readUnsignedInteger(file) / ConversionUtils.FLOAT);
+            creature.setFirstPersonOscillateScale(ConversionUtils.readUnsignedInteger(file) / ConversionUtils.FLOAT);
+            Spell[] spells = new Spell[3];
+            for (int x = 0; x < spells.length; x++) {
+                Spell spell = creature.new Spell();
+                spell.setShotOffset(new Vector3f(ConversionUtils.readUnsignedIntegerAsLong(file) / ConversionUtils.FLOAT,
+                        ConversionUtils.readUnsignedIntegerAsLong(file) / ConversionUtils.FLOAT,
+                        ConversionUtils.readUnsignedIntegerAsLong(file) / ConversionUtils.FLOAT));
+                spell.setX0c((short) file.readUnsignedByte());
+                spell.setPlayAnimation((short) file.readUnsignedByte() == 1 ? true : false);
+                spell.setX0e((short) file.readUnsignedByte()); // This value can changed when you not change anything on map, only save it
+                spell.setX0f((short) file.readUnsignedByte());
+                spell.setShotDelay(ConversionUtils.readUnsignedInteger(file) / ConversionUtils.FLOAT);
+                spell.setX14((short) file.readUnsignedByte());
+                spell.setX15((short) file.readUnsignedByte());
+                spell.setCreatureSpellId((short) file.readUnsignedByte());
+                spell.setLevelAvailable((short) file.readUnsignedByte());
+                spells[x] = spell;
+            }
+            creature.setSpells(spells);
+            Creature.Resistance[] resistances = new Creature.Resistance[4];
+            for (int x = 0; x < resistances.length; x++) {
+                Creature.Resistance resistance = creature.new Resistance();
+                resistance.setAttackType(ConversionUtils.parseEnum(file.readUnsignedByte(), Creature.AttackType.class));
+                resistance.setValue((short) file.readUnsignedByte());
+                resistances[x] = resistance;
+            }
+            creature.setResistances(resistances);
+            creature.setHappyJobs(readJobPreferences(3, creature, file));
+            creature.setUnhappyJobs(readJobPreferences(2, creature, file));
+            creature.setAngryJobs(readJobPreferences(3, creature, file));
+            Creature.JobType[] hateJobs = new Creature.JobType[2];
+            for (int x = 0; x < hateJobs.length; x++) {
+                hateJobs[x] = ConversionUtils.parseEnum(ConversionUtils.readUnsignedInteger(file), Creature.JobType.class);
+            }
+            creature.setHateJobs(hateJobs);
+            JobAlternative[] alternatives = new JobAlternative[3];
+            for (int x = 0; x < alternatives.length; x++) {
+                JobAlternative alternative = creature.new JobAlternative();
+                alternative.setJobType(ConversionUtils.parseEnum(ConversionUtils.readUnsignedInteger(file), Creature.JobType.class));
+                alternative.setMoodChange(ConversionUtils.readUnsignedShort(file));
+                alternative.setManaChange(ConversionUtils.readUnsignedShort(file));
+            }
+            creature.setAlternativeJobs(alternatives);
+            Xe94 xe94 = creature.new Xe94();
+            xe94.setX00(ConversionUtils.readUnsignedIntegerAsLong(file));
+            xe94.setX04(ConversionUtils.readUnsignedInteger(file));
+            xe94.setX08(ConversionUtils.readUnsignedInteger(file));
+            creature.setXe94(xe94);
+            creature.setUnkea0(ConversionUtils.readInteger(file));
+            creature.setHeight(ConversionUtils.readInteger(file) / ConversionUtils.FLOAT);
+            creature.setUnkea8(ConversionUtils.readUnsignedInteger(file));
+            creature.setUnk3ab(ConversionUtils.readUnsignedInteger(file));
+            creature.setEyeHeight(ConversionUtils.readInteger(file) / ConversionUtils.FLOAT);
+            creature.setSpeed(ConversionUtils.readInteger(file) / ConversionUtils.FLOAT);
+            creature.setRunSpeed(ConversionUtils.readInteger(file) / ConversionUtils.FLOAT);
+            creature.setHungerRate(ConversionUtils.readUnsignedInteger(file) / ConversionUtils.FLOAT);
+            creature.setTimeAwake(ConversionUtils.readUnsignedInteger(file));
+            creature.setTimeSleep(ConversionUtils.readUnsignedInteger(file));
+            creature.setDistanceCanSee(ConversionUtils.readUnsignedInteger(file) / ConversionUtils.FLOAT);
+            creature.setDistanceCanHear(ConversionUtils.readUnsignedInteger(file) / ConversionUtils.FLOAT);
+            creature.setStunDuration(ConversionUtils.readUnsignedInteger(file) / ConversionUtils.FLOAT);
+            creature.setGuardDuration(ConversionUtils.readUnsignedInteger(file) / ConversionUtils.FLOAT);
+            creature.setIdleDuration(ConversionUtils.readUnsignedInteger(file) / ConversionUtils.FLOAT);
+            creature.setSlapFearlessDuration(ConversionUtils.readInteger(file) / ConversionUtils.FLOAT);
+            creature.setUnkee0(ConversionUtils.readInteger(file));
+            creature.setUnkee4(ConversionUtils.readInteger(file));
+            creature.setPossessionManaCost(ConversionUtils.readShort(file));
+            creature.setOwnLandHealthIncrease(ConversionUtils.readShort(file));
+            creature.setMeleeRange(ConversionUtils.readInteger(file) / ConversionUtils.FLOAT);
+            creature.setUnkef0(ConversionUtils.readUnsignedInteger(file));
+            creature.setTortureTimeToConvert(ConversionUtils.readUnsignedInteger(file) / ConversionUtils.FLOAT);
+            creature.setMeleeRecharge(ConversionUtils.readInteger(file) / ConversionUtils.FLOAT);
+            // The flags is actually very big, pushing the boundaries, a true uint32, need to -> long
+            creature.setFlags(ConversionUtils.parseFlagValue(ConversionUtils.readUnsignedIntegerAsLong(file), Creature.CreatureFlag.class));
+            creature.setExpForNextLevel(ConversionUtils.readUnsignedShort(file));
+            creature.setJobClass(ConversionUtils.parseEnum(file.readUnsignedByte(), Creature.JobClass.class));
+            creature.setFightStyle(ConversionUtils.parseEnum(file.readUnsignedByte(), Creature.FightStyle.class));
+            creature.setExpPerSecond(ConversionUtils.readUnsignedShort(file));
+            creature.setExpPerSecondTraining(ConversionUtils.readUnsignedShort(file));
+            creature.setResearchPerSecond(ConversionUtils.readUnsignedShort(file));
+            creature.setManufacturePerSecond(ConversionUtils.readUnsignedShort(file));
+            creature.setHp(ConversionUtils.readUnsignedShort(file));
+            creature.setHpFromChicken(ConversionUtils.readUnsignedShort(file));
+            creature.setFear(ConversionUtils.readUnsignedShort(file));
+            creature.setThreat(ConversionUtils.readUnsignedShort(file));
+            creature.setMeleeDamage(ConversionUtils.readUnsignedShort(file));
+            creature.setSlapDamage(ConversionUtils.readUnsignedShort(file));
+            creature.setManaGenPrayer(ConversionUtils.readUnsignedShort(file));
+            creature.setUnk3cb(ConversionUtils.readUnsignedShort(file));
+            creature.setPay(ConversionUtils.readUnsignedShort(file));
+            creature.setMaxGoldHeld(ConversionUtils.readUnsignedShort(file));
+            creature.setUnk3cc(ConversionUtils.readUnsignedShort(file));
+            creature.setDecomposeValue(ConversionUtils.readUnsignedShort(file));
+            creature.setNameStringId(ConversionUtils.readUnsignedShort(file));
+            creature.setTooltipStringId(ConversionUtils.readUnsignedShort(file));
+            creature.setAngerNoLair(ConversionUtils.readShort(file));
+            creature.setAngerNoFood(ConversionUtils.readShort(file));
+            creature.setAngerNoPay(ConversionUtils.readShort(file));
+            creature.setAngerNoWork(ConversionUtils.readShort(file));
+            creature.setAngerSlap(ConversionUtils.readShort(file));
+            creature.setAngerInHand(ConversionUtils.readShort(file));
+            creature.setInitialGoldHeld(ConversionUtils.readShort(file));
+            creature.setEntranceEffectId(ConversionUtils.readUnsignedShort(file));
+            creature.setGeneralDescriptionStringId(ConversionUtils.readUnsignedShort(file));
+            creature.setStrengthStringId(ConversionUtils.readUnsignedShort(file));
+            creature.setWeaknessStringId(ConversionUtils.readUnsignedShort(file));
+            creature.setSlapEffectId(ConversionUtils.readUnsignedShort(file));
+            creature.setDeathEffectId(ConversionUtils.readUnsignedShort(file));
+            creature.setMelee1Swipe(ConversionUtils.parseEnum(file.readUnsignedByte(), Creature.Swipe.class));
+            creature.setMelee2Swipe(ConversionUtils.parseEnum(file.readUnsignedByte(), Creature.Swipe.class));
+            creature.setUnk3d3((short) file.readUnsignedByte());
+            creature.setSpellSwipe(ConversionUtils.parseEnum((short) file.readUnsignedByte(), Creature.Swipe.class));
+            creature.setFirstPersonSpecialAbility1(ConversionUtils.parseEnum(file.readUnsignedByte(), Creature.SpecialAbility.class));
+            creature.setFirstPersonSpecialAbility2(ConversionUtils.parseEnum(file.readUnsignedByte(), Creature.SpecialAbility.class));
+            short[] unkf48 = new short[3];
+            for (int x = 0; x < unkf48.length; x++) {
+                unkf48[x] = (short) file.readUnsignedByte();
+            }
+            creature.setUnkf48(unkf48);
+            creature.setCreatureId((short) file.readUnsignedByte());
+            short[] unk3ea = new short[2];
+            for (int x = 0; x < unk3ea.length; x++) {
+                unk3ea[x] = (short) file.readUnsignedByte();
+            }
+            creature.setUnk3ea(unk3ea);
+            creature.setHungerFill((short) file.readUnsignedByte());
+            creature.setUnhappyThreshold((short) file.readUnsignedByte());
+            creature.setMeleeAttackType(ConversionUtils.parseEnum(file.readUnsignedByte(), Creature.AttackType.class));
+            creature.setUnk3eb2((short) file.readUnsignedByte());
+            creature.setLairObjectId((short) file.readUnsignedByte());
+            creature.setUnk3f1((short) file.readUnsignedByte());
+            creature.setDeathFallDirection(ConversionUtils.parseEnum(file.readUnsignedByte(), Creature.DeathFallDirection.class));
+            creature.setUnk3f2((short) file.readUnsignedByte());
+
+            creature.setSoundGategory(ConversionUtils.bytesToString(file, 32).trim());
+            creature.setMaterial(ConversionUtils.parseEnum(file.readUnsignedByte(), Material.class));
+            creature.setFirstPersonFilterResource(readArtResource(file));
+            creature.setUnkfcb(ConversionUtils.readUnsignedShort(file));
+            creature.setUnk4(ConversionUtils.readUnsignedInteger(file));
+            creature.setDrunkIdle(readArtResource(file));
+            creature.setSpecial1Swipe(ConversionUtils.parseEnum(file.readUnsignedByte(), Creature.Swipe.class));
+            creature.setSpecial2Swipe(ConversionUtils.parseEnum(file.readUnsignedByte(), Creature.Swipe.class));
+            creature.setFirstPersonMeleeResource(readArtResource(file));
+            creature.setUnk6(ConversionUtils.readUnsignedInteger(file));
+            creature.setTortureHpChange(ConversionUtils.readShort(file));
+            creature.setTortureMoodChange(ConversionUtils.readShort(file));
+            creature.setAnimMelee2Resource(readArtResource(file));
+            creature.setUnknown9Resource(readArtResource(file));
+            creature.setUnknown10Resource(readArtResource(file));
+            creature.setUnknown11Resource(readArtResource(file));
+            creature.setUnknown12Resource(readArtResource(file));
+            creature.setUnknown13Resource(readArtResource(file));
+            Unk7[] unk7s = new Unk7[7];
+            for (int x = 0; x < unk7s.length; x++) {
+                Unk7 unk7 = creature.new Unk7();
+                unk7.setX00(ConversionUtils.readUnsignedInteger(file));
+                unk7.setX04(ConversionUtils.readUnsignedIntegerAsLong(file));
+                unk7.setX08(ConversionUtils.readUnsignedInteger(file));
+                unk7s[x] = unk7;
+            }
+            creature.setUnk7(unk7s);
+            creature.setAnimWalkbackResource(readArtResource(file));
+            X1323[] x1323s = new X1323[48];
+            for (int x = 0; x < x1323s.length; x++) {
+                X1323 x1323 = creature.new X1323();
+                x1323.setX00(ConversionUtils.readUnsignedShort(file));
+                x1323.setX02(ConversionUtils.readUnsignedShort(file));
+                x1323s[x] = x1323;
+            }
+            creature.setX1323(x1323s);
+            creature.setAnimPoseFrameResource(readArtResource(file));
+            creature.setAnimWalk2Resource(readArtResource(file));
+            creature.setAnimDiePoseResource(readArtResource(file));
+            creature.setUniqueNameTextId(ConversionUtils.readUnsignedShort(file));
+            int[] x14e1 = new int[2];
+            for (int x = 0; x < x14e1.length; x++) {
+                x14e1[x] = ConversionUtils.readUnsignedInteger(file);
+            }
+            creature.setX14e1(x14e1);
+            creature.setFirstPersonSpecialAbility1Count(ConversionUtils.readUnsignedInteger(file));
+            creature.setFirstPersonSpecialAbility2Count(ConversionUtils.readUnsignedInteger(file));
+            creature.setUniqueResource(readArtResource(file));
+            creature.setUnk1545(ConversionUtils.readUnsignedInteger(file));
+
+            // The normal file stops here, but if it is the bigger one, continue
+            if (header.getItemSize() >= 5537l) {
+                short[] unknownExtraBytes = new short[80];
+                for (int x = 0; x < unknownExtraBytes.length; x++) {
+                    unknownExtraBytes[x] = (short) file.readUnsignedByte();
+                }
+                creature.setUnknownExtraBytes(unknownExtraBytes);
+                creature.setFlags2(ConversionUtils.parseFlagValue(ConversionUtils.readUnsignedIntegerAsLong(file), Creature.CreatureFlag2.class));
+                creature.setUnknown(ConversionUtils.readUnsignedInteger(file));
+            }
+
+            // Add to the hash by the creature ID
+            creatures.put(creature.getCreatureId(), creature);
+
+            // Check file offset
+            checkOffset(header, file, offset);
+        }
+    }
+
+    /**
+     * Read job preferences for a creature
+     *
+     * @param count amount of job preference records
+     * @param creature creature instance, just for creating a job preference
+     * instance
+     * @param file the file to read the data from
+     * @return job preferences
+     * @throws IOException may fail
+     */
+    private Creature.JobPreference[] readJobPreferences(int count, Creature creature, RandomAccessFile file) throws IOException {
+        Creature.JobPreference[] preferences = new Creature.JobPreference[count];
+        for (int x = 0; x < preferences.length; x++) {
+            Creature.JobPreference jobPreference = creature.new JobPreference();
+            jobPreference.setJobType(ConversionUtils.parseEnum(ConversionUtils.readUnsignedInteger(file), Creature.JobType.class));
+            jobPreference.setMoodChange(ConversionUtils.readUnsignedShort(file));
+            jobPreference.setManaChange(ConversionUtils.readUnsignedShort(file));
+            jobPreference.setChance((short) file.readUnsignedByte());
+            jobPreference.setX09((short) file.readUnsignedByte());
+            jobPreference.setX0a((short) file.readUnsignedByte());
+            jobPreference.setX0b((short) file.readUnsignedByte());
+            preferences[x] = jobPreference;
+        }
+        return preferences;
+    }
+
+    /**
+     * Reads and parses an Light object from the current file location (24
+     * bytes)
+     *
+     * @param file the file stream to parse from
+     * @return a Light
+     */
+    private Light readLight(RandomAccessFile file) throws IOException {
+        Light light = new Light();
+
+        // Read the data
+        light.setmKPos(new Vector3f(ConversionUtils.readInteger(file) / ConversionUtils.FLOAT,
+                ConversionUtils.readInteger(file) / ConversionUtils.FLOAT,
+                ConversionUtils.readInteger(file) / ConversionUtils.FLOAT));
+        light.setRadius(ConversionUtils.readUnsignedInteger(file) / ConversionUtils.FLOAT);
+        light.setFlags(ConversionUtils.parseFlagValue(ConversionUtils.readUnsignedInteger(file), Light.LightFlag.class));
+        light.setColor(new Color(file.readUnsignedByte(), file.readUnsignedByte(), file.readUnsignedByte(), file.readUnsignedByte()));
+
+        return light;
+    }
+
+    /**
+     * Reads the Objects.kwd
+     *
+     * @param header Kwd header data
+     * @param file the file data, rewind to data position
+     * @throws IOException the reading may fail
+     */
+    private void readObjects(KwdHeader header, RandomAccessFile file) throws IOException {
+
+        // Read the objects catalog
+        if (objects == null) {
+            logger.info("Reading objects!");
+            objects = new HashMap<>(header.getItemCount());
+        } else {
+            logger.warning("Overrides objects!");
+        }
+
+        for (int i = 0; i < header.getItemCount(); i++) {
+            long offset = file.getFilePointer();
+            Object object = new Object();
+
+            object.setName(ConversionUtils.bytesToString(file, 32).trim());
+            object.setMeshResource(readArtResource(file));
+            object.setGuiIconResource(readArtResource(file));
+            object.setInHandIconResource(readArtResource(file));
+            object.setInHandMeshResource(readArtResource(file));
+            object.setkUnknownResource(readArtResource(file));
+            List<ArtResource> additionalResources = new ArrayList<>(4);
+            for (int x = 0; x < 4; x++) {
+                ArtResource resource = readArtResource(file);
+                if (resource != null) {
+                    additionalResources.add(resource);
+                }
+            }
+            object.setAdditionalResources(additionalResources);
+            object.setLight(readLight(file));
+            object.setWidth(ConversionUtils.readUnsignedInteger(file) / ConversionUtils.FLOAT);
+            object.setHeight(ConversionUtils.readUnsignedInteger(file) / ConversionUtils.FLOAT);
+            object.setMass(ConversionUtils.readUnsignedInteger(file) / ConversionUtils.FLOAT);
+            object.setSpeed(ConversionUtils.readUnsignedInteger(file) / ConversionUtils.FLOAT);
+            object.setAirFriction(ConversionUtils.readUnsignedInteger(file) / ConversionUtils.DOUBLE);
+            object.setMaterial(ConversionUtils.parseEnum(file.readUnsignedByte(), Material.class));
+            short[] unknown3 = new short[3];
+            for (int x = 0; x < unknown3.length; x++) {
+                unknown3[x] = (short) file.readUnsignedByte();
+            }
+            object.setUnknown3(unknown3);
+            object.setFlags(ConversionUtils.parseFlagValue(ConversionUtils.readUnsignedIntegerAsLong(file), Object.ObjectFlag.class));
+            object.setHp(ConversionUtils.readUnsignedShort(file));
+            object.setMaxAngle(ConversionUtils.readUnsignedShort(file));
+            object.setX34c(ConversionUtils.readUnsignedShort(file));
+            object.setX34e(ConversionUtils.readUnsignedShort(file));
+            object.setTooltipStringId(ConversionUtils.readUnsignedShort(file));
+            object.setNameStringId(ConversionUtils.readUnsignedShort(file));
+            object.setSlapEffectId(ConversionUtils.readUnsignedShort(file));
+            object.setDeathEffectId(ConversionUtils.readUnsignedShort(file));
+            object.setMiscEffectId(ConversionUtils.readUnsignedShort(file));
+            object.setObjectId((short) file.readUnsignedByte());
+            object.setStartState(ConversionUtils.parseEnum((short) file.readUnsignedByte(), Object.State.class));
+            object.setRoomCapacity((short) file.readUnsignedByte());
+            object.setPickUpPriority((short) file.readUnsignedByte());
+
+            object.setSoundCategory(ConversionUtils.bytesToString(file, 32).trim());
+
+            // Add to the hash by the object ID
+            objects.put(object.getObjectId(), object);
+
+            // Check file offset
+            checkOffset(header, file, offset);
+        }
+    }
+
+    /**
+     * Reads the CreatureSpells.kwd
+     *
+     * @param header Kwd header data
+     * @param file the file data, rewind to data position
+     * @throws IOException the reading may fail
+     */
+    private void readCreatureSpells(KwdHeader header, RandomAccessFile file) throws IOException {
+
+        // Read the creature spells catalog
+        if (creatureSpells == null) {
+            logger.info("Reading creature spells!");
+            creatureSpells = new HashMap<>(header.getItemCount());
+        } else {
+            logger.warning("Overrides creature spells!");
+        }
+
+        for (int i = 0; i < header.getItemCount(); i++) {
+            long offset = file.getFilePointer();
+            CreatureSpell creatureSpell = new CreatureSpell();
+
+            creatureSpell.setName(ConversionUtils.bytesToString(file, 32).trim());
+            creatureSpell.setEditorIcon(readArtResource(file));
+            creatureSpell.setGuiIcon(readArtResource(file));
+            creatureSpell.setShotData1(ConversionUtils.readUnsignedInteger(file));
+            creatureSpell.setShotData2(ConversionUtils.readUnsignedInteger(file));
+            creatureSpell.setRange(ConversionUtils.readUnsignedInteger(file) / ConversionUtils.FLOAT);
+            creatureSpell.setFlags(ConversionUtils.parseFlagValue(ConversionUtils.readUnsignedInteger(file), CreatureSpell.CreatureSpellFlag.class));
+            short[] data2 = new short[2];
+            for (int x = 0; x < data2.length; x++) {
+                data2[x] = (short) file.readUnsignedByte();
+            }
+            creatureSpell.setData2(data2);
+            creatureSpell.setSoundEvent(ConversionUtils.readUnsignedShort(file));
+            creatureSpell.setNameStringId(ConversionUtils.readUnsignedShort(file));
+            creatureSpell.setTooltipStringId(ConversionUtils.readUnsignedShort(file));
+            creatureSpell.setGeneralDescriptionStringId(ConversionUtils.readUnsignedShort(file));
+            creatureSpell.setStrengthStringId(ConversionUtils.readUnsignedShort(file));
+            creatureSpell.setWeaknessStringId(ConversionUtils.readUnsignedShort(file));
+            creatureSpell.setCreatureSpellId((short) file.readUnsignedByte());
+            creatureSpell.setShotTypeId((short) file.readUnsignedByte());
+            creatureSpell.setAlternativeShotId((short) file.readUnsignedByte());
+            creatureSpell.setAlternativeRoomId((short) file.readUnsignedByte());
+            creatureSpell.setRechargeTime(ConversionUtils.readUnsignedInteger(file) / ConversionUtils.FLOAT);
+            creatureSpell.setAlternativeShot(ConversionUtils.parseEnum(file.readUnsignedByte(), CreatureSpell.AlternativeShot.class));
+            short[] data3 = new short[27];
+            for (int x = 0; x < data3.length; x++) {
+                data3[x] = (short) file.readUnsignedByte();
+            }
+            creatureSpell.setData3(data3);
+
+            // Add to the list
+            creatureSpells.put(creatureSpell.getCreatureSpellId(), creatureSpell);
+
+            // Check file offset
+            checkOffset(header, file, offset);
+        }
+    }
+
+    /**
+     * Reads the EffectElements.kwd
+     *
+     * @param header Kwd header data
+     * @param file the file data, rewind to data position
+     * @throws IOException the reading may fail
+     */
+    private void readEffectElements(KwdHeader header, RandomAccessFile file) throws IOException {
+
+        // Read the effect elements catalog
+        if (effectElements == null) {
+            logger.info("Reading effect elements!");
+            effectElements = new HashMap<>(header.getItemCount());
+        } else {
+            logger.warning("Overrides effect elements!");
+        }
+
+        for (int i = 0; i < header.getItemCount(); i++) {
+            long offset = file.getFilePointer();
+            EffectElement effectElement = new EffectElement();
+
+            effectElement.setName(ConversionUtils.bytesToString(file, 32).trim());
+            effectElement.setArtResource(readArtResource(file));
+            effectElement.setMass(ConversionUtils.readInteger(file) / ConversionUtils.FLOAT);
+            effectElement.setAirFriction(ConversionUtils.readUnsignedInteger(file) / ConversionUtils.DOUBLE);
+            effectElement.setElasticity(ConversionUtils.readUnsignedInteger(file) / ConversionUtils.DOUBLE);
+            effectElement.setMinSpeedXy(ConversionUtils.readInteger(file) / ConversionUtils.FLOAT);
+            effectElement.setMaxSpeedXy(ConversionUtils.readInteger(file) / ConversionUtils.FLOAT);
+            effectElement.setMinSpeedYz(ConversionUtils.readInteger(file) / ConversionUtils.FLOAT);
+            effectElement.setMaxSpeedYz(ConversionUtils.readInteger(file) / ConversionUtils.FLOAT);
+            effectElement.setMinScale(ConversionUtils.readUnsignedInteger(file) / ConversionUtils.FLOAT);
+            effectElement.setMaxScale(ConversionUtils.readUnsignedInteger(file) / ConversionUtils.FLOAT);
+            effectElement.setScaleRatio(ConversionUtils.readUnsignedInteger(file) / ConversionUtils.FLOAT);
+            effectElement.setFlags(ConversionUtils.parseFlagValue(ConversionUtils.readUnsignedInteger(file), EffectElement.EffectElementFlag.class));
+            effectElement.setEffectElementId(ConversionUtils.readUnsignedShort(file));
+            effectElement.setMinHp(ConversionUtils.readUnsignedShort(file));
+            effectElement.setMaxHp(ConversionUtils.readUnsignedShort(file));
+            effectElement.setDeathElementId(ConversionUtils.readUnsignedShort(file));
+            effectElement.setHitSolidElementId(ConversionUtils.readUnsignedShort(file));
+            effectElement.setHitWaterElementId(ConversionUtils.readUnsignedShort(file));
+            effectElement.setHitLavaElementId(ConversionUtils.readUnsignedShort(file));
+            effectElement.setColor(new Color(file.readUnsignedByte(), file.readUnsignedByte(), file.readUnsignedByte()));
+            effectElement.setRandomColorIndex((short) file.readUnsignedByte());
+            effectElement.setTableColorIndex((short) file.readUnsignedByte());
+            effectElement.setFadePercentage((short) file.readUnsignedByte());
+            effectElement.setNextEffectId(ConversionUtils.readUnsignedShort(file));
+
+            // Add to the hash by the effect element ID
+            effectElements.put(effectElement.getEffectElementId(), effectElement);
+
+            // Check file offset
+            checkOffset(header, file, offset);
+        }
+    }
+
+    /**
+     * Reads the Effects.kwd
+     *
+     * @param header Kwd header data
+     * @param file the file data, rewind to data position
+     * @throws IOException the reading may fail
+     */
+    private void readEffects(KwdHeader header, RandomAccessFile file) throws IOException {
+
+        // Read the effects catalog
+        if (effects == null) {
+            logger.info("Reading effects!");
+            effects = new HashMap<>(header.getItemCount());
+        } else {
+            logger.warning("Overrides effects!");
+        }
+
+        for (int i = 0; i < header.getItemCount(); i++) {
+            long offset = file.getFilePointer();
+            Effect effect = new Effect();
+
+            effect.setName(ConversionUtils.bytesToString(file, 32).trim());
+            effect.setArtResource(readArtResource(file));
+            effect.setLight(readLight(file));
+            effect.setMass(ConversionUtils.readInteger(file) / ConversionUtils.FLOAT);
+            effect.setAirFriction(ConversionUtils.readUnsignedInteger(file) / ConversionUtils.DOUBLE);
+            effect.setElasticity(ConversionUtils.readUnsignedInteger(file) / ConversionUtils.DOUBLE);
+            effect.setRadius(ConversionUtils.readUnsignedInteger(file) / ConversionUtils.FLOAT);
+            effect.setMinSpeedXy(ConversionUtils.readInteger(file) / ConversionUtils.FLOAT);
+            effect.setMaxSpeedXy(ConversionUtils.readInteger(file) / ConversionUtils.FLOAT);
+            effect.setMinSpeedYz(ConversionUtils.readInteger(file) / ConversionUtils.FLOAT);
+            effect.setMaxSpeedYz(ConversionUtils.readInteger(file) / ConversionUtils.FLOAT);
+            effect.setMinScale(ConversionUtils.readUnsignedInteger(file) / ConversionUtils.FLOAT);
+            effect.setMaxScale(ConversionUtils.readUnsignedInteger(file) / ConversionUtils.FLOAT);
+            effect.setFlags(ConversionUtils.parseFlagValue(ConversionUtils.readUnsignedInteger(file), Effect.EffectFlag.class));
+            effect.setEffectId(ConversionUtils.readUnsignedShort(file));
+            effect.setMinHp(ConversionUtils.readUnsignedShort(file));
+            effect.setMaxHp(ConversionUtils.readUnsignedShort(file));
+            effect.setFadeDuration(ConversionUtils.readUnsignedShort(file));
+            effect.setNextEffectId(ConversionUtils.readUnsignedShort(file));
+            effect.setDeathEffectId(ConversionUtils.readUnsignedShort(file));
+            effect.setHitSolidEffectId(ConversionUtils.readUnsignedShort(file));
+            effect.setHitWaterEffectId(ConversionUtils.readUnsignedShort(file));
+            effect.setHitLavaEffectId(ConversionUtils.readUnsignedShort(file));
+            List<Integer> generateIds = new ArrayList<>(8);
+            for (int x = 0; x < 8; x++) {
+                int id = ConversionUtils.readUnsignedShort(file);
+                if (id > 0) {
+                    generateIds.add(id);
+                }
+            }
+            effect.setGenerateIds(generateIds);
+            effect.setOuterOriginRange(ConversionUtils.readUnsignedShort(file));
+            effect.setLowerHeightLimit(ConversionUtils.readUnsignedShort(file));
+            effect.setUpperHeightLimit(ConversionUtils.readUnsignedShort(file));
+            effect.setOrientationRange(ConversionUtils.readUnsignedShort(file));
+            effect.setSpriteSpinRateRange(ConversionUtils.readUnsignedShort(file));
+            effect.setWhirlpoolRate(ConversionUtils.readUnsignedShort(file));
+            effect.setDirectionalSpread(ConversionUtils.readUnsignedShort(file));
+            effect.setCircularPathRate(ConversionUtils.readUnsignedShort(file));
+            effect.setInnerOriginRange(ConversionUtils.readUnsignedShort(file));
+            effect.setGenerateRandomness(ConversionUtils.readUnsignedShort(file));
+            effect.setMisc2(ConversionUtils.readUnsignedShort(file));
+            effect.setMisc3(ConversionUtils.readUnsignedShort(file));
+            effect.setGenerationType(ConversionUtils.parseEnum((short) file.readUnsignedByte(), Effect.GenerationType.class));
+            effect.setElementsPerTurn((short) file.readUnsignedByte());
+            effect.setUnknown3(ConversionUtils.readUnsignedShort(file));
+
+            // Add to the hash by the effect ID
+            effects.put(effect.getEffectId(), effect);
+
+            // Check file offset
+            checkOffset(header, file, offset);
+        }
+    }
+
+    /**
+     * Reads the KeeperSpells.kwd
+     *
+     * @param header Kwd header data
+     * @param file the file data, rewind to data position
+     * @throws IOException the reading may fail
+     */
+    private void readKeeperSpells(KwdHeader header, RandomAccessFile file) throws IOException {
+
+        // Read the keeper spells catalog
+        if (keeperSpells == null) {
+            logger.info("Reading keeper spells!");
+            keeperSpells = new HashMap<>(header.getItemCount());
+        } else {
+            logger.warning("Overrides keeper spells!");
+        }
+
+        for (int i = 0; i < header.getItemCount(); i++) {
+            long offset = file.getFilePointer();
+            KeeperSpell keeperSpell = new KeeperSpell();
+
+            keeperSpell.setName(ConversionUtils.bytesToString(file, 32).trim());
+            keeperSpell.setGuiIcon(readArtResource(file));
+            keeperSpell.setEditorIcon(readArtResource(file));
+            keeperSpell.setXc8(ConversionUtils.readInteger(file));
+            keeperSpell.setRechargeTime(ConversionUtils.readInteger(file) / ConversionUtils.FLOAT);
+            keeperSpell.setShotData1(ConversionUtils.readInteger(file));
+            keeperSpell.setShotData2(ConversionUtils.readInteger(file));
+            keeperSpell.setResearchTime(ConversionUtils.readUnsignedShort(file));
+            keeperSpell.setTargetRule(ConversionUtils.parseEnum((short) file.readUnsignedByte(), KeeperSpell.TargetRule.class));
+            keeperSpell.setOrderInEditor((short) file.readUnsignedByte());
+            keeperSpell.setFlags(ConversionUtils.parseFlagValue(ConversionUtils.readUnsignedInteger(file), KeeperSpell.KeeperSpellFlag.class));
+            keeperSpell.setXe0Unreferenced(ConversionUtils.readUnsignedShort(file));
+            keeperSpell.setManaDrain(ConversionUtils.readUnsignedShort(file));
+            keeperSpell.setTooltipStringId(ConversionUtils.readUnsignedShort(file));
+            keeperSpell.setNameStringId(ConversionUtils.readUnsignedShort(file));
+            keeperSpell.setGeneralDescriptionStringId(ConversionUtils.readUnsignedShort(file));
+            keeperSpell.setStrengthStringId(ConversionUtils.readUnsignedShort(file));
+            keeperSpell.setWeaknessStringId(ConversionUtils.readUnsignedShort(file));
+            keeperSpell.setKeeperSpellId((short) file.readUnsignedByte());
+            keeperSpell.setCastRule(ConversionUtils.parseEnum((short) file.readUnsignedByte(), KeeperSpell.CastRule.class));
+            keeperSpell.setShotTypeId((short) file.readUnsignedByte());
+
+            keeperSpell.setSoundGategory(ConversionUtils.bytesToString(file, 32).trim());
+            keeperSpell.setBonusRTime(ConversionUtils.readUnsignedShort(file));
+            keeperSpell.setBonusShotTypeId((short) file.readUnsignedByte());
+            keeperSpell.setBonusShotData1(ConversionUtils.readInteger(file));
+            keeperSpell.setBonusShotData2(ConversionUtils.readInteger(file));
+            keeperSpell.setManaCost(ConversionUtils.readInteger(file));
+            keeperSpell.setBonusIcon(readArtResource(file));
+
+            keeperSpell.setSoundGategoryGui(ConversionUtils.bytesToString(file, 32).trim());
+            keeperSpell.setHandAnimId(ConversionUtils.parseEnum((short) file.readUnsignedByte(), KeeperSpell.HandAnimId.class));
+            keeperSpell.setNoGoHandAnimId(ConversionUtils.parseEnum((short) file.readUnsignedByte(), KeeperSpell.HandAnimId.class));
+
+            // Add to the hash by the keeper spell ID
+            keeperSpells.put(keeperSpell.getKeeperSpellId(), keeperSpell);
+
+            // Check file offset
+            checkOffset(header, file, offset);
+        }
+    }
+
+    /**
+     * Reads the *Things.kld
+     *
+     * @param header Kwd header data
+     * @param file the file data, rewind to data position
+     * @throws IOException the reading may fail
+     */
+    private void readThings(KwdHeader header, RandomAccessFile file) throws IOException {
+
+        // Read the requested Things file
+        if (things == null) {
+            logger.info("Reading things!");
+            things = new ArrayList<>(header.getItemCount());
+        } else {
+            logger.warning("Overrides things!");
+        }
+
+        for (int i = 0; i < header.getItemCount(); i++) {
+            Thing thing = null;
+            int[] thingTag = new int[2];
+            for (int x = 0; x < thingTag.length; x++) {
+                thingTag[x] = ConversionUtils.readUnsignedInteger(file);
+            }
+            long offset = file.getFilePointer();
+
+            // Figure out the type
+            switch (thingTag[0]) {
+                case 194: {
+
+                    // Object (door & trap crates, objects...)
+                    thing = new Thing.Object();
+                    ((Thing.Object) thing).setPosX(ConversionUtils.readInteger(file));
+                    ((Thing.Object) thing).setPosY(ConversionUtils.readInteger(file));
+                    short unknown1[] = new short[4];
+                    for (int x = 0; x < unknown1.length; x++) {
+                        unknown1[x] = (short) file.readUnsignedByte();
+                    }
+                    ((Thing.Object) thing).setUnknown1(unknown1);
+                    ((Thing.Object) thing).setKeeperSpellId(ConversionUtils.readInteger(file));
+                    ((Thing.Object) thing).setMoneyAmount(ConversionUtils.readInteger(file));
+                    ((Thing.Object) thing).setTriggerId(ConversionUtils.readUnsignedShort(file));
+                    ((Thing.Object) thing).setObjectId((short) file.readUnsignedByte());
+                    ((Thing.Object) thing).setPlayerId((short) file.readUnsignedByte());
+                    break;
+                }
+                case 195: {
+
+                    // Trap
+                    thing = new Thing.Trap();
+                    ((Thing.Trap) thing).setPosX(ConversionUtils.readInteger(file));
+                    ((Thing.Trap) thing).setPosY(ConversionUtils.readInteger(file));
+                    ((Thing.Trap) thing).setUnknown1(ConversionUtils.readInteger(file));
+                    ((Thing.Trap) thing).setNumberOfShots((short) file.readUnsignedByte());
+                    ((Thing.Trap) thing).setTrapId((short) file.readUnsignedByte());
+                    ((Thing.Trap) thing).setPlayerId((short) file.readUnsignedByte());
+                    ((Thing.Trap) thing).setUnknown2((short) file.readUnsignedByte());
+                    break;
+                }
+                case 196: {
+
+                    // Door
+                    thing = new Thing.Door();
+                    ((Thing.Door) thing).setPosX(ConversionUtils.readInteger(file));
+                    ((Thing.Door) thing).setPosY(ConversionUtils.readInteger(file));
+                    ((Thing.Door) thing).setUnknown1(ConversionUtils.readInteger(file));
+                    ((Thing.Door) thing).setTriggerId(ConversionUtils.readUnsignedShort(file));
+                    ((Thing.Door) thing).setDoorId((short) file.readUnsignedByte());
+                    ((Thing.Door) thing).setPlayerId((short) file.readUnsignedByte());
+                    ((Thing.Door) thing).setFlag(ConversionUtils.parseEnum(file.readUnsignedByte(), Thing.Door.DoorFlag.class));
+                    short unknown2[] = new short[3];
+                    for (int x = 0; x < unknown2.length; x++) {
+                        unknown2[x] = (short) file.readUnsignedByte();
+                    }
+                    ((Thing.Door) thing).setUnknown2(unknown2);
+                    break;
+                }
+                case 197: {
+
+                    // ActionPoint
+                    thing = new ActionPoint();
+                    ((ActionPoint) thing).setStartX(ConversionUtils.readInteger(file));
+                    ((ActionPoint) thing).setStartY(ConversionUtils.readInteger(file));
+                    ((ActionPoint) thing).setEndX(ConversionUtils.readInteger(file));
+                    ((ActionPoint) thing).setEndY(ConversionUtils.readInteger(file));
+                    ((ActionPoint) thing).setWaitDelay(ConversionUtils.readUnsignedShort(file));
+                    ((ActionPoint) thing).setFlags(ConversionUtils.parseFlagValue(ConversionUtils.readUnsignedShort(file), ActionPointFlag.class));
+                    ((ActionPoint) thing).setTriggerId(ConversionUtils.readUnsignedShort(file));
+                    ((ActionPoint) thing).setId((short) file.readUnsignedByte());
+                    ((ActionPoint) thing).setNextWaypointId((short) file.readUnsignedByte());
+
+                    ((ActionPoint) thing).setName(ConversionUtils.bytesToString(file, 32).trim());
+                    break;
+                }
+                case 198: {
+
+                    // Neutral creature
+                    thing = new Thing.NeutralCreature();
+                    ((NeutralCreature) thing).setPosX(ConversionUtils.readInteger(file));
+                    ((NeutralCreature) thing).setPosY(ConversionUtils.readInteger(file));
+                    ((NeutralCreature) thing).setPosZ(ConversionUtils.readInteger(file));
+                    ((NeutralCreature) thing).setGoldHeld(ConversionUtils.readUnsignedShort(file));
+                    ((NeutralCreature) thing).setLevel((short) file.readUnsignedByte());
+                    ((NeutralCreature) thing).setFlags(ConversionUtils.parseFlagValue((short) file.readUnsignedByte(), Thing.Creature.CreatureFlag.class));
+                    ((NeutralCreature) thing).setInitialHealth(ConversionUtils.readInteger(file));
+                    ((NeutralCreature) thing).setTriggerId(ConversionUtils.readUnsignedShort(file));
+                    ((NeutralCreature) thing).setCreatureId((short) file.readUnsignedByte());
+                    ((NeutralCreature) thing).setUnknown1((short) file.readUnsignedByte());
+                    break;
+                }
+                case 199: {
+
+                    // Good creature
+                    thing = new Thing.GoodCreature();
+                    ((GoodCreature) thing).setPosX(ConversionUtils.readInteger(file));
+                    ((GoodCreature) thing).setPosY(ConversionUtils.readInteger(file));
+                    ((GoodCreature) thing).setPosZ(ConversionUtils.readInteger(file));
+                    ((GoodCreature) thing).setGoldHeld(ConversionUtils.readUnsignedShort(file));
+                    ((GoodCreature) thing).setLevel((short) file.readUnsignedByte());
+                    ((GoodCreature) thing).setFlags(ConversionUtils.parseFlagValue((short) file.readUnsignedByte(), Thing.Creature.CreatureFlag.class));
+                    ((GoodCreature) thing).setObjectiveTargetActionPointId(ConversionUtils.readInteger(file));
+                    ((GoodCreature) thing).setInitialHealth(ConversionUtils.readInteger(file));
+                    ((GoodCreature) thing).setTriggerId(ConversionUtils.readUnsignedShort(file));
+                    ((GoodCreature) thing).setObjectiveTargetPlayerId((short) file.readUnsignedByte());
+                    ((GoodCreature) thing).setObjective(ConversionUtils.parseEnum((short) file.readUnsignedByte(), Thing.HeroParty.Objective.class));
+                    ((GoodCreature) thing).setCreatureId((short) file.readUnsignedByte());
+                    short unknown1[] = new short[2];
+                    for (int x = 0; x < unknown1.length; x++) {
+                        unknown1[x] = (short) file.readUnsignedByte();
+                    }
+                    ((GoodCreature) thing).setUnknown1(unknown1);
+                    ((GoodCreature) thing).setFlags2(ConversionUtils.parseFlagValue((short) file.readUnsignedByte(), Thing.Creature.CreatureFlag2.class));
+                    break;
+                }
+                case 200: {
+
+                    // Creature
+                    thing = new Thing.KeeperCreature();
+                    ((KeeperCreature) thing).setPosX(ConversionUtils.readInteger(file));
+                    ((KeeperCreature) thing).setPosY(ConversionUtils.readInteger(file));
+                    ((KeeperCreature) thing).setPosZ(ConversionUtils.readInteger(file));
+                    ((KeeperCreature) thing).setGoldHeld(ConversionUtils.readUnsignedShort(file));
+                    ((KeeperCreature) thing).setLevel((short) file.readUnsignedByte());
+                    ((KeeperCreature) thing).setFlags(ConversionUtils.parseFlagValue((short) file.readUnsignedByte(), KeeperCreature.CreatureFlag.class));
+                    ((KeeperCreature) thing).setInitialHealth(ConversionUtils.readInteger(file));
+                    ((KeeperCreature) thing).setObjectiveTargetActionPointId(ConversionUtils.readInteger(file));
+                    ((KeeperCreature) thing).setTriggerId(ConversionUtils.readUnsignedShort(file));
+                    ((KeeperCreature) thing).setCreatureId((short) file.readUnsignedByte());
+                    ((KeeperCreature) thing).setPlayerId((short) file.readUnsignedByte());
+                    break;
+                }
+                case 201: {
+
+                    // HeroParty
+                    thing = new HeroParty();
+
+                    ((HeroParty) thing).setName(ConversionUtils.bytesToString(file, 32).trim());
+                    ((HeroParty) thing).setTriggerId(ConversionUtils.readUnsignedShort(file));
+                    ((HeroParty) thing).setId((short) file.readUnsignedByte());
+                    ((HeroParty) thing).setX23(ConversionUtils.readInteger(file));
+                    ((HeroParty) thing).setX27(ConversionUtils.readInteger(file));
+                    List<GoodCreature> heroPartyMembers = new ArrayList<>(16);
+                    for (int x = 0; x < 16; x++) {
+                        GoodCreature creature = new GoodCreature();
+                        creature.setPosX(ConversionUtils.readInteger(file));
+                        creature.setPosY(ConversionUtils.readInteger(file));
+                        creature.setPosZ(ConversionUtils.readInteger(file));
+                        creature.setGoldHeld(ConversionUtils.readUnsignedShort(file));
+                        creature.setLevel((short) file.readUnsignedByte());
+                        creature.setFlags(ConversionUtils.parseFlagValue((short) file.readUnsignedByte(), KeeperCreature.CreatureFlag.class));
+                        creature.setObjectiveTargetActionPointId(ConversionUtils.readInteger(file));
+                        creature.setInitialHealth(ConversionUtils.readInteger(file));
+                        creature.setTriggerId(ConversionUtils.readUnsignedShort(file));
+                        creature.setObjectiveTargetPlayerId((short) file.readUnsignedByte());
+                        creature.setObjective(ConversionUtils.parseEnum((short) file.readUnsignedByte(), Thing.HeroParty.Objective.class));
+                        creature.setCreatureId((short) file.readUnsignedByte());
+                        short unknown1[] = new short[2];
+                        for (int index = 0; index < unknown1.length; index++) {
+                            unknown1[index] = (short) file.readUnsignedByte();
+                        }
+                        creature.setUnknown1(unknown1);
+                        creature.setFlags2(ConversionUtils.parseFlagValue((short) file.readUnsignedByte(), Thing.Creature.CreatureFlag2.class));
+
+                        // If creature id is 0, it is safe to say this is not a valid entry
+                        if (creature.getCreatureId() > 0) {
+                            heroPartyMembers.add(creature);
+                        }
+                    }
+                    ((HeroParty) thing).setHeroPartyMembers(heroPartyMembers);
+                    break;
+                }
+                case 202: {
+
+                    // Dead body
+                    thing = new Thing.DeadBody();
+                    ((Thing.DeadBody) thing).setPosX(ConversionUtils.readInteger(file));
+                    ((Thing.DeadBody) thing).setPosY(ConversionUtils.readInteger(file));
+                    ((Thing.DeadBody) thing).setPosZ(ConversionUtils.readInteger(file));
+                    ((Thing.DeadBody) thing).setGoldHeld(ConversionUtils.readUnsignedShort(file));
+                    ((Thing.DeadBody) thing).setCreatureId((short) file.readUnsignedByte());
+                    ((Thing.DeadBody) thing).setPlayerId((short) file.readUnsignedByte());
+                    break;
+                }
+                case 203: {
+
+                    // Effect generator
+                    thing = new Thing.EffectGenerator();
+                    ((Thing.EffectGenerator) thing).setPosX(ConversionUtils.readInteger(file));
+                    ((Thing.EffectGenerator) thing).setPosY(ConversionUtils.readInteger(file));
+                    ((Thing.EffectGenerator) thing).setX08(ConversionUtils.readInteger(file));
+                    ((Thing.EffectGenerator) thing).setX0c(ConversionUtils.readInteger(file));
+                    ((Thing.EffectGenerator) thing).setX10(ConversionUtils.readUnsignedShort(file));
+                    ((Thing.EffectGenerator) thing).setX12(ConversionUtils.readUnsignedShort(file));
+                    List<Integer> effectIds = new ArrayList<>(4);
+                    for (int x = 0; x < 4; x++) {
+                        int effectId = ConversionUtils.readUnsignedShort(file);
+                        if (effectId > 0) {
+                            effectIds.add(effectId);
+                        }
+                    }
+                    ((Thing.EffectGenerator) thing).setEffectIds(effectIds);
+                    ((Thing.EffectGenerator) thing).setFrequency((short) file.readUnsignedByte());
+                    ((Thing.EffectGenerator) thing).setId((short) file.readUnsignedByte());
+                    short[] pad = new short[6];
+                    for (int x = 0; x < pad.length; x++) {
+                        pad[x] = (short) file.readUnsignedByte();
+                    }
+                    ((Thing.EffectGenerator) thing).setPad(pad);
+                    break;
+                }
+                case 204: {
+
+                    // Room
+                    thing = new Thing.Room();
+                    ((Thing.Room) thing).setPosX(ConversionUtils.readInteger(file));
+                    ((Thing.Room) thing).setPosY(ConversionUtils.readInteger(file));
+                    ((Thing.Room) thing).setX08(ConversionUtils.readInteger(file));
+                    ((Thing.Room) thing).setX0c(ConversionUtils.readUnsignedShort(file));
+                    ((Thing.Room) thing).setDirection(ConversionUtils.parseEnum((short) file.readUnsignedByte(), Thing.Room.Direction.class));
+                    ((Thing.Room) thing).setX0f((short) file.readUnsignedByte());
+                    ((Thing.Room) thing).setInitialHealth(ConversionUtils.readUnsignedShort(file));
+                    ((Thing.Room) thing).setRoomType(ConversionUtils.parseEnum((short) file.readUnsignedByte(), Thing.Room.RoomType.class));
+                    ((Thing.Room) thing).setPlayerId((short) file.readUnsignedByte());
+                    break;
+                }
+                case 205: {
+
+                    // TODO: decode values
+                    thing = new Thing.Camera();
+                    ((Thing.Camera) thing).setX00(new Vector3f(ConversionUtils.readInteger(file) / ConversionUtils.FLOAT,
+                            ConversionUtils.readInteger(file) / ConversionUtils.FLOAT,
+                            ConversionUtils.readInteger(file) / ConversionUtils.FLOAT));
+                    ((Thing.Camera) thing).setX0c(new Vector3f(ConversionUtils.readInteger(file) / ConversionUtils.FLOAT,
+                            ConversionUtils.readInteger(file) / ConversionUtils.FLOAT,
+                            ConversionUtils.readInteger(file) / ConversionUtils.FLOAT));
+                    ((Thing.Camera) thing).setX18(new Vector3f(ConversionUtils.readInteger(file) / ConversionUtils.FLOAT,
+                            ConversionUtils.readInteger(file) / ConversionUtils.FLOAT,
+                            ConversionUtils.readInteger(file) / ConversionUtils.FLOAT));
+                    ((Thing.Camera) thing).setFog(ConversionUtils.readInteger(file) / ConversionUtils.FLOAT);
+                    ((Thing.Camera) thing).setFogMin(ConversionUtils.readInteger(file) / ConversionUtils.FLOAT);
+                    ((Thing.Camera) thing).setFogMax(ConversionUtils.readInteger(file) / ConversionUtils.FLOAT);
+                    ((Thing.Camera) thing).setHeight(ConversionUtils.readInteger(file) / ConversionUtils.FLOAT);
+                    ((Thing.Camera) thing).setHeightMin(ConversionUtils.readInteger(file) / ConversionUtils.FLOAT);
+                    ((Thing.Camera) thing).setHeightMax(ConversionUtils.readInteger(file) / ConversionUtils.FLOAT);
+                    ((Thing.Camera) thing).setFov(ConversionUtils.readInteger(file) / ConversionUtils.FLOAT);
+                    ((Thing.Camera) thing).setFovMin(ConversionUtils.readInteger(file) / ConversionUtils.FLOAT);
+                    ((Thing.Camera) thing).setFovMax(ConversionUtils.readInteger(file) / ConversionUtils.FLOAT);
+                    ((Thing.Camera) thing).setFlags(ConversionUtils.parseFlagValue(ConversionUtils.readInteger(file),
+                            Thing.Camera.CameraFlag.class));
+                    ((Thing.Camera) thing).setAngleYaw(ConversionUtils.readUnsignedShort(file));
+                    ((Thing.Camera) thing).setAngleRoll(ConversionUtils.readUnsignedShort(file));
+                    ((Thing.Camera) thing).setAnglePitch(ConversionUtils.readUnsignedShort(file));
+                    ((Thing.Camera) thing).setId((short) ConversionUtils.readUnsignedShort(file));
+                    break;
+                }
+                default: {
+
+                    // Just skip the bytes
+                    file.skipBytes(thingTag[1]);
+                    logger.log(Level.WARNING, "Unsupported thing type {0}!", thingTag[0]);
+                }
+            }
+
+            // Add to the list
+            things.add(thing);
+
+            // Check file offset
+            checkOffset(thingTag[1], file, offset);
+        }
+    }
+
+    /**
+     * Reads the Shots.kwd
+     *
+     * @param header Kwd header data
+     * @param file the file data, rewind to data position
+     * @throws IOException the reading may fail
+     */
+    private void readShots(KwdHeader header, RandomAccessFile file) throws IOException {
+
+        // Read the shots catalog
+        if (shots == null) {
+            logger.info("Reading shots!");
+            shots = new HashMap<>(header.getItemCount());
+        } else {
+            logger.warning("Overrides shots!");
+        }
+
+        for (int i = 0; i < header.getItemCount(); i++) {
+            long offset = file.getFilePointer();
+
+            // One shot is 239 bytes
+            Shot shot = new Shot();
+
+            shot.setName(ConversionUtils.bytesToString(file, 32).trim());
+            shot.setMeshResource(readArtResource(file));
+            shot.setLight(readLight(file));
+            shot.setAirFriction(ConversionUtils.readUnsignedInteger(file) / ConversionUtils.DOUBLE);
+            shot.setMass(ConversionUtils.readUnsignedInteger(file) / ConversionUtils.FLOAT);
+            shot.setSpeed(ConversionUtils.readUnsignedInteger(file) / ConversionUtils.FLOAT);
+            shot.setData1(ConversionUtils.readUnsignedInteger(file));
+            shot.setData2(ConversionUtils.readUnsignedInteger(file));
+            shot.setShotProcessFlags(ConversionUtils.parseFlagValue(ConversionUtils.readUnsignedInteger(file), Shot.ShotProcessFlag.class));
+            shot.setRadius(ConversionUtils.readUnsignedInteger(file) / ConversionUtils.FLOAT);
+            shot.setFlags(ConversionUtils.parseFlagValue(ConversionUtils.readUnsignedInteger(file), Shot.ShotFlag.class));
+            shot.setGeneralEffectId(ConversionUtils.readUnsignedShort(file));
+            shot.setCreationEffectId(ConversionUtils.readUnsignedShort(file));
+            shot.setDeathEffectId(ConversionUtils.readUnsignedShort(file));
+            shot.setTimedEffectId(ConversionUtils.readUnsignedShort(file));
+            shot.setHitSolidEffectId(ConversionUtils.readUnsignedShort(file));
+            shot.setHitLavaEffectId(ConversionUtils.readUnsignedShort(file));
+            shot.setHitWaterEffect(ConversionUtils.readUnsignedShort(file));
+            shot.setHitThingEffectId(ConversionUtils.readUnsignedShort(file));
+            shot.setHealth(ConversionUtils.readUnsignedShort(file));
+            shot.setShotId((short) file.readUnsignedByte());
+            shot.setDeathShotId((short) file.readUnsignedByte());
+            shot.setTimedDelay((short) file.readUnsignedByte());
+            shot.setHitSolidShotId((short) file.readUnsignedByte());
+            shot.setHitLavaShotId((short) file.readUnsignedByte());
+            shot.setHitWaterShotId((short) file.readUnsignedByte());
+            shot.setHitThingShotId((short) file.readUnsignedByte());
+            shot.setDamageType(ConversionUtils.parseEnum((short) file.readUnsignedByte(), Shot.DamageType.class));
+            shot.setCollideType(ConversionUtils.parseEnum((short) file.readUnsignedByte(), Shot.CollideType.class));
+            shot.setProcessType(ConversionUtils.parseEnum((short) file.readUnsignedByte(), Shot.ProcessType.class));
+            shot.setAttackCategory(ConversionUtils.parseEnum((short) file.readUnsignedByte(), Shot.AttackCategory.class));
+
+            shot.setSoundCategory(ConversionUtils.bytesToString(file, 32).trim());
+            shot.setThreat(ConversionUtils.readUnsignedShort(file));
+            shot.setBurnDuration(ConversionUtils.readUnsignedInteger(file) / ConversionUtils.FLOAT);
+
+            // Add to the hash by the shot ID
+            shots.put(shot.getShotId(), shot);
+
+            // Check file offset
+            checkOffset(header, file, offset);
+        }
+    }
+
+    /**
+     * Reads the *Triggers.kld
+     *
+     * @param header Kwd header data
+     * @param file the file data, rewind to data position
+     * @throws IOException the reading may fail
+     */
+    private void readTriggers(KwdHeader header, RandomAccessFile file) throws IOException {
+
+        // Read the requested Triggers file
+        if (triggers == null) {
+            logger.info("Reading triggers!");
+            triggers = new HashMap<>(header.getItemCount());
+        } else {
+            logger.warning("Overrides triggers!");
+        }
+
+        for (int i = 0; i < header.getItemCount(); i++) {
+            Trigger trigger = null;
+            int[] triggerTag = new int[2];
+            for (int x = 0; x < triggerTag.length; x++) {
+                triggerTag[x] = ConversionUtils.readUnsignedInteger(file);
+            }
+            long offset = file.getFilePointer();
+
+            // Figure out the type
+            switch (triggerTag[0]) {
+                case 213: {
+                    // TriggerGeneric
+                    long start = file.getFilePointer();
+                    file.seek(start + triggerTag[1] - 2);
+
+                    trigger = new TriggerGeneric(this);
+                    ((TriggerGeneric) trigger).setType(ConversionUtils.parseEnum((short) file.readUnsignedByte(), TriggerGeneric.TargetType.class));
+                    trigger.setRepeatTimes((short) file.readUnsignedByte());
+
+                    file.seek(start);
+                    switch (((TriggerGeneric) trigger).getType()) {
+                        case AP_CONGREGATE_IN:
+                        case AP_POSESSED_CREATURE_ENTERS:
+                            ((TriggerGeneric) trigger).setTargetValueComparison(ConversionUtils.parseEnum((short) file.readUnsignedByte(), TriggerGeneric.ComparisonType.class));
+                            trigger.setUserData("playerId", (short) file.readUnsignedByte());
+                            trigger.setUserData("targetId", (short) file.readUnsignedByte()); // creatureId, objectId
+                            trigger.setUserData("targetType", (short) file.readUnsignedByte()); // 3 = Creature, 6 = Object
+                            trigger.setUserData("value", ConversionUtils.readUnsignedInteger(file));
+                            break;
+
+                        case AP_SLAB_TYPES:
+                            ((TriggerGeneric) trigger).setTargetValueComparison(ConversionUtils.parseEnum((short) file.readUnsignedByte(), TriggerGeneric.ComparisonType.class));
+                            trigger.setUserData("playerId", (short) file.readUnsignedByte());
+                            trigger.setUserData("terrainId", (short) file.readUnsignedByte());
+                            ConversionUtils.checkNull(file, 1); // file.skipBytes(1); // 0 = None
+                            trigger.setUserData("value", ConversionUtils.readUnsignedInteger(file));
+                            break;
+
+                        case AP_TAG_PART_OF:
+                        case AP_TAG_ALL_OF:
+                        case AP_CLAIM_PART_OF:
+                        case AP_CLAIM_ALL_OF:
+                            ((TriggerGeneric) trigger).setTargetValueComparison(ConversionUtils.parseEnum((short) file.readUnsignedByte(), TriggerGeneric.ComparisonType.class));
+                            trigger.setUserData("playerId", (short) file.readUnsignedByte());
+                            ConversionUtils.checkNull(file, 2); // file.skipBytes(2);
+                            // trigger.setUserData("targetId", (short) file.readUnsignedByte()); // 0 = None
+                            // trigger.setUserData("targetType", (short) file.readUnsignedByte()); // 0 = None
+                            trigger.setUserData("value", ConversionUtils.readUnsignedInteger(file));
+                            break;
+
+                        case PLAYER_DUNGEON_BREACHED:
+                        case PLAYER_ENEMY_BREACHED:
+                            trigger.setUserData("playerId", (short) file.readUnsignedByte()); // 0 = Any
+                            ConversionUtils.checkNull(file, 7); // file.skipBytes(7);
+                            break;
+
+                        case PLAYER_KILLED:
+                            trigger.setUserData("playerId", (short) file.readUnsignedByte()); // 0 = Any
+                            ConversionUtils.checkNull(file, 3); // file.skipBytes(7);
+                            trigger.setUserData("value", ConversionUtils.readUnsignedInteger(file)); // FIXME unknown value
+                            break;
+
+                        case PLAYER_CREATURE_PICKED_UP:
+                        case PLAYER_CREATURE_SLAPPED:
+                        case PLAYER_CREATURE_SACKED:
+                            trigger.setUserData("creatureId", (short) file.readUnsignedByte()); // 0 = Any
+                            ConversionUtils.checkNull(file, 7); // file.skipBytes(7);
+                            break;
+
+                        case PLAYER_CREATURE_DROPPED:
+                            trigger.setUserData("creatureId", (short) file.readUnsignedByte()); // 0 = Any
+                            trigger.setUserData("roomId", (short) file.readUnsignedByte()); // 0 = Any
+                            ConversionUtils.checkNull(file, 6); // file.skipBytes(6);
+                            break;
+
+                        case PLAYER_CREATURES:
+                        case PLAYER_HAPPY_CREATURES:
+                        case PLAYER_ANGRY_CREATURES:
+                            ((TriggerGeneric) trigger).setTargetValueComparison(ConversionUtils.parseEnum((short) file.readUnsignedByte(), TriggerGeneric.ComparisonType.class));
+                            trigger.setUserData("creatureId", (short) file.readUnsignedByte());
+                            trigger.setUserData("flag", (short) file.readUnsignedByte()); // 0x1 = Value, !0x1 = Player
+                            trigger.setUserData("playerId", (short) file.readUnsignedByte());
+                            trigger.setUserData("value", ConversionUtils.readUnsignedInteger(file));
+                            break;
+
+                        case PLAYER_CREATURES_KILLED:
+                        case PLAYER_KILLS_CREATURES:
+                            ((TriggerGeneric) trigger).setTargetValueComparison(ConversionUtils.parseEnum((short) file.readUnsignedByte(), TriggerGeneric.ComparisonType.class));
+                            trigger.setUserData("targetId", (short) file.readUnsignedByte()); // playerId
+                            trigger.setUserData("flag", (short) file.readUnsignedByte()); // 0x1 = Value, !0x1 = Player
+                            trigger.setUserData("playerId", (short) file.readUnsignedByte());
+                            trigger.setUserData("value", ConversionUtils.readUnsignedInteger(file));
+                            break;
+
+                        case PLAYER_ROOMS:
+                        case PLAYER_ROOM_SLABS:
+                        case PLAYER_ROOM_SIZE:
+                        case PLAYER_ROOM_FURNITURE:
+                            ((TriggerGeneric) trigger).setTargetValueComparison(ConversionUtils.parseEnum((short) file.readUnsignedByte(), TriggerGeneric.ComparisonType.class));
+                            trigger.setUserData("roomId", (short) file.readUnsignedByte());
+                            trigger.setUserData("flag", (short) file.readUnsignedByte()); // 0x1 = Value, !0x1 = Player
+                            trigger.setUserData("playerId", (short) file.readUnsignedByte());
+                            trigger.setUserData("value", ConversionUtils.readUnsignedInteger(file));
+                            break;
+
+                        case PLAYER_DOORS:
+                        case PLAYER_TRAPS:
+                        case PLAYER_KEEPER_SPELL:
+                        case PLAYER_DESTROYS:
+                            ((TriggerGeneric) trigger).setTargetValueComparison(ConversionUtils.parseEnum((short) file.readUnsignedByte(), TriggerGeneric.ComparisonType.class));
+                            trigger.setUserData("targetId", (short) file.readUnsignedByte()); // doorId, trapId, keeperSpellId,
+                            trigger.setUserData("flag", (short) file.readUnsignedByte()); // 0x1 = Value, !0x1 = Player
+                            trigger.setUserData("playerId", (short) file.readUnsignedByte());
+                            trigger.setUserData("value", ConversionUtils.readUnsignedInteger(file));
+                            break;
+
+                        case PLAYER_SLAPS:
+                        case PLAYER_GOLD:
+                        case PLAYER_GOLD_MINED:
+                        case PLAYER_MANA:
+                        case PLAYER_CREATURES_GROUPED:
+                        case PLAYER_CREATURES_DYING:
+                            ((TriggerGeneric) trigger).setTargetValueComparison(ConversionUtils.parseEnum((short) file.readUnsignedByte(), TriggerGeneric.ComparisonType.class));
+                            ConversionUtils.checkNull(file, 1); // file.skipBytes(1);
+                            // trigger.setUserData("targetId", (short) file.readUnsignedByte()); // = 0
+                            trigger.setUserData("flag", (short) file.readUnsignedByte()); // 0x1 = Value, !0x1 = Player
+                            trigger.setUserData("playerId", (short) file.readUnsignedByte());
+                            trigger.setUserData("value", ConversionUtils.readUnsignedInteger(file));
+                            break;
+
+                        case PLAYER_CREATURES_AT_LEVEL:
+                            ((TriggerGeneric) trigger).setTargetValueComparison(ConversionUtils.parseEnum((short) file.readUnsignedByte(), TriggerGeneric.ComparisonType.class));
+                            // FIXME some bug in editor
+                            trigger.setUserData("targetId", (short) file.readUnsignedByte()); // = 0, must be a level
+                            trigger.setUserData("flag", (short) file.readUnsignedByte()); // 0x1 = Value, !0x1 = Player
+                            trigger.setUserData("playerId", (short) file.readUnsignedByte()); // level also
+                            trigger.setUserData("value", ConversionUtils.readUnsignedInteger(file));
+                            break;
+
+                        case LEVEL_PAY_DAY:
+                        case CREATURE_KILLED:
+                        case CREATURE_SLAPPED:
+                        case CREATURE_ATTACKED:
+                        case CREATURE_IMPRISONED:
+                        case CREATURE_TORTURED:
+                        case CREATURE_CONVERTED:
+                        case CREATURE_CLAIMED:
+                        case CREATURE_ANGRY:
+                        case CREATURE_AFRAID:
+                        case CREATURE_STEALS:
+                        case CREATURE_LEAVES:
+                        case CREATURE_STUNNED:
+                        case CREATURE_DYING:
+                        case GUI_TRANSITION_ENDS:
+                        case CREATURE_PICKED_UP:
+                        case CREATURE_SACKED:
+                        case CREATURE_PICKS_UP_PORTAL_GEM:
+                        case CREATURE_HUNGER_SATED:
+                        case PARTY_CREATED:
+                            ConversionUtils.checkNull(file, 8); // file.skipBytes(8);
+                            break;
+
+                        case CREATURE_CREATED:
+                            ConversionUtils.checkNull(file, 4); // file.skipBytes(4);
+                            trigger.setUserData("value", ConversionUtils.readUnsignedInteger(file)); // FIXME unknown value
+                            break;
+
+                        case LEVEL_PLAYED:
+                        case PARTY_MEMBERS_CAPTURED:
+                        case CREATURE_EXPERIENCE_LEVEL:
+                        case CREATURE_GOLD_HELD:
+                        case CREATURE_HEALTH:
+                        case LEVEL_TIME:
+                        case LEVEL_CREATURES:
+                            ((TriggerGeneric) trigger).setTargetValueComparison(ConversionUtils.parseEnum((short) file.readUnsignedByte(), TriggerGeneric.ComparisonType.class));
+                            ConversionUtils.checkNull(file, 3); // file.skipBytes(3);
+                            trigger.setUserData("value", ConversionUtils.readUnsignedInteger(file));
+                            break;
+
+                        case PARTY_MEMBERS_KILLED:
+                        case PARTY_MEMBERS_INCAPACITATED:
+                            ((TriggerGeneric) trigger).setTargetValueComparison(ConversionUtils.parseEnum((short) file.readUnsignedByte(), TriggerGeneric.ComparisonType.class));
+                            trigger.setUserData("unknown", (short) file.readUnsignedByte()); // FIXME unknown value
+                            ConversionUtils.checkNull(file, 2); // file.skipBytes(2);
+                            trigger.setUserData("value", ConversionUtils.readUnsignedInteger(file));
+                            break;
+
+                        case GUI_BUTTON_PRESSED:
+                            // Misc Button = 0, Room = 1, Creature = 2, Door = 3, Trap = 4, Keeper Spell = 5
+                            trigger.setUserData("targetType", (short) file.readUnsignedByte());
+                            trigger.setUserData("targetId", (short) file.readUnsignedByte()); // buttonId, roomId, creatureId ...
+                            ConversionUtils.checkNull(file, 2); // file.skipBytes(2);
+                            trigger.setUserData("value", ConversionUtils.readUnsignedInteger(file)); // FIXME unknown value
+                            break;
+
+                        case FLAG:
+                            ((TriggerGeneric) trigger).setTargetValueComparison(ConversionUtils.parseEnum((short) file.readUnsignedByte(), TriggerGeneric.ComparisonType.class));
+                            trigger.setUserData("targetId", (short) file.readUnsignedByte()); // flagId
+                            trigger.setUserData("flag", (short) file.readUnsignedByte()); // 0x1 = Value, !0x1 = Flag
+                            trigger.setUserData("flagId", (short) file.readUnsignedByte());
+                            trigger.setUserData("value", ConversionUtils.readUnsignedInteger(file));
+                            break;
+
+                        case TIMER:
+                            ((TriggerGeneric) trigger).setTargetValueComparison(ConversionUtils.parseEnum((short) file.readUnsignedByte(), TriggerGeneric.ComparisonType.class));
+                            trigger.setUserData("targetId", (short) file.readUnsignedByte()); // timerId
+                            trigger.setUserData("flag", (short) file.readUnsignedByte()); // 0x1 = Value, !0x1 = Flag
+                            trigger.setUserData("timerId", (short) file.readUnsignedByte());
+                            trigger.setUserData("value", ConversionUtils.readUnsignedInteger(file));
+                            break;
+
+                        default:
+                            ConversionUtils.checkNull(file, 8); // file.skipBytes(8);
+                            logger.warning("Unsupported Type of TriggerGeneric");
+                            break;
+
+                    }
+
+                    trigger.setId(ConversionUtils.readUnsignedShort(file));
+                    trigger.setIdNext(ConversionUtils.readUnsignedShort(file)); // SiblingID
+                    trigger.setIdChild(ConversionUtils.readUnsignedShort(file)); // ChildID
+
+                    file.skipBytes(2);
+                    break;
+                }
+                case 214: {
+                    // TriggerAction
+                    long start = file.getFilePointer();
+                    file.seek(start + triggerTag[1] - 2);
+
+                    trigger = new TriggerAction(this);
+                    ((TriggerAction) trigger).setType(ConversionUtils.parseEnum(file.readUnsignedByte(), TriggerAction.ActionType.class));
+                    trigger.setRepeatTimes((short) file.readUnsignedByte());
+
+                    file.seek(start);
+                    switch (((TriggerAction) trigger).getType()) {
+                        // in levels triggers
+                        case ALTER_TERRAIN_TYPE:
+                            trigger.setUserData("terrainId", (short) file.readUnsignedByte());
+                            trigger.setUserData("playerId", (short) file.readUnsignedByte());
+                            ConversionUtils.checkNull(file, 2); // file.skipBytes(2);
+                            trigger.setUserData("posX", ConversionUtils.readUnsignedShort(file));
+                            trigger.setUserData("posY", ConversionUtils.readUnsignedShort(file));
+                            break;
+
+                        case COLLAPSE_HERO_GATE:
+                            ConversionUtils.checkNull(file, 4); // file.skipBytes(4);
+                            trigger.setUserData("posX", ConversionUtils.readUnsignedShort(file));
+                            trigger.setUserData("posY", ConversionUtils.readUnsignedShort(file));
+                            break;
+
+                        case CHANGE_ROOM_OWNER:
+                            ConversionUtils.checkNull(file, 1); // file.skipBytes(1);
+                            trigger.setUserData("playerId", (short) file.readUnsignedByte());
+                            ConversionUtils.checkNull(file, 2); // file.skipBytes(2);
+                            trigger.setUserData("posX", ConversionUtils.readUnsignedShort(file));
+                            trigger.setUserData("posY", ConversionUtils.readUnsignedShort(file));
+                            break;
+
+                        case SET_ALLIANCE:
+                            trigger.setUserData("playerOneId", (short) file.readUnsignedByte());
+                            trigger.setUserData("playerTwoId", file.readUnsignedByte());
+                            trigger.setUserData("available", (short) file.readUnsignedByte()); // 0 = Create, !0 = Break
+                            ConversionUtils.checkNull(file, 5); // file.skipBytes(5);
+                            break;
+
+                        case SET_CREATURE_MOODS:
+                        case SET_SYSTEM_MESSAGES:
+                        case SET_TIMER_SPEECH:
+                        case SET_WIDESCREEN_MODE:
+                        case SET_SPEED:  // 0 = Walk, !0 = Run
+                        case SET_FIGHT_FLAG: // 0 = Don`t Fight, !0 = Fight
+                        case SET_PORTAL_STATUS: // 0 = Closed, !0 = Open
+                            trigger.setUserData("available", (short) file.readUnsignedByte());  // 0 = Off, !0 = On
+                            ConversionUtils.checkNull(file, 7); // file.skipBytes(7);
+                            break;
+
+                        case SET_SLAPS_LIMIT:
+                            ConversionUtils.checkNull(file, 4); // file.skipBytes(4);
+                            trigger.setUserData("value", ConversionUtils.readUnsignedInteger(file)); // limit 4 bytes, 0 = Off
+                            break;
+
+                        case INITIALIZE_TIMER:
+                            trigger.setUserData("timerId", (short) file.readUnsignedByte()); // timerId + 1, 16 - Time Limit
+                            ConversionUtils.checkNull(file, 3); // file.skipBytes(3);
+                            trigger.setUserData("value", ConversionUtils.readUnsignedInteger(file)); // limit 4 bytes, only for Time limit (max 100 s)
+                            break;
+
+                        case FLAG:
+                            trigger.setUserData("flagId", (short) file.readUnsignedByte()); // flagId + 1, 128 - level score
+                            trigger.setUserData("flag", (short) file.readUnsignedByte()); // flag = Equal = 12 | Plus = 20 | Minus = 36
+                            ConversionUtils.checkNull(file, 2); // file.skipBytes(2);
+                            trigger.setUserData("value", ConversionUtils.readUnsignedInteger(file)); // limit 4 bytes
+                            break;
+
+                        case MAKE:
+                            trigger.setUserData("playerId", (short) file.readUnsignedByte());
+                            trigger.setUserData("type", (short) file.readUnsignedByte()); // type = TriggerAction.MakeType.
+                            trigger.setUserData("targetId", (short) file.readUnsignedByte());
+                            trigger.setUserData("available", (short) file.readUnsignedByte()); // 0 = Unavailable, !0 = Available
+                            ConversionUtils.checkNull(file, 4); // file.skipBytes(4);
+                            break;
+                        // in player triggers
+                        case DISPLAY_SLAB_OWNER:
+                            // FIXME Show wrong values in editor
+                            trigger.setUserData("available", file.readUnsignedByte());  // 0 = Off, !0 = On
+                            //((TriggerAction) trigger).setActionTargetValue1(ConversionUtils.readUnsignedInteger(file)); // limit 4 bytes
+                            // 1635984
+                            ConversionUtils.checkNull(file, 7); // file.skipBytes(7);
+                            break;
+
+                        case DISPLAY_NEXT_ROOM_TYPE: // 0 = Off or roomId
+                        case MAKE_OBJECTIVE: // 0 = Off, 1 = Kill, 2 = Imprison, 3 = Convert
+                        case ZOOM_TO_ACTION_POINT: // actionPointId
+                            trigger.setUserData("targetId", (short) file.readUnsignedByte());
+                            ConversionUtils.checkNull(file, 7); // file.skipBytes(7);
+                            break;
+
+                        case DISPLAY_OBJECTIVE:
+                            trigger.setUserData("objectiveId", ConversionUtils.readUnsignedInteger(file)); // objectiveId, limit 32767
+                            trigger.setUserData("actionPointId", (short) file.readUnsignedByte()); // if != 0 => Zoom To AP = this
+                            ConversionUtils.checkNull(file, 3); // file.skipBytes(3);
+                            break;
+
+                        case PLAY_SPEECH:
+                            trigger.setUserData("speechId", ConversionUtils.readUnsignedInteger(file)); // speechId, limit 32767
+                            trigger.setUserData("text", (short) file.readUnsignedByte()); // 0 = Show Text, !0 = Without text
+                            trigger.setUserData("introduction", (short) file.readUnsignedByte()); // 0 = No Introduction, !0 = Introduction
+                            trigger.setUserData("pathId", ConversionUtils.readUnsignedShort(file)); // pathId
+                            break;
+
+                        case DISPLAY_TEXT_MESSAGE:
+                            trigger.setUserData("textId", ConversionUtils.readUnsignedInteger(file)); // textId, limit 32767
+                            // FIXME Maybe Zoom to AP X
+                            ConversionUtils.checkNull(file, 4); // file.skipBytes(4);
+                            break;
+                        // creature triggers
+                        case ATTACH_PORTAL_GEM:
+                        case MAKE_HUNGRY:
+                        case REMOVE_FROM_MAP:
+                        case ZOOM_TO:
+                        case WIN_GAME:
+                        case LOSE_GAME:
+                        case FORCE_FIRST_PERSON:
+                        case LOSE_SUBOBJECTIVE:
+                        case WIN_SUBOBJECTIVE:
+                            ConversionUtils.checkNull(file, 8); // file.skipBytes(8); // no other parameters
+                            break;
+
+                        case SET_MUSIC_LEVEL: // level
+                        case SHOW_HEALTH_FLOWER: // limit Seconds
+                            trigger.setUserData("value", ConversionUtils.readUnsignedInteger(file));
+                            ConversionUtils.checkNull(file, 4); // file.skipBytes(4);
+                            break;
+
+                        case SET_TIME_LIMIT:
+                            trigger.setUserData("timerId", (short) file.readUnsignedByte()); // timerId + 1, 16 - Time Limit
+                            ConversionUtils.checkNull(file, 3); // file.skipBytes(3);
+                            trigger.setUserData("value", ConversionUtils.readUnsignedInteger(file)); // Seconds
+                            break;
+
+                        case FOLLOW_CAMERA_PATH:
+                            trigger.setUserData("pathId", (short) file.readUnsignedByte());
+                            trigger.setUserData("actionPointId", (short) file.readUnsignedByte());
+                            trigger.setUserData("available", (short) file.readUnsignedByte()); // 0 = Show Ceiling, !0 = Hide Ceiling
+                            ConversionUtils.checkNull(file, 5); // file.skipBytes(5);
+                            break;
+
+                        case FLASH_BUTTON:
+                            trigger.setUserData("type", (short) file.readUnsignedByte()); // TriggerAction.MakeType.
+                            trigger.setUserData("targetId", (short) file.readUnsignedByte());
+                            trigger.setUserData("available", (short) file.readUnsignedByte()); // 0 = Off, !0 & !time = Until selected
+                            ConversionUtils.checkNull(file, 1); // file.skipBytes(1);
+                            trigger.setUserData("value", ConversionUtils.readUnsignedInteger(file)); // Seconds
+                            break;
+
+                        case FLASH_ACTION_POINT:
+                            trigger.setUserData("actionPointId", (short) file.readUnsignedByte());
+                            trigger.setUserData("available", (short) file.readUnsignedByte()); // 0 = Off, !0 & !time = Until switched off
+                            ConversionUtils.checkNull(file, 2); // file.skipBytes(2);
+                            trigger.setUserData("value", ConversionUtils.readUnsignedInteger(file)); // Seconds
+                            break;
+
+                        case REVEAL_ACTION_POINT:
+                            trigger.setUserData("actionPointId", (short) file.readUnsignedByte());
+                            trigger.setUserData("available", (short) file.readUnsignedByte()); // 0 = Reveal, !0 = Conceal
+                            ConversionUtils.checkNull(file, 6); // file.skipBytes(6);
+                            break;
+
+                        case ROTATE_AROUND_ACTION_POINT:
+                            trigger.setUserData("actionPointId", (short) file.readUnsignedByte());
+                            trigger.setUserData("available", (short) file.readUnsignedByte()); // 0 = Relative, !0 = Absolute
+                            trigger.setUserData("angle", ConversionUtils.readUnsignedShort(file)); // degrees
+                            trigger.setUserData("time", ConversionUtils.readUnsignedInteger(file)); // seconds
+                            break;
+
+                        case CREATE_CREATURE:
+                            trigger.setUserData("creatureId", (short) file.readUnsignedByte());
+                            trigger.setUserData("playerId", (short) file.readUnsignedByte());
+                            trigger.setUserData("level", (short) file.readUnsignedByte());
+                            trigger.setUserData("flag", (short) file.readUnsignedByte()); // TriggerAction.CreatureFlag.
+                            trigger.setUserData("posX", ConversionUtils.readUnsignedShort(file));
+                            trigger.setUserData("posY", ConversionUtils.readUnsignedShort(file));
+                            break;
+
+                        case SET_OBJECTIVE:
+                            trigger.setUserData("playerId", (short) file.readUnsignedByte());
+                            trigger.setUserData("type", (short) file.readUnsignedByte()); // Creature.JobType
+                            ConversionUtils.checkNull(file, 2); // file.skipBytes(2);
+                            trigger.setUserData("value", ConversionUtils.readUnsignedInteger(file)); // FIXME unknown value
+                            break;
+
+                        case CREATE_HERO_PARTY:
+                            trigger.setUserData("partyId", (short) file.readUnsignedByte()); // partyId + 1
+                            trigger.setUserData("type", (short) file.readUnsignedByte()); // 0 = None, 1 = IP, 2 = IP Random
+                            ConversionUtils.checkNull(file, 2); // file.skipBytes(2);
+                            trigger.setUserData("actionPointId", (short) file.readUnsignedByte()); //
+                            ConversionUtils.checkNull(file, 3); // file.skipBytes(3);
+                            break;
+
+                        case TOGGLE_EFFECT_GENERATOR:
+                            trigger.setUserData("generatorId", (short) file.readUnsignedByte()); // generatorId + 1
+                            trigger.setUserData("available", (short) file.readUnsignedByte()); // 0 = Off, !0 = On
+                            ConversionUtils.checkNull(file, 6); // file.skipBytes(6);
+                            break;
+
+                        case GENERATE_CREATURE:
+                            trigger.setUserData("creatureId", (short) file.readUnsignedByte()); // creatureId + 1
+                            trigger.setUserData("level", (short) file.readUnsignedByte());
+                            ConversionUtils.checkNull(file, 6); // file.skipBytes(6);
+                            break;
+
+                        case INFORMATION:
+                            trigger.setUserData("informationId", ConversionUtils.readUnsignedInteger(file));
+                            trigger.setUserData("actionPointId", (short) file.readUnsignedByte());
+                            ConversionUtils.checkNull(file, 3); // file.skipBytes(3);
+                            break;
+
+                        case SEND_TO_AP:
+                            ConversionUtils.checkNull(file, 4); // file.skipBytes(4);
+                            trigger.setUserData("actionPointId", (short) file.readUnsignedByte());
+                            ConversionUtils.checkNull(file, 3); // file.skipBytes(3);
+                            break;
+
+                        case CREATE_PORTAL_GEM:
+                            trigger.setUserData("objectId", (short) file.readUnsignedByte());
+                            trigger.setUserData("playerId", (short) file.readUnsignedByte());
+                            ConversionUtils.checkNull(file, 2); // file.skipBytes(2);
+                            trigger.setUserData("posX", ConversionUtils.readUnsignedShort(file)); // posX + 1
+                            trigger.setUserData("posY", ConversionUtils.readUnsignedShort(file)); // posY + 1
+                            break;
+
+                        default:
+                            ConversionUtils.checkNull(file, 8); // file.skipBytes(8);
+                            logger.warning("Unsupported Type of TriggerAction");
+                            break;
+                    }
+
+                    trigger.setId(ConversionUtils.readUnsignedShort(file)); // ID
+                    trigger.setIdNext(ConversionUtils.readUnsignedShort(file)); // SiblingID
+                    trigger.setIdChild(ConversionUtils.readUnsignedShort(file)); // ChildID
+
+                    file.skipBytes(2);
+                    break;
+                }
+                default: {
+
+                    // Just skip the bytes
+                    file.skipBytes(triggerTag[1]);
+                    logger.log(Level.WARNING, "Unsupported trigger type {0}!", triggerTag[0]);
+                }
+            }
+
+            // Add to the list
+            if (trigger != null) {
+                triggers.put(trigger.getId(), trigger);
+            }
+
+            // Check file offset
+            checkOffset(triggerTag[1], file, offset);
+        }
+    }
+
+    /**
+     * Reads the *Variables.kld
+     *
+     * @param header Kwd header data
+     * @param file the file data, rewind to data position
+     * @throws IOException the reading may fail
+     */
+    private void readVariables(KwdHeader header, RandomAccessFile file) throws IOException {
+
+        // Read the requested VARIABLES file
+        // Should be the GlobalVariables first, then the level's own
+        if (variables == null) {
+            logger.info("Reading variables!");
+            availabilities = new HashSet<>();
+            creaturePools = new HashSet<>();
+            creatureStatistics = new HashMap<>();
+            creatureFirstPersonStatistics = new HashMap<>();
+            variables = new HashMap<>();
+            sacrifices = new HashSet<>();
+            unknownVariables = new HashSet<>();
+        } else {
+            logger.info("Overrides variables!");
+        }
+
+        for (int i = 0; i < header.getItemCount(); i++) {
+            int id = ConversionUtils.readInteger(file);
+
+            switch (id) {
+                case Variable.CREATURE_POOL:
+                    Variable.CreaturePool creaturePool = new Variable.CreaturePool();
+                    creaturePool.setCreatureId(ConversionUtils.readInteger(file));
+                    creaturePool.setValue(ConversionUtils.readInteger(file));
+                    creaturePool.setPlayerId(ConversionUtils.readInteger(file));
+
+                    // Add
+                    creaturePools.add(creaturePool);
+                    break;
+
+                case Variable.AVAILABILITY:
+                    Variable.Availability availability = new Variable.Availability();
+                    availability.setType(ConversionUtils.parseEnum(ConversionUtils.readUnsignedShort(file),
+                            Variable.Availability.AvailabilityType.class));
+                    availability.setPlayerId(ConversionUtils.readUnsignedShort(file));
+                    availability.setTypeId(ConversionUtils.readInteger(file));
+                    availability.setValue(ConversionUtils.parseEnum(ConversionUtils.readInteger(file),
+                            Variable.Availability.AvailabilityValue.class));
+
+                    // Add
+                    availabilities.add(availability);
+                    break;
+
+                case Variable.SACRIFICES_ID: // not changeable (in editor you can, but changes will not save)
+                    Variable.Sacrifice sacrifice = new Variable.Sacrifice();
+                    sacrifice.setType1(ConversionUtils.parseEnum((short) file.readUnsignedByte(),
+                            Variable.SacrificeType.class));
+                    sacrifice.setId1((short) file.readUnsignedByte());
+                    sacrifice.setType2(ConversionUtils.parseEnum((short) file.readUnsignedByte(),
+                            Variable.SacrificeType.class));
+                    sacrifice.setId2((short) file.readUnsignedByte());
+                    sacrifice.setType3(ConversionUtils.parseEnum((short) file.readUnsignedByte(),
+                            Variable.SacrificeType.class));
+                    sacrifice.setId3((short) file.readUnsignedByte());
+
+                    sacrifice.setRewardType(ConversionUtils.parseEnum((short) file.readUnsignedByte(),
+                            Variable.SacrificeRewardType.class));
+                    sacrifice.setSpeechId((short) file.readUnsignedByte());
+                    sacrifice.setRewardValue(ConversionUtils.readInteger(file));
+
+                    // Add
+                    sacrifices.add(sacrifice);
+                    break;
+
+                case Variable.CREATURE_STATS_ID:
+                    Variable.CreatureStats creatureStats = new Variable.CreatureStats();
+                    creatureStats.setStatId(ConversionUtils.parseEnum(ConversionUtils.readInteger(file),
+                            Variable.CreatureStats.StatType.class));
+                    creatureStats.setValue(ConversionUtils.readInteger(file));
+                    creatureStats.setLevel(ConversionUtils.readInteger(file));
+
+                    // Add
+                    creatureStatistics.put(creatureStats.getStatId(), creatureStats);
+                    break;
+
+                case Variable.CREATURE_FIRST_PERSON_ID:
+                    Variable.CreatureFirstPerson creatureFirstPerson = new Variable.CreatureFirstPerson();
+                    creatureFirstPerson.setStatId(ConversionUtils.parseEnum(ConversionUtils.readInteger(file),
+                            Variable.CreatureStats.StatType.class));
+                    creatureFirstPerson.setValue(ConversionUtils.readInteger(file));
+                    creatureFirstPerson.setLevel(ConversionUtils.readInteger(file));
+
+                    // Add
+                    creatureFirstPersonStatistics.put(creatureFirstPerson.getStatId(), creatureFirstPerson);
+                    break;
+
+                case Variable.UNKNOWN_17: // FIXME unknown value
+                case Variable.UNKNOWN_66: // FIXME unknown value
+                case Variable.UNKNOWN_0: // FIXME unknownn value
+                case Variable.UNKNOWN_77: // FIXME unknownn value
+                    Variable.Unknown unknown = new Variable.Unknown();
+                    unknown.setVariableId(id);
+                    unknown.setValue(ConversionUtils.readInteger(file));
+                    unknown.setUnknown1(ConversionUtils.readInteger(file));
+                    unknown.setUnknown2(ConversionUtils.readInteger(file));
+
+                    // Add
+                    unknownVariables.add(unknown);
+                    break;
+
+                default:
+                    Variable.MiscVariable miscVariable = new Variable.MiscVariable();
+                    miscVariable.setVariableId(ConversionUtils.parseEnum(id,
+                            Variable.MiscVariable.MiscType.class));
+                    miscVariable.setValue(ConversionUtils.readInteger(file));
+                    miscVariable.setUnknown1(ConversionUtils.readInteger(file));
+                    miscVariable.setUnknown2(ConversionUtils.readInteger(file));
+
+                    // Add
+                    variables.put(miscVariable.getVariableId(), miscVariable);
+                    break;
+            }
+        }
+    }
+
+    /**
+     * Get list of different terrain tiles
+     *
+     * @return list of terrain tiles
+     */
+    public Collection<Terrain> getTerrainList() {
+        return terrainTiles.values();
+    }
+
+    /**
+     * Get list of different objects
+     *
+     * @return list of objects
+     */
+    public Collection<Object> getObjectList() {
+        return objects.values();
+    }
+
+    /**
+     * Get the player with the specified ID
+     *
+     * @param id the id of player
+     * @return the player
+     */
+    public Player getPlayer(short id) {
+        return players.get(id);
+    }
+
+    public java.util.Map<Short, Player> getPlayers() {
+        return players;
+    }
+
+    /**
+     * Get the creature with the specified ID
+     *
+     * @param id the id of creature
+     * @return the creature
+     */
+    public Creature getCreature(short id) {
+        return creatures.get(id);
+    }
+
+    /**
+     * Bridges are a bit special, identifies one and returns the terrain that
+     * should be under it
+     *
+     * @param type tile BridgeTerrainType
+     * @param terrain the terrain tile
+     * @return returns null if this is not a bridge, otherwise returns pretty
+     * much either water or lava
+     */
+    public Terrain getTerrainBridge(Tile.BridgeTerrainType type, Terrain terrain) {
+        if (terrain.getFlags().contains(Terrain.TerrainFlag.ROOM)) {
+            Room room = getRoomByTerrain(terrain.getTerrainId());
+            return getTerrainBridge(type, room);
+        }
+
+        return null;
+    }
+
+    public Terrain getTerrainBridge(Tile.BridgeTerrainType type, Room room) {
+        // Swap the terrain if this is a bridge
+        if (room != null && !room.getFlags().contains(Room.RoomFlag.PLACEABLE_ON_LAND)) {
+            // It is a bridge
+            switch (type) {
+                case WATER:
+                    return getMap().getWater();
+                case LAVA:
+                    return getMap().getLava();
+            }
+        }
+
+        return null;
+    }
+
+    /**
+     * Get the terrain with the specified ID
+     *
+     * @param id the id of terrain
+     * @return the terrain
+     */
+    public Terrain getTerrain(short id) {
+        return terrainTiles.get(id);
+    }
+
+    /**
+     * Get the room with the specified terrain ID
+     *
+     * @param id the id of terrain
+     * @return the room associated with the terrain ID
+     */
+    public Room getRoomByTerrain(short id) {
+        return roomsByTerrainId.get(id);
+    }
+
+    /**
+     * Get list of things
+     *
+     * @return things
+     */
+    public List<Thing> getThings() {
+        return things;
+    }
+
+    /**
+     * Get the trigger/action with the specified ID
+     *
+     * @param id the id of trigger/action
+     * @return the trigger/action
+     */
+    public Trigger getTrigger(int id) {
+        return triggers.get(id);
+    }
+
+    public java.util.Map<Integer, Trigger> getTriggers() {
+        return triggers;
+    }
+
+    /**
+     * Get the object with the specified ID
+     *
+     * @param id the id of object
+     * @return the object
+     */
+    public Object getObject(int id) {
+        return objects.get((short) id);
+    }
+
+    /**
+     * Get the room with the specified ID
+     *
+     * @param id the id of room
+     * @return the room
+     */
+    public Room getRoomById(int id) {
+        return rooms.get((short) id);
+    }
+
+    /**
+     * Get the keeper spell with the specified ID
+     *
+     * @param id the id of keeper spell
+     * @return the keeper spell
+     */
+    public KeeperSpell getKeeperSpellById(int id) {
+        return keeperSpells.get((short) id);
+    }
+
+    /**
+     * Get the trap with the specified ID
+     *
+     * @param id the id of trap
+     * @return the trap
+     */
+    public Trap getTrapById(int id) {
+        return traps.get((short) id);
+    }
+
+    /**
+     * Get the door with the specified ID
+     *
+     * @param id the id of door
+     * @return the door
+     */
+    public Door getDoorById(int id) {
+        return doors.get((short) id);
+    }
+
+    /**
+     * Get the list of all rooms
+     *
+     * @return list of all rooms
+     */
+    public List<Room> getRooms() {
+        List<Room> c = new ArrayList(rooms.values());
+        Collections.sort(c);
+        return c;
+    }
+
+    /**
+     * Get the list of all keeper spells
+     *
+     * @return list of all keeper spells
+     */
+    public List<KeeperSpell> getKeeperSpells() {
+        List<KeeperSpell> c = new ArrayList(keeperSpells.values());
+        Collections.sort(c);
+        return c;
+    }
+
+    /**
+     * Get the list of all doors
+     *
+     * @return list of all doors
+     */
+    public List<Door> getDoors() {
+        List<Door> c = new ArrayList(doors.values());
+        Collections.sort(c);
+        return c;
+    }
+
+    public Map getMap() {
+        return map;
+    }
+
+    /**
+     * Get the list of all traps
+     *
+     * @return list of all traps
+     */
+    public List<Trap> getTraps() {
+        List<Trap> c = new ArrayList(traps.values());
+        Collections.sort(c);
+        return c;
+    }
+
+    public GameLevel getGameLevel() {
+        return gameLevel;
+    }
+
+    public CreatureSpell getCreatureSpellById(short spellId) {
+        return creatureSpells.get(spellId);
+    }
+
+    public Effect getEffect(int effectId) {
+        return effects.get(effectId);
+    }
+
+    public java.util.Map<Integer, Effect> getEffects() {
+        return effects;
+    }
+
+    public EffectElement getEffectElement(int effectElementId) {
+        return effectElements.get(effectElementId);
+    }
+
+    public java.util.Map<Integer, EffectElement> getEffectElements() {
+        return effectElements;
+    }
+
+    public java.util.Map<MiscVariable.MiscType, MiscVariable> getVariables() {
+        return variables;
+    }
+
+    /**
+     * Not all the data types are of the length that suits us, do our best to
+     * ignore it<br>
+     * Skips the file to the correct position after an item is read<br>
+     * <b>Use this with the common types!</b>
+     *
+     * @see #checkOffset(long, java.io.RandomAccessFile, long)
+     * @param header the header
+     * @param file the file
+     * @param offset the file offset before the last item was read
+     */
+    private void checkOffset(KwdHeader header, RandomAccessFile file, long offset) throws IOException {
+        checkOffset(header.getItemSize(), file, offset);
+    }
+
+    /**
+     * Not all the data types are of the length that suits us, do our best to
+     * ignore it<br>
+     * Skips the file to the correct position after an item is read<br>
+     * <b>Use this directly with Things & Triggers!</b>
+     *
+     * @see
+     * #checkOffset(toniarts.opendungeonkeeper.tools.convert.map.KwdFile.KwdHeader,
+     * java.io.RandomAccessFile, long)
+     * @param itemSize the item size
+     * @param file the file
+     * @param offset the file offset before the last item was read
+     */
+    private void checkOffset(long itemSize, RandomAccessFile file, long offset) throws IOException {
+        long wantedOffset = offset + itemSize;
+        if (file.getFilePointer() != wantedOffset) {
+            logger.log(Level.WARNING, "Record size differs from expected! File offset is {0} and should be {1}!",
+                    new java.lang.Object[]{file.getFilePointer(), wantedOffset});
+            file.seek(wantedOffset);
+        }
+    }
+
+    /**
+     * Kwd header, few different kinds, handles all
+     */
+    private class KwdHeader {
+        // struct kwdHeader {
+        //     unsigned int id;
+        //     unsigned int size;
+        //     union {
+        //         struct {
+        //             uint16_t w08;
+        //             uint16_t w0a;
+        //         } level;
+        //         unsigned int dw08;
+        //     };
+        //     unsigned int x0c[7];
+        // };
+
+        private MapDataTypeEnum id;
+        private int headerSize = 56; // Well, header and the id data
+        private long size;
+        private int checkOne;
+        private int itemCount;
+        private int width;
+        private int height;
+        private int checkThree; // in level = 223
+        private int dataSizeLevel; // in Level size of data exclude paths
+        private int unknown; // only in Triggers and Level
+        private int headerEndOffset; // 28, *Map - 8, *Triggers - 32,
+        private Date dateCreated;
+        private Date dateModified;
+        private int checkTwo;
+        private int dataSize;
+
+        public KwdHeader() {
+        }
+
+        public MapDataTypeEnum getId() {
+            return id;
+        }
+
+        protected void setId(MapDataTypeEnum id) {
+            this.id = id;
+        }
+
+        public long getSize() {
+            return size;
+        }
+
+        protected void setSize(long size) {
+            this.size = size;
+        }
+
+        public int getHeaderSize() {
+            return headerSize;
+        }
+
+        protected void setHeaderSize(int headerSize) {
+            this.headerSize = headerSize;
+        }
+
+        public int getWidth() {
+            return width;
+        }
+
+        protected void setWidth(int width) {
+            this.width = width;
+        }
+
+        public int getHeight() {
+            return height;
+        }
+
+        protected void setHeight(int height) {
+            this.height = height;
+        }
+
+        public int getItemCount() {
+            return itemCount;
+        }
+
+        protected void setItemCount(int itemCount) {
+            this.itemCount = itemCount;
+        }
+
+        public int getUnknown() {
+            return unknown;
+        }
+
+        protected void setUnknown(int unknown) {
+            this.unknown = unknown;
+        }
+
+        protected void setCheckOne(int check) {
+            this.checkOne = check;
+        }
+
+        public int getCheckOne() {
+            return checkOne;
+        }
+
+        protected void setCheckTwo(int check) {
+            this.checkTwo = check;
+        }
+
+        public int getCheckTwo() {
+            return checkTwo;
+        }
+
+        public Date getDateCreated() {
+            return dateCreated;
+        }
+
+        protected void setDateCreated(Date date) {
+            this.dateCreated = date;
+        }
+
+        public Date getDateModified() {
+            return dateModified;
+        }
+
+        protected void setDateModified(Date date) {
+            this.dateModified = date;
+        }
+
+        protected void setHeaderEndOffset(int offset) {
+            this.headerEndOffset = offset;
+        }
+
+        public int getHeaderEndOffset() {
+            return headerEndOffset;
+        }
+
+        protected void setDataSize(int size) {
+            this.dataSize = size;
+        }
+
+        public int getDataSize(int unknown) {
+            return dataSize;
+        }
+
+        /**
+         * Get the individiual item size (warning, does not apply to all!)
+         *
+         * @return
+         */
+        public long getItemSize() {
+            return (getSize() - getHeaderSize()) / getItemCount();
+        }
+    }
+}
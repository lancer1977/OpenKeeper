/*
 * Copyright (C) 2014-2015 OpenKeeper
 *
 * OpenKeeper is free software: you can redistribute it and/or modify
 * it under the terms of the GNU General Public License as published by
 * the Free Software Foundation, either version 3 of the License, or
 * (at your option) any later version.
 *
 * OpenKeeper is distributed in the hope that it will be useful,
 * but WITHOUT ANY WARRANTY; without even the implied warranty of
 * MERCHANTABILITY or FITNESS FOR A PARTICULAR PURPOSE.  See the
 * GNU General Public License for more details.
 *
 * You should have received a copy of the GNU General Public License
 * along with OpenKeeper.  If not, see <http://www.gnu.org/licenses/>.
 */
package toniarts.openkeeper.view;

import com.jme3.app.Application;
import com.jme3.app.state.AppStateManager;
import com.jme3.asset.AssetManager;
import com.jme3.collision.CollisionResults;
import com.jme3.input.InputManager;
import com.jme3.input.KeyInput;
import com.jme3.input.MouseInput;
import com.jme3.input.RawInputListener;
import com.jme3.input.event.JoyAxisEvent;
import com.jme3.input.event.JoyButtonEvent;
import com.jme3.input.event.KeyInputEvent;
import com.jme3.input.event.MouseButtonEvent;
import com.jme3.input.event.MouseMotionEvent;
import com.jme3.input.event.TouchEvent;
import com.jme3.light.PointLight;
import com.jme3.math.ColorRGBA;
import com.jme3.math.Ray;
import com.jme3.math.Vector2f;
import com.jme3.math.Vector3f;
<<<<<<< HEAD
import com.jme3.renderer.Camera;
=======
import com.jme3.scene.Node;
>>>>>>> ecbe8d1d
import com.jme3.scene.control.AbstractControl;
import de.lessvoid.nifty.controls.Label;
import de.lessvoid.nifty.elements.Element;
import java.awt.Point;
import java.util.Map;
import java.util.Set;
import java.util.logging.Level;
import java.util.logging.Logger;
import toniarts.openkeeper.Main;
import toniarts.openkeeper.game.console.ConsoleState;
import toniarts.openkeeper.game.data.Settings;
import toniarts.openkeeper.game.state.AbstractPauseAwareState;
import toniarts.openkeeper.game.state.CheatState;
import static toniarts.openkeeper.game.state.CheatState.CheatType.MONEY;
import toniarts.openkeeper.game.state.GameState;
import toniarts.openkeeper.game.state.PlayerScreenController;
import toniarts.openkeeper.game.state.PlayerState;
import toniarts.openkeeper.gui.CursorFactory;
import toniarts.openkeeper.tools.convert.map.Creature;
import toniarts.openkeeper.tools.convert.map.Player;
import toniarts.openkeeper.tools.convert.map.Room;
import toniarts.openkeeper.tools.convert.map.Terrain;
import toniarts.openkeeper.tools.convert.map.Variable.MiscVariable.MiscType;
import toniarts.openkeeper.utils.WorldUtils;
import toniarts.openkeeper.view.PlayerInteractionState.InteractionState;
import toniarts.openkeeper.view.PlayerInteractionState.InteractionState.Type;
import toniarts.openkeeper.view.selection.SelectionArea;
import toniarts.openkeeper.view.selection.SelectionHandler;
import toniarts.openkeeper.world.MapLoader;
import static toniarts.openkeeper.world.MapLoader.TILE_WIDTH;
import toniarts.openkeeper.world.TileData;
import toniarts.openkeeper.world.WorldState;
import toniarts.openkeeper.world.control.IInteractiveControl;
import toniarts.openkeeper.world.creature.CreatureControl;
import toniarts.openkeeper.world.room.GenericRoom;
import toniarts.openkeeper.world.room.RoomInstance;

/**
 * State for managing player interactions in the world. Heavily drawn from
 * Philip Willuweit's AgentKeeper code <p.willuweit@gmx.de>.
 *
 * @author Toni Helenius <helenius.toni@gmail.com>
 * @author ArchDemon
 */
// TODO: States, now only selection
public abstract class PlayerInteractionState extends AbstractPauseAwareState {

    private static final int SPELL_POSSESSION_ID = 2;
    private static final float CURSOR_UPDATE_INTERVAL = 0.25f;

    private Main app;
    private GameState gameState;
    private AssetManager assetManager;
    private AppStateManager stateManager;
    private InputManager inputManager;

    private final Player player;
    private SelectionHandler selectionHandler;
    private Vector2f mousePosition = new Vector2f(Vector2f.ZERO);
    private InteractionState interactionState = new InteractionState();
    private float timeFromLastUpdate = CURSOR_UPDATE_INTERVAL;
    private Element view;

    private boolean isOnGui = false;
    private boolean isTaggable = false;
    private boolean isOnMap = false;
    private boolean isInteractable = false;
<<<<<<< HEAD
    private final Label tooltip;
    private PointLight keeperLight;
    private static final List<String> SLAP_SOUNDS = Arrays.asList(new String[]{"/Global/Slap_1.mp2", "/Global/slap_2.mp2", "/Global/Slap_3.mp2", "/Global/Slap_4.mp2"});
=======

    private RawInputListener inputListener;
    private boolean inputListenerAdded = false;
    private IInteractiveControl interactiveControl;
    private Label tooltip;
    private KeeperHand keeperHand;

>>>>>>> ecbe8d1d
    private static final Logger logger = Logger.getLogger(PlayerInteractionState.class.getName());

    public PlayerInteractionState(Player player) {
        this.player = player;

        // The input
        initializeInput();
    }

    @Override
    public void initialize(final AppStateManager stateManager, final Application app) {
        super.initialize(stateManager, app);
        this.app = (Main) app;
        assetManager = this.app.getAssetManager();
        this.stateManager = this.app.getStateManager();
        inputManager = this.app.getInputManager();
        gameState = this.stateManager.getState(GameState.class);

        PlayerScreenController psc = this.stateManager.getState(PlayerState.class).getScreen();
        this.view = psc.getGuiConstraint();
        this.tooltip = psc.getTooltip();
        // Init the keeper hand
        keeperHand = new KeeperHand(assetManager, (int) gameState.getLevelVariable(MiscType.MAX_NUMBER_OF_THINGS_IN_HAND));
        this.app.getGuiNode().attachChild(keeperHand.getNode());

        // Init handler
        selectionHandler = new SelectionHandler(this.app) {
            @Override
            public boolean isVisible() {
                if (isTaggable || selectionHandler.isActive()) {
                    return true;
                }

                if (!isOnMap) {
                    return false;
                }

                switch (interactionState.getType()) {
                    case NONE:
                        return (keeperHand.getItem() != null);
                    case SELL:
                    case ROOM:
                    case DOOR:
                    case TRAP:
                        return true;
                }

                return false;
            }

            @Override
            protected SelectionHandler.ColorIndicator getColorIndicator() {
                Vector2f pos;
                if (selectionHandler.isActive()) {
                    pos = selectionHandler.getSelectionArea().getRealStart();
                } else {
                    pos = selectionHandler.getPointedTilePosition();
                }
                if (interactionState.getType() == Type.NONE && keeperHand.getItem() != null) {
                    TileData tile = getWorldHandler().getMapData().getTile((int) pos.x, (int) pos.y);
                    if (tile != null) {
                        IInteractiveControl.DroppableStatus status = keeperHand.peek().getDroppableStatus(tile, player.getPlayerId());
                        return (status != IInteractiveControl.DroppableStatus.NOT_DROPPABLE ? ColorIndicator.BLUE : ColorIndicator.RED);
                    }
                    return ColorIndicator.RED;
                }
                if (interactionState.getType() == Type.SELL) {
                    return ColorIndicator.RED;
                } else if (interactionState.getType() == Type.ROOM && !(getWorldHandler().isTaggable((int) pos.x, (int) pos.y) || (getWorldHandler().isBuildable((int) pos.x, (int) pos.y, player, gameState.getLevelData().getRoomById(interactionState.getItemId())) && isPlayerAffordToBuild(player, gameState.getLevelData().getRoomById(interactionState.getItemId()))))) {
                    return ColorIndicator.RED;
                }
                return ColorIndicator.BLUE;
            }

            private boolean isPlayerAffordToBuild(Player player, Room room) {
                int playerMoney = getWorldHandler().getGameState().getPlayer(player.getPlayerId()).getGoldControl().getGold();
                if (playerMoney == 0) {
                    return false;
                }
                int buildablePlots = 0;
                for (int x = (int) Math.max(0, selectionHandler.getSelectionArea().getStart().x); x < Math.min(getWorldHandler().getMapData().getWidth(), selectionHandler.getSelectionArea().getEnd().x + 1); x++) {
                    for (int y = (int) Math.max(0, selectionHandler.getSelectionArea().getStart().y); y < Math.min(getWorldHandler().getMapData().getHeight(), selectionHandler.getSelectionArea().getEnd().y + 1); y++) {
                        if (getWorldHandler().isBuildable(x, y, player, room)) {
                            buildablePlots++;
                        }

                        // See the gold amount
                        if (playerMoney < buildablePlots * room.getCost()) {
                            return false;
                        }
                    }
                }
                return true;
            }
        };

        CheatState cheatState = new CheatState(app) {
            @Override
            public void onSuccess(CheatState.CheatType cheat) {

                switch (cheat) {
                    case MONEY:
                        getWorldHandler().addGold(player.getPlayerId(), 100000);
                        break;
                    case MANA:
                        gameState.getPlayer(player.getPlayerId()).getManaControl().addMana(100000);
                        break;
                    case LEVEL_MAX:
                        Map<Creature, Set<CreatureControl>> creatureMap = stateManager.getState(PlayerState.class).getCreatureControl().getAllCreatures();
                        creatureMap.values().stream().forEach((creatureControlSet) -> {
                            creatureControlSet.stream().forEach((creatureControl) -> {
                                creatureControl.levelMax();
                            });
                        });
                        break;
                    case WIN_LEVEL:
                        gameState.setEnd(true);
                        break;
                    default:
                        logger.log(Level.WARNING, "Cheat {0} not implemented yet!", cheat.toString());
                }
            }
        };
        this.stateManager.attach(cheatState);

        // Create Keeper light
        keeperLight = new PointLight(Vector3f.ZERO, ColorRGBA.Orange, TILE_WIDTH * 2);
        keeperLight.setName("Keeper Hand");

        // Add listener
        if (isEnabled()) {
            setEnabled(true);
        }
    }

    @Override
    public void setEnabled(boolean enabled) {
        super.setEnabled(enabled);

<<<<<<< HEAD
        if (enabled) {
            app.getRootNode().addLight(keeperLight);
            app.getInputManager().addRawInputListener(this);
        } else {
            app.getRootNode().removeLight(keeperLight);
            app.getInputManager().removeRawInputListener(this);
=======
        if (enabled && !inputListenerAdded) {
            app.getInputManager().addRawInputListener(inputListener);
            inputListenerAdded = true;
        } else if (!enabled && inputListenerAdded) {
            app.getInputManager().removeRawInputListener(inputListener);
            inputListenerAdded = false;
>>>>>>> ecbe8d1d
        }
    }

    @Override
    public void cleanup() {
<<<<<<< HEAD
        app.getInputManager().removeRawInputListener(this);
        app.getRootNode().removeLight(keeperLight);
        handler.cleanup();
=======
        app.getGuiNode().detachChild(keeperHand.getNode());
        app.getInputManager().removeRawInputListener(inputListener);
        selectionHandler.cleanup();
>>>>>>> ecbe8d1d
        CheatState cheatState = this.stateManager.getState(CheatState.class);
        if (cheatState != null) {
            this.stateManager.detach(cheatState);
        }

        super.cleanup();
    }

    @Override
    public void update(float tpf) {
        super.update(tpf);

        if (!isInitialized() || !isEnabled()) {
            return;
        }
<<<<<<< HEAD

        // Set the keeper light position
        Camera cam = app.getCamera();
        Vector3f camPos = cam.getLocation();
        Vector3f tmp = cam.getWorldCoordinates(mousePosition, 0f).clone();
        Vector3f dir = cam.getWorldCoordinates(mousePosition, 1f).subtractLocal(tmp).normalizeLocal();
        dir.multLocal((MapLoader.TILE_HEIGHT - camPos.getY()) / dir.getY()).addLocal(camPos);

        float lightHeight = MapLoader.TILE_HEIGHT / 2;
        TileData tile = getWorldHandler().getMapData().getTile((int) pos.x, (int) pos.y);
        if (tile.getTerrain().getFlags().contains(Terrain.TerrainFlag.SOLID)) {
            lightHeight += MapLoader.TILE_HEIGHT;
        }

        keeperLight.setPosition(new Vector3f(dir.getX(), lightHeight, dir.getZ()));
    }

    @Override
    public void onMouseButtonEvent(MouseButtonEvent evt) {
        if (evt.getButtonIndex() == MouseInput.BUTTON_LEFT) {

            if (interactionState == InteractionState.SPELL && itemId == 2) { // possession
                if (evt.isReleased()) {
                    // TODO make normal selection, not first keeper creature
                    for (Thing t : gameState.getLevelData().getThings()) {
                        if (t instanceof Thing.KeeperCreature) {
                            onPossession((Thing.KeeperCreature) t);
                            break;
                        }
                    }
                    // Reset the state
                    // TODO disable selection box
                    setInteractionState(InteractionState.NONE, 0);
                }
            } else {
                if (evt.isPressed()) {
                    if (!startSet) {
                        handler.getSelectionArea().setStart(handler.getRoundedMousePos());
                    }
                    startSet = true;

                    // I suppose we are tagging
                    if (isTaggable) {
                        isTagging = true;
                        setCursor();

                        // The tagging sound is positional and played against the cursor change, not the action itself
                        Vector2f pos = handler.getRoundedMousePos();
                        getWorldHandler().playSoundAtTile((int) pos.x, (int) pos.y, "/Global/dk1tag.mp2");
                    }

                } else if (evt.isReleased()) {
                    startSet = false;
                    handler.userSubmit(null);
                    handler.getSelectionArea().setStart(handler.getRoundedMousePos());
                    handler.updateSelectionBox();
                    handler.setNoSelectedArea();
                    if (isTagging) {
                        isTagging = false;
                        setCursor();
                    }
                }
            }
        } else if (evt.getButtonIndex() == MouseInput.BUTTON_RIGHT && evt.isReleased()) {

            Vector2f pos = handler.getRoundedMousePos();
            if (interactionState == InteractionState.NONE) {
                if (Main.isDebug()) {
                    // taggable -> "dig"
                    if (getWorldHandler().isTaggable((int) pos.x, (int) pos.y)) {
                        getWorldHandler().digTile((int) pos.x, (int) pos.y);
                    } // ownable -> "claim"
                    else if (getWorldHandler().isClaimable((int) pos.x, (int) pos.y, player.getPlayerId())) {
                        getWorldHandler().claimTile((int) pos.x, (int) pos.y, player.getPlayerId());
                    }
                } else {
                    IInteractiveControl interactiveControl = getInteractiveObjectOnCursor();
                    if (interactiveControl != null && interactiveControl.isInteractable(player.getPlayerId())) {
                        getWorldHandler().playSoundAtTile((int) pos.x, (int) pos.y, Utils.getRandomItem(SLAP_SOUNDS));
                        interactiveControl.interact(player.getPlayerId());
                    }
                }
            }
=======
>>>>>>> ecbe8d1d

        selectionHandler.update(mousePosition);
        if (isOnMap && !isOnGui && !isTaggable) {
            updateInteractiveObjectOnCursor();
        }

        updateStateFlags();

        timeFromLastUpdate += tpf;
        // Update the cursor, the camera might have moved, a creature might have slipped by us... etc.
        if (timeFromLastUpdate > CURSOR_UPDATE_INTERVAL) {
            //updateCursor();
            //updateStateFlags();
            timeFromLastUpdate = 0;
        }
    }

    @Override
    public boolean isPauseable() {
        return true;
    }

    private WorldState getWorldHandler() {
        return stateManager.getState(WorldState.class);
    }

    /**
     * Set the interaction state for the keeper
     *
     * @param type interaction type
     * @param id object id, i.e. build state requires the room id
     */
    public void setInteractionState(Type type, int id) {
        interactionState.setState(type, id);

        // Call the update
        onInteractionStateChange(interactionState);
    }

    /**
     * Get the current interaction state
     *
     * @return current interaction
     */
    public InteractionState getInteractionState() {
        return interactionState;
    }

    private boolean isCursorOnGUI() {
        int height = app.getContext().getSettings().getHeight();

        if (view.isVisible() && view.isMouseInsideElement((int) mousePosition.x, height - (int) mousePosition.y)) {
            for (Element e : view.getChildren()) {
                if (e.isVisible() && e.isMouseInsideElement((int) mousePosition.x, height - (int) mousePosition.y)) {
                    return true;
                }
            }
            return false;
        }

        return true;
    }

    /**
     * Set the state flags according to what user can do. Rather clumsy. Fix if
     * you can.
     *
     * @return has the state being changed
     *
     */
    private void updateStateFlags() {
        boolean changed = false;

        boolean value = isCursorOnGUI();
        if (isOnGui != value) {
            isOnGui = value;
            changed = true;
        }

        value = isOnMap();
        if (isOnMap != value) {
            isOnMap = value;
            changed = true;
        }

        value = isTaggable();
        if (isTaggable != value) {
            isTaggable = value;
            changed = true;
        }

        value = isInteractable();
        if (isInteractable != value) {
            isInteractable = value;
            changed = true;
        }

        if (changed) {
            updateCursor();
        }
    }

    private boolean isInteractable() {
        if (isOnGui || !isOnMap || isTaggable) {
            setInteractiveControl(null);
        }

        Point p = null;
        if (interactiveControl != null) {

            // Maybe a kinda hack, but set the tooltip here
            tooltip.setText(interactiveControl.getTooltip(player.getPlayerId()));
            interactiveControl.onHover();
        } else if (isOnMap) {

            // Tile tooltip then
            p = selectionHandler.getPointedTileIndex();
            TileData tile = getWorldHandler().getMapData().getTile(p);
            if (tile != null) {
                if (tile.getTerrain().getFlags().contains(Terrain.TerrainFlag.ROOM)) {
                    RoomInstance roomInstance = getWorldHandler().getMapLoader().getRoomCoordinates().get(new Point((int) p.x, (int) p.y));
                    GenericRoom room = getWorldHandler().getMapLoader().getRoomActuals().get(roomInstance);
                    tooltip.setText(room.getTooltip(player.getPlayerId()));
                } else {
                    tooltip.setText(tile.getTooltip());
                }
            } else {
                tooltip.setText("");
            }
        }

        // If debug, show tile coordinate
        if (Main.isDebug() && (interactiveControl != null || isOnMap)) {
            StringBuilder sb = new StringBuilder();
            if (interactiveControl != null) {
                p = WorldUtils.vectorToPoint(((AbstractControl) interactiveControl).getSpatial().getWorldTranslation());
            }
            sb.append("(");
            sb.append(p.x + 1);  // 1-based coordinates
            sb.append(", ");
            sb.append(p.y + 1);  // 1-based coordinates
            sb.append("): ");
            sb.append(tooltip.getText());
            tooltip.setText(sb.toString());
        }

        return (interactiveControl != null);
    }

    private void updateInteractiveObjectOnCursor() {

        // See if we hit a creature/object
        CollisionResults results = new CollisionResults();

        // Convert screen click to 3D position
        Vector3f click3d = app.getCamera().getWorldCoordinates(
                new Vector2f(mousePosition.x, mousePosition.y), 0f);
        Vector3f dir = app.getCamera().getWorldCoordinates(
                new Vector2f(mousePosition.x, mousePosition.y), 1f).subtractLocal(click3d);

        // Aim the ray from the mouse spot forwards
        Ray ray = new Ray(click3d, dir);

        // Collect intersections between ray and all nodes in results list
        getWorldHandler().getThingsNode().collideWith(ray, results);

        // See the results so we see what is going on
        Node object;
        for (int i = 0; i < results.size(); i++) {

            // TODO: Now just creature control, but all interaction objects
            object = results.getCollision(i).getGeometry().getParent().getParent();
            IInteractiveControl control = object.getControl(IInteractiveControl.class);
            if (control != null) {
                setInteractiveControl(control);
                return;
            }
        }
        setInteractiveControl(null);
    }

    private void setInteractiveControl(IInteractiveControl interactiveControl) {

        // If it is the same, don't do anything
        if (interactiveControl != null && interactiveControl.equals(this.interactiveControl)) {
            return;
        }

        // Changed
        if (this.interactiveControl != null) {
            this.interactiveControl.onHoverEnd();
        }
        this.interactiveControl = interactiveControl;
        if (this.interactiveControl != null) {
            this.interactiveControl.onHoverStart();
        }
    }

    private boolean isTaggable() {
        if (isOnGui || !isOnMap) {
            return false;
        }
        Point p = selectionHandler.getPointedTileIndex();
        return (interactionState.getType() == Type.ROOM
                || interactionState.getType() == Type.NONE)
                && isOnMap && getWorldHandler().isTaggable(p.x, p.y);
    }

    private boolean isOnMap() {
        if (isOnGui) {
            return false;
        }
        Point p = selectionHandler.getPointedTileIndex();
        return getWorldHandler().getMapData().getTile(p) != null;
    }

    protected void updateCursor() {
        keeperHand.setVisible(false);
        if (Main.getUserSettings().getSettingBoolean(Settings.Setting.USE_CURSORS)) {
            if (isOnGui || isInteractable || interactionState.getType() == Type.SPELL) {
                inputManager.setMouseCursor(CursorFactory.getCursor(CursorFactory.CursorType.POINTER, assetManager));
            } else if (selectionHandler.isActive() && isTaggable) {
                inputManager.setMouseCursor(CursorFactory.getCursor(CursorFactory.CursorType.HOLD_PICKAXE_TAGGING, assetManager));
            } else if (isTaggable) {
                inputManager.setMouseCursor(CursorFactory.getCursor(CursorFactory.CursorType.HOLD_PICKAXE, assetManager));
            } else if (keeperHand.getItem() != null) {

                // Keeper hand item
                inputManager.setMouseCursor(CursorFactory.getCursor(keeperHand.getItem().getInHandCursor(), assetManager));
                keeperHand.setVisible(true);
            } else {
                inputManager.setMouseCursor(CursorFactory.getCursor(CursorFactory.CursorType.IDLE, assetManager));
            }
        } else if (keeperHand.getItem() != null) {
            keeperHand.setVisible(true);
        }
    }

    private void initializeInput() {
        inputListener = new RawInputListener() {
            @Override
            public void beginInput() {
            }

            @Override
            public void endInput() {
            }

            @Override
            public void onJoyAxisEvent(JoyAxisEvent evt) {
            }

            @Override
            public void onJoyButtonEvent(JoyButtonEvent evt) {
            }

            @Override
            public void onMouseMotionEvent(MouseMotionEvent evt) {
                mousePosition.set(evt.getX(), evt.getY());
                keeperHand.setPosition(evt.getX(), evt.getY());
            }

            @Override
            public void onMouseButtonEvent(MouseButtonEvent evt) {
                timeFromLastUpdate = 0;
                if (isOnGui || !isOnMap) {
                    return;
                }

                if (evt.getButtonIndex() == MouseInput.BUTTON_LEFT) {

                    if (evt.isPressed()) {
                        if (interactionState.getType() == Type.SPELL) {
                            //TODO correct interactiveControl.isPickable
                            if (interactiveControl != null && interactionState.getItemId() == SPELL_POSSESSION_ID
                                    && interactiveControl.isPickable(player.getPlayerId())) {
                                CreatureControl cc = interactiveControl.getSpatial().getControl(CreatureControl.class);
                                if (cc != null) {
                                    onPossession(cc);
                                    // Reset the state
                                    // TODO disable selection box
                                    setInteractionState(Type.NONE, 0);
                                }
                            }
                        } else if (interactionState.getType() == Type.TRAP) {
                            //TODO put trap
                        } else if (interactionState.getType() == Type.DOOR) {
                            //TODO put door
                        } else if (interactionState.getType() == Type.NONE
                                && interactiveControl != null && !keeperHand.isFull()
                                && interactiveControl.isPickable(player.getPlayerId())) {
                            pickupObject(interactiveControl);
                        } else if (interactionState.getType() == Type.NONE
                                && interactiveControl != null
                                && interactiveControl.isInteractable(player.getPlayerId())) {
                            interactiveControl.interact(player.getPlayerId());
                        } else {

                            // Selection stuff
                            if (selectionHandler.isVisible()) {
                                selectionHandler.setActive(true);
                            }

                            // I suppose we are tagging
                            if (isTaggable) {
                                updateCursor();
                                // The tagging sound is positional and played against the cursor change, not the action itself
                                Point pos = selectionHandler.getPointedTileIndex();
                                getWorldHandler().playSoundAtTile(pos.x, pos.y, "/Global/GuiHD/dk1tag.mp2");
                            }
                        }

                    } else if (evt.isReleased() && selectionHandler.isActive()) {
                        SelectionArea selectionArea = selectionHandler.getSelectionArea();
                        if (interactionState.getType() == Type.NONE
                                || (interactionState.getType() == Type.ROOM
                                && getWorldHandler().isTaggable((int) selectionArea.getRealStart().x, (int) selectionArea.getRealStart().y))) {

                            // Determine if this is a select/deselect by the starting tile's status
                            boolean select = !getWorldHandler().isSelected((int) Math.max(0, selectionArea.getRealStart().x), (int) Math.max(0, selectionArea.getRealStart().y));
                            getWorldHandler().selectTiles(selectionArea, select, player.getPlayerId());
                        } else if (interactionState.getType() == Type.ROOM && getWorldHandler().isBuildable((int) selectionArea.getRealStart().x,
                                (int) selectionArea.getRealStart().y, player, gameState.getLevelData().getRoomById(interactionState.getItemId()))) {
                            getWorldHandler().build(selectionArea, player, gameState.getLevelData().getRoomById(interactionState.getItemId()));
                        } else if (interactionState.getType() == Type.SELL) {
                            getWorldHandler().sell(selectionArea, player);
                        }

                        selectionHandler.setActive(false);
                        updateCursor();
                    }
                } else if (evt.getButtonIndex() == MouseInput.BUTTON_RIGHT && evt.isReleased()) {

                    Point p = selectionHandler.getPointedTileIndex();
                    if (interactionState.getType() == Type.NONE) {

                        // Drop
                        if (keeperHand.getItem() != null) {
                            TileData tile = getWorldHandler().getMapData().getTile(p);
                            IInteractiveControl.DroppableStatus status = keeperHand.peek().getDroppableStatus(tile, player.getPlayerId());
                            if (status != IInteractiveControl.DroppableStatus.NOT_DROPPABLE) {

                                // Drop & update cursor
                                keeperHand.pop().drop(tile, selectionHandler.getActualPointedPosition(), interactiveControl);
                                updateCursor();
                            }
                        } else if (interactiveControl != null && interactiveControl.isInteractable(player.getPlayerId())) {
                            getWorldHandler().playSoundAtTile(p.x, p.y, KeeperHand.getSlapSound());
                            interactiveControl.interact(player.getPlayerId());
                        } else if (Main.isDebug()) {
                            // taggable -> "dig"
                            if (getWorldHandler().isTaggable(p.x, p.y)) {
                                getWorldHandler().digTile(p.x, p.y);
                            } // ownable -> "claim"
                            else if (getWorldHandler().isClaimable(p.x, p.y, player.getPlayerId())) {
                                getWorldHandler().claimTile(p.x, p.y, player.getPlayerId());
                            }
                        }
                    }

                    // Reset the state
                    setInteractionState(Type.NONE, 0);
                    updateCursor();

                    selectionHandler.setActive(false);

                } else if (evt.getButtonIndex() == MouseInput.BUTTON_MIDDLE && evt.isReleased()) {
                    if (Main.isDebug()) {
                        Point p = selectionHandler.getPointedTileIndex();
                        getWorldHandler().claimTile(p.x, p.y, player.getPlayerId());
                    }
                }
            }

            @Override
            public void onKeyEvent(KeyInputEvent evt) {
                if (evt.isPressed()) {
                    if (evt.getKeyCode() == KeyInput.KEY_F12) {
                        // FIXME use CTRL + ALT + C to activate cheats!
                        // TODO Disable in multi player!
                        CheatState cheat = stateManager.getState(CheatState.class);
                        if (!cheat.isEnabled()) {
                            cheat.setEnabled(true);
                        }
                    } else if (evt.getKeyCode() == ConsoleState.KEY && Main.isDebug()) {
                        stateManager.getState(ConsoleState.class).setEnabled(true);
                    } else if (evt.getKeyCode() == (Integer) Settings.Setting.TOGGLE_PLAYER_INFORMATION.getDefaultValue()) {
                        Element stats = view.findElementById("statistics");
                        if (stats != null) {
                            if (stats.isVisible()) {
                                stats.hide();
                            } else {
                                stats.show();
                            }
                        }
                    }
                }

            }

            @Override
            public void onTouchEvent(TouchEvent evt) {
            }

        };
    }

    /**
     * Picks up an object, places it in Keeper's hand
     *
     * @param object the object to pickup
     * @return picked or not
     */
    public boolean pickupObject(IInteractiveControl object) {
        if (object == null || keeperHand.isFull() || !object.isPickable(player.getPlayerId())) {
            return false;
        }

        keeperHand.push(object.pickUp(player.getPlayerId()));
        updateCursor();
        return true;
    }

    /**
     * Checks if the Keeper hand is full
     *
     * @return is keeper hand full
     */
    public boolean isKeeperHandFull() {
        return keeperHand.isFull();
    }

    /**
     * A callback for changing the interaction state
     *
     * @param interactionState new state
     */
    protected abstract void onInteractionStateChange(InteractionState interactionState);

    protected abstract void onPossession(CreatureControl creature);

    public static class InteractionState {

        public enum Type {

            NONE, ROOM, SELL, SPELL, TRAP, DOOR, STUFF_IN_HAND
        }

        private int itemId = 0;
        private Type type = Type.NONE;

        public InteractionState() {
            itemId = 0;
            type = Type.NONE;
        }

        public InteractionState(Type type, int itemId) {
            this.type = type;
            this.itemId = itemId;
        }

        public InteractionState(Type type) {
            this(type, 0);
        }

        protected void setState(Type type, int itemId) {
            this.type = type;
            this.itemId = itemId;

            //PlayerInteractionState.this.onInteractionStateChange(this);
        }

        protected void setState(Type type) {
            setState(type, 0);
        }

        public Type getType() {
            return type;
        }

        public int getItemId() {
            return itemId;
        }
    }
}
<|MERGE_RESOLUTION|>--- conflicted
+++ resolved
@@ -1,876 +1,786 @@
-/*
- * Copyright (C) 2014-2015 OpenKeeper
- *
- * OpenKeeper is free software: you can redistribute it and/or modify
- * it under the terms of the GNU General Public License as published by
- * the Free Software Foundation, either version 3 of the License, or
- * (at your option) any later version.
- *
- * OpenKeeper is distributed in the hope that it will be useful,
- * but WITHOUT ANY WARRANTY; without even the implied warranty of
- * MERCHANTABILITY or FITNESS FOR A PARTICULAR PURPOSE.  See the
- * GNU General Public License for more details.
- *
- * You should have received a copy of the GNU General Public License
- * along with OpenKeeper.  If not, see <http://www.gnu.org/licenses/>.
- */
-package toniarts.openkeeper.view;
-
-import com.jme3.app.Application;
-import com.jme3.app.state.AppStateManager;
-import com.jme3.asset.AssetManager;
-import com.jme3.collision.CollisionResults;
-import com.jme3.input.InputManager;
-import com.jme3.input.KeyInput;
-import com.jme3.input.MouseInput;
-import com.jme3.input.RawInputListener;
-import com.jme3.input.event.JoyAxisEvent;
-import com.jme3.input.event.JoyButtonEvent;
-import com.jme3.input.event.KeyInputEvent;
-import com.jme3.input.event.MouseButtonEvent;
-import com.jme3.input.event.MouseMotionEvent;
-import com.jme3.input.event.TouchEvent;
-import com.jme3.light.PointLight;
-import com.jme3.math.ColorRGBA;
-import com.jme3.math.Ray;
-import com.jme3.math.Vector2f;
-import com.jme3.math.Vector3f;
-<<<<<<< HEAD
-import com.jme3.renderer.Camera;
-=======
-import com.jme3.scene.Node;
->>>>>>> ecbe8d1d
-import com.jme3.scene.control.AbstractControl;
-import de.lessvoid.nifty.controls.Label;
-import de.lessvoid.nifty.elements.Element;
-import java.awt.Point;
-import java.util.Map;
-import java.util.Set;
-import java.util.logging.Level;
-import java.util.logging.Logger;
-import toniarts.openkeeper.Main;
-import toniarts.openkeeper.game.console.ConsoleState;
-import toniarts.openkeeper.game.data.Settings;
-import toniarts.openkeeper.game.state.AbstractPauseAwareState;
-import toniarts.openkeeper.game.state.CheatState;
-import static toniarts.openkeeper.game.state.CheatState.CheatType.MONEY;
-import toniarts.openkeeper.game.state.GameState;
-import toniarts.openkeeper.game.state.PlayerScreenController;
-import toniarts.openkeeper.game.state.PlayerState;
-import toniarts.openkeeper.gui.CursorFactory;
-import toniarts.openkeeper.tools.convert.map.Creature;
-import toniarts.openkeeper.tools.convert.map.Player;
-import toniarts.openkeeper.tools.convert.map.Room;
-import toniarts.openkeeper.tools.convert.map.Terrain;
-import toniarts.openkeeper.tools.convert.map.Variable.MiscVariable.MiscType;
-import toniarts.openkeeper.utils.WorldUtils;
-import toniarts.openkeeper.view.PlayerInteractionState.InteractionState;
-import toniarts.openkeeper.view.PlayerInteractionState.InteractionState.Type;
-import toniarts.openkeeper.view.selection.SelectionArea;
-import toniarts.openkeeper.view.selection.SelectionHandler;
-import toniarts.openkeeper.world.MapLoader;
-import static toniarts.openkeeper.world.MapLoader.TILE_WIDTH;
-import toniarts.openkeeper.world.TileData;
-import toniarts.openkeeper.world.WorldState;
-import toniarts.openkeeper.world.control.IInteractiveControl;
-import toniarts.openkeeper.world.creature.CreatureControl;
-import toniarts.openkeeper.world.room.GenericRoom;
-import toniarts.openkeeper.world.room.RoomInstance;
-
-/**
- * State for managing player interactions in the world. Heavily drawn from
- * Philip Willuweit's AgentKeeper code <p.willuweit@gmx.de>.
- *
- * @author Toni Helenius <helenius.toni@gmail.com>
- * @author ArchDemon
- */
-// TODO: States, now only selection
-public abstract class PlayerInteractionState extends AbstractPauseAwareState {
-
-    private static final int SPELL_POSSESSION_ID = 2;
-    private static final float CURSOR_UPDATE_INTERVAL = 0.25f;
-
-    private Main app;
-    private GameState gameState;
-    private AssetManager assetManager;
-    private AppStateManager stateManager;
-    private InputManager inputManager;
-
-    private final Player player;
-    private SelectionHandler selectionHandler;
-    private Vector2f mousePosition = new Vector2f(Vector2f.ZERO);
-    private InteractionState interactionState = new InteractionState();
-    private float timeFromLastUpdate = CURSOR_UPDATE_INTERVAL;
-    private Element view;
-
-    private boolean isOnGui = false;
-    private boolean isTaggable = false;
-    private boolean isOnMap = false;
-    private boolean isInteractable = false;
-<<<<<<< HEAD
-    private final Label tooltip;
-    private PointLight keeperLight;
-    private static final List<String> SLAP_SOUNDS = Arrays.asList(new String[]{"/Global/Slap_1.mp2", "/Global/slap_2.mp2", "/Global/Slap_3.mp2", "/Global/Slap_4.mp2"});
-=======
-
-    private RawInputListener inputListener;
-    private boolean inputListenerAdded = false;
-    private IInteractiveControl interactiveControl;
-    private Label tooltip;
-    private KeeperHand keeperHand;
-
->>>>>>> ecbe8d1d
-    private static final Logger logger = Logger.getLogger(PlayerInteractionState.class.getName());
-
-    public PlayerInteractionState(Player player) {
-        this.player = player;
-
-        // The input
-        initializeInput();
-    }
-
-    @Override
-    public void initialize(final AppStateManager stateManager, final Application app) {
-        super.initialize(stateManager, app);
-        this.app = (Main) app;
-        assetManager = this.app.getAssetManager();
-        this.stateManager = this.app.getStateManager();
-        inputManager = this.app.getInputManager();
-        gameState = this.stateManager.getState(GameState.class);
-
-        PlayerScreenController psc = this.stateManager.getState(PlayerState.class).getScreen();
-        this.view = psc.getGuiConstraint();
-        this.tooltip = psc.getTooltip();
-        // Init the keeper hand
-        keeperHand = new KeeperHand(assetManager, (int) gameState.getLevelVariable(MiscType.MAX_NUMBER_OF_THINGS_IN_HAND));
-        this.app.getGuiNode().attachChild(keeperHand.getNode());
-
-        // Init handler
-        selectionHandler = new SelectionHandler(this.app) {
-            @Override
-            public boolean isVisible() {
-                if (isTaggable || selectionHandler.isActive()) {
-                    return true;
-                }
-
-                if (!isOnMap) {
-                    return false;
-                }
-
-                switch (interactionState.getType()) {
-                    case NONE:
-                        return (keeperHand.getItem() != null);
-                    case SELL:
-                    case ROOM:
-                    case DOOR:
-                    case TRAP:
-                        return true;
-                }
-
-                return false;
-            }
-
-            @Override
-            protected SelectionHandler.ColorIndicator getColorIndicator() {
-                Vector2f pos;
-                if (selectionHandler.isActive()) {
-                    pos = selectionHandler.getSelectionArea().getRealStart();
-                } else {
-                    pos = selectionHandler.getPointedTilePosition();
-                }
-                if (interactionState.getType() == Type.NONE && keeperHand.getItem() != null) {
-                    TileData tile = getWorldHandler().getMapData().getTile((int) pos.x, (int) pos.y);
-                    if (tile != null) {
-                        IInteractiveControl.DroppableStatus status = keeperHand.peek().getDroppableStatus(tile, player.getPlayerId());
-                        return (status != IInteractiveControl.DroppableStatus.NOT_DROPPABLE ? ColorIndicator.BLUE : ColorIndicator.RED);
-                    }
-                    return ColorIndicator.RED;
-                }
-                if (interactionState.getType() == Type.SELL) {
-                    return ColorIndicator.RED;
-                } else if (interactionState.getType() == Type.ROOM && !(getWorldHandler().isTaggable((int) pos.x, (int) pos.y) || (getWorldHandler().isBuildable((int) pos.x, (int) pos.y, player, gameState.getLevelData().getRoomById(interactionState.getItemId())) && isPlayerAffordToBuild(player, gameState.getLevelData().getRoomById(interactionState.getItemId()))))) {
-                    return ColorIndicator.RED;
-                }
-                return ColorIndicator.BLUE;
-            }
-
-            private boolean isPlayerAffordToBuild(Player player, Room room) {
-                int playerMoney = getWorldHandler().getGameState().getPlayer(player.getPlayerId()).getGoldControl().getGold();
-                if (playerMoney == 0) {
-                    return false;
-                }
-                int buildablePlots = 0;
-                for (int x = (int) Math.max(0, selectionHandler.getSelectionArea().getStart().x); x < Math.min(getWorldHandler().getMapData().getWidth(), selectionHandler.getSelectionArea().getEnd().x + 1); x++) {
-                    for (int y = (int) Math.max(0, selectionHandler.getSelectionArea().getStart().y); y < Math.min(getWorldHandler().getMapData().getHeight(), selectionHandler.getSelectionArea().getEnd().y + 1); y++) {
-                        if (getWorldHandler().isBuildable(x, y, player, room)) {
-                            buildablePlots++;
-                        }
-
-                        // See the gold amount
-                        if (playerMoney < buildablePlots * room.getCost()) {
-                            return false;
-                        }
-                    }
-                }
-                return true;
-            }
-        };
-
-        CheatState cheatState = new CheatState(app) {
-            @Override
-            public void onSuccess(CheatState.CheatType cheat) {
-
-                switch (cheat) {
-                    case MONEY:
-                        getWorldHandler().addGold(player.getPlayerId(), 100000);
-                        break;
-                    case MANA:
-                        gameState.getPlayer(player.getPlayerId()).getManaControl().addMana(100000);
-                        break;
-                    case LEVEL_MAX:
-                        Map<Creature, Set<CreatureControl>> creatureMap = stateManager.getState(PlayerState.class).getCreatureControl().getAllCreatures();
-                        creatureMap.values().stream().forEach((creatureControlSet) -> {
-                            creatureControlSet.stream().forEach((creatureControl) -> {
-                                creatureControl.levelMax();
-                            });
-                        });
-                        break;
-                    case WIN_LEVEL:
-                        gameState.setEnd(true);
-                        break;
-                    default:
-                        logger.log(Level.WARNING, "Cheat {0} not implemented yet!", cheat.toString());
-                }
-            }
-        };
-        this.stateManager.attach(cheatState);
-
-        // Create Keeper light
-        keeperLight = new PointLight(Vector3f.ZERO, ColorRGBA.Orange, TILE_WIDTH * 2);
-        keeperLight.setName("Keeper Hand");
-
-        // Add listener
-        if (isEnabled()) {
-            setEnabled(true);
-        }
-    }
-
-    @Override
-    public void setEnabled(boolean enabled) {
-        super.setEnabled(enabled);
-
-<<<<<<< HEAD
-        if (enabled) {
-            app.getRootNode().addLight(keeperLight);
-            app.getInputManager().addRawInputListener(this);
-        } else {
-            app.getRootNode().removeLight(keeperLight);
-            app.getInputManager().removeRawInputListener(this);
-=======
-        if (enabled && !inputListenerAdded) {
-            app.getInputManager().addRawInputListener(inputListener);
-            inputListenerAdded = true;
-        } else if (!enabled && inputListenerAdded) {
-            app.getInputManager().removeRawInputListener(inputListener);
-            inputListenerAdded = false;
->>>>>>> ecbe8d1d
-        }
-    }
-
-    @Override
-    public void cleanup() {
-<<<<<<< HEAD
-        app.getInputManager().removeRawInputListener(this);
-        app.getRootNode().removeLight(keeperLight);
-        handler.cleanup();
-=======
-        app.getGuiNode().detachChild(keeperHand.getNode());
-        app.getInputManager().removeRawInputListener(inputListener);
-        selectionHandler.cleanup();
->>>>>>> ecbe8d1d
-        CheatState cheatState = this.stateManager.getState(CheatState.class);
-        if (cheatState != null) {
-            this.stateManager.detach(cheatState);
-        }
-
-        super.cleanup();
-    }
-
-    @Override
-    public void update(float tpf) {
-        super.update(tpf);
-
-        if (!isInitialized() || !isEnabled()) {
-            return;
-        }
-<<<<<<< HEAD
-
-        // Set the keeper light position
-        Camera cam = app.getCamera();
-        Vector3f camPos = cam.getLocation();
-        Vector3f tmp = cam.getWorldCoordinates(mousePosition, 0f).clone();
-        Vector3f dir = cam.getWorldCoordinates(mousePosition, 1f).subtractLocal(tmp).normalizeLocal();
-        dir.multLocal((MapLoader.TILE_HEIGHT - camPos.getY()) / dir.getY()).addLocal(camPos);
-
-        float lightHeight = MapLoader.TILE_HEIGHT / 2;
-        TileData tile = getWorldHandler().getMapData().getTile((int) pos.x, (int) pos.y);
-        if (tile.getTerrain().getFlags().contains(Terrain.TerrainFlag.SOLID)) {
-            lightHeight += MapLoader.TILE_HEIGHT;
-        }
-
-        keeperLight.setPosition(new Vector3f(dir.getX(), lightHeight, dir.getZ()));
-    }
-
-    @Override
-    public void onMouseButtonEvent(MouseButtonEvent evt) {
-        if (evt.getButtonIndex() == MouseInput.BUTTON_LEFT) {
-
-            if (interactionState == InteractionState.SPELL && itemId == 2) { // possession
-                if (evt.isReleased()) {
-                    // TODO make normal selection, not first keeper creature
-                    for (Thing t : gameState.getLevelData().getThings()) {
-                        if (t instanceof Thing.KeeperCreature) {
-                            onPossession((Thing.KeeperCreature) t);
-                            break;
-                        }
-                    }
-                    // Reset the state
-                    // TODO disable selection box
-                    setInteractionState(InteractionState.NONE, 0);
-                }
-            } else {
-                if (evt.isPressed()) {
-                    if (!startSet) {
-                        handler.getSelectionArea().setStart(handler.getRoundedMousePos());
-                    }
-                    startSet = true;
-
-                    // I suppose we are tagging
-                    if (isTaggable) {
-                        isTagging = true;
-                        setCursor();
-
-                        // The tagging sound is positional and played against the cursor change, not the action itself
-                        Vector2f pos = handler.getRoundedMousePos();
-                        getWorldHandler().playSoundAtTile((int) pos.x, (int) pos.y, "/Global/dk1tag.mp2");
-                    }
-
-                } else if (evt.isReleased()) {
-                    startSet = false;
-                    handler.userSubmit(null);
-                    handler.getSelectionArea().setStart(handler.getRoundedMousePos());
-                    handler.updateSelectionBox();
-                    handler.setNoSelectedArea();
-                    if (isTagging) {
-                        isTagging = false;
-                        setCursor();
-                    }
-                }
-            }
-        } else if (evt.getButtonIndex() == MouseInput.BUTTON_RIGHT && evt.isReleased()) {
-
-            Vector2f pos = handler.getRoundedMousePos();
-            if (interactionState == InteractionState.NONE) {
-                if (Main.isDebug()) {
-                    // taggable -> "dig"
-                    if (getWorldHandler().isTaggable((int) pos.x, (int) pos.y)) {
-                        getWorldHandler().digTile((int) pos.x, (int) pos.y);
-                    } // ownable -> "claim"
-                    else if (getWorldHandler().isClaimable((int) pos.x, (int) pos.y, player.getPlayerId())) {
-                        getWorldHandler().claimTile((int) pos.x, (int) pos.y, player.getPlayerId());
-                    }
-                } else {
-                    IInteractiveControl interactiveControl = getInteractiveObjectOnCursor();
-                    if (interactiveControl != null && interactiveControl.isInteractable(player.getPlayerId())) {
-                        getWorldHandler().playSoundAtTile((int) pos.x, (int) pos.y, Utils.getRandomItem(SLAP_SOUNDS));
-                        interactiveControl.interact(player.getPlayerId());
-                    }
-                }
-            }
-=======
->>>>>>> ecbe8d1d
-
-        selectionHandler.update(mousePosition);
-        if (isOnMap && !isOnGui && !isTaggable) {
-            updateInteractiveObjectOnCursor();
-        }
-
-        updateStateFlags();
-
-        timeFromLastUpdate += tpf;
-        // Update the cursor, the camera might have moved, a creature might have slipped by us... etc.
-        if (timeFromLastUpdate > CURSOR_UPDATE_INTERVAL) {
-            //updateCursor();
-            //updateStateFlags();
-            timeFromLastUpdate = 0;
-        }
-    }
-
-    @Override
-    public boolean isPauseable() {
-        return true;
-    }
-
-    private WorldState getWorldHandler() {
-        return stateManager.getState(WorldState.class);
-    }
-
-    /**
-     * Set the interaction state for the keeper
-     *
-     * @param type interaction type
-     * @param id object id, i.e. build state requires the room id
-     */
-    public void setInteractionState(Type type, int id) {
-        interactionState.setState(type, id);
-
-        // Call the update
-        onInteractionStateChange(interactionState);
-    }
-
-    /**
-     * Get the current interaction state
-     *
-     * @return current interaction
-     */
-    public InteractionState getInteractionState() {
-        return interactionState;
-    }
-
-    private boolean isCursorOnGUI() {
-        int height = app.getContext().getSettings().getHeight();
-
-        if (view.isVisible() && view.isMouseInsideElement((int) mousePosition.x, height - (int) mousePosition.y)) {
-            for (Element e : view.getChildren()) {
-                if (e.isVisible() && e.isMouseInsideElement((int) mousePosition.x, height - (int) mousePosition.y)) {
-                    return true;
-                }
-            }
-            return false;
-        }
-
-        return true;
-    }
-
-    /**
-     * Set the state flags according to what user can do. Rather clumsy. Fix if
-     * you can.
-     *
-     * @return has the state being changed
-     *
-     */
-    private void updateStateFlags() {
-        boolean changed = false;
-
-        boolean value = isCursorOnGUI();
-        if (isOnGui != value) {
-            isOnGui = value;
-            changed = true;
-        }
-
-        value = isOnMap();
-        if (isOnMap != value) {
-            isOnMap = value;
-            changed = true;
-        }
-
-        value = isTaggable();
-        if (isTaggable != value) {
-            isTaggable = value;
-            changed = true;
-        }
-
-        value = isInteractable();
-        if (isInteractable != value) {
-            isInteractable = value;
-            changed = true;
-        }
-
-        if (changed) {
-            updateCursor();
-        }
-    }
-
-    private boolean isInteractable() {
-        if (isOnGui || !isOnMap || isTaggable) {
-            setInteractiveControl(null);
-        }
-
-        Point p = null;
-        if (interactiveControl != null) {
-
-            // Maybe a kinda hack, but set the tooltip here
-            tooltip.setText(interactiveControl.getTooltip(player.getPlayerId()));
-            interactiveControl.onHover();
-        } else if (isOnMap) {
-
-            // Tile tooltip then
-            p = selectionHandler.getPointedTileIndex();
-            TileData tile = getWorldHandler().getMapData().getTile(p);
-            if (tile != null) {
-                if (tile.getTerrain().getFlags().contains(Terrain.TerrainFlag.ROOM)) {
-                    RoomInstance roomInstance = getWorldHandler().getMapLoader().getRoomCoordinates().get(new Point((int) p.x, (int) p.y));
-                    GenericRoom room = getWorldHandler().getMapLoader().getRoomActuals().get(roomInstance);
-                    tooltip.setText(room.getTooltip(player.getPlayerId()));
-                } else {
-                    tooltip.setText(tile.getTooltip());
-                }
-            } else {
-                tooltip.setText("");
-            }
-        }
-
-        // If debug, show tile coordinate
-        if (Main.isDebug() && (interactiveControl != null || isOnMap)) {
-            StringBuilder sb = new StringBuilder();
-            if (interactiveControl != null) {
-                p = WorldUtils.vectorToPoint(((AbstractControl) interactiveControl).getSpatial().getWorldTranslation());
-            }
-            sb.append("(");
-            sb.append(p.x + 1);  // 1-based coordinates
-            sb.append(", ");
-            sb.append(p.y + 1);  // 1-based coordinates
-            sb.append("): ");
-            sb.append(tooltip.getText());
-            tooltip.setText(sb.toString());
-        }
-
-        return (interactiveControl != null);
-    }
-
-    private void updateInteractiveObjectOnCursor() {
-
-        // See if we hit a creature/object
-        CollisionResults results = new CollisionResults();
-
-        // Convert screen click to 3D position
-        Vector3f click3d = app.getCamera().getWorldCoordinates(
-                new Vector2f(mousePosition.x, mousePosition.y), 0f);
-        Vector3f dir = app.getCamera().getWorldCoordinates(
-                new Vector2f(mousePosition.x, mousePosition.y), 1f).subtractLocal(click3d);
-
-        // Aim the ray from the mouse spot forwards
-        Ray ray = new Ray(click3d, dir);
-
-        // Collect intersections between ray and all nodes in results list
-        getWorldHandler().getThingsNode().collideWith(ray, results);
-
-        // See the results so we see what is going on
-        Node object;
-        for (int i = 0; i < results.size(); i++) {
-
-            // TODO: Now just creature control, but all interaction objects
-            object = results.getCollision(i).getGeometry().getParent().getParent();
-            IInteractiveControl control = object.getControl(IInteractiveControl.class);
-            if (control != null) {
-                setInteractiveControl(control);
-                return;
-            }
-        }
-        setInteractiveControl(null);
-    }
-
-    private void setInteractiveControl(IInteractiveControl interactiveControl) {
-
-        // If it is the same, don't do anything
-        if (interactiveControl != null && interactiveControl.equals(this.interactiveControl)) {
-            return;
-        }
-
-        // Changed
-        if (this.interactiveControl != null) {
-            this.interactiveControl.onHoverEnd();
-        }
-        this.interactiveControl = interactiveControl;
-        if (this.interactiveControl != null) {
-            this.interactiveControl.onHoverStart();
-        }
-    }
-
-    private boolean isTaggable() {
-        if (isOnGui || !isOnMap) {
-            return false;
-        }
-        Point p = selectionHandler.getPointedTileIndex();
-        return (interactionState.getType() == Type.ROOM
-                || interactionState.getType() == Type.NONE)
-                && isOnMap && getWorldHandler().isTaggable(p.x, p.y);
-    }
-
-    private boolean isOnMap() {
-        if (isOnGui) {
-            return false;
-        }
-        Point p = selectionHandler.getPointedTileIndex();
-        return getWorldHandler().getMapData().getTile(p) != null;
-    }
-
-    protected void updateCursor() {
-        keeperHand.setVisible(false);
-        if (Main.getUserSettings().getSettingBoolean(Settings.Setting.USE_CURSORS)) {
-            if (isOnGui || isInteractable || interactionState.getType() == Type.SPELL) {
-                inputManager.setMouseCursor(CursorFactory.getCursor(CursorFactory.CursorType.POINTER, assetManager));
-            } else if (selectionHandler.isActive() && isTaggable) {
-                inputManager.setMouseCursor(CursorFactory.getCursor(CursorFactory.CursorType.HOLD_PICKAXE_TAGGING, assetManager));
-            } else if (isTaggable) {
-                inputManager.setMouseCursor(CursorFactory.getCursor(CursorFactory.CursorType.HOLD_PICKAXE, assetManager));
-            } else if (keeperHand.getItem() != null) {
-
-                // Keeper hand item
-                inputManager.setMouseCursor(CursorFactory.getCursor(keeperHand.getItem().getInHandCursor(), assetManager));
-                keeperHand.setVisible(true);
-            } else {
-                inputManager.setMouseCursor(CursorFactory.getCursor(CursorFactory.CursorType.IDLE, assetManager));
-            }
-        } else if (keeperHand.getItem() != null) {
-            keeperHand.setVisible(true);
-        }
-    }
-
-    private void initializeInput() {
-        inputListener = new RawInputListener() {
-            @Override
-            public void beginInput() {
-            }
-
-            @Override
-            public void endInput() {
-            }
-
-            @Override
-            public void onJoyAxisEvent(JoyAxisEvent evt) {
-            }
-
-            @Override
-            public void onJoyButtonEvent(JoyButtonEvent evt) {
-            }
-
-            @Override
-            public void onMouseMotionEvent(MouseMotionEvent evt) {
-                mousePosition.set(evt.getX(), evt.getY());
-                keeperHand.setPosition(evt.getX(), evt.getY());
-            }
-
-            @Override
-            public void onMouseButtonEvent(MouseButtonEvent evt) {
-                timeFromLastUpdate = 0;
-                if (isOnGui || !isOnMap) {
-                    return;
-                }
-
-                if (evt.getButtonIndex() == MouseInput.BUTTON_LEFT) {
-
-                    if (evt.isPressed()) {
-                        if (interactionState.getType() == Type.SPELL) {
-                            //TODO correct interactiveControl.isPickable
-                            if (interactiveControl != null && interactionState.getItemId() == SPELL_POSSESSION_ID
-                                    && interactiveControl.isPickable(player.getPlayerId())) {
-                                CreatureControl cc = interactiveControl.getSpatial().getControl(CreatureControl.class);
-                                if (cc != null) {
-                                    onPossession(cc);
-                                    // Reset the state
-                                    // TODO disable selection box
-                                    setInteractionState(Type.NONE, 0);
-                                }
-                            }
-                        } else if (interactionState.getType() == Type.TRAP) {
-                            //TODO put trap
-                        } else if (interactionState.getType() == Type.DOOR) {
-                            //TODO put door
-                        } else if (interactionState.getType() == Type.NONE
-                                && interactiveControl != null && !keeperHand.isFull()
-                                && interactiveControl.isPickable(player.getPlayerId())) {
-                            pickupObject(interactiveControl);
-                        } else if (interactionState.getType() == Type.NONE
-                                && interactiveControl != null
-                                && interactiveControl.isInteractable(player.getPlayerId())) {
-                            interactiveControl.interact(player.getPlayerId());
-                        } else {
-
-                            // Selection stuff
-                            if (selectionHandler.isVisible()) {
-                                selectionHandler.setActive(true);
-                            }
-
-                            // I suppose we are tagging
-                            if (isTaggable) {
-                                updateCursor();
-                                // The tagging sound is positional and played against the cursor change, not the action itself
-                                Point pos = selectionHandler.getPointedTileIndex();
-                                getWorldHandler().playSoundAtTile(pos.x, pos.y, "/Global/GuiHD/dk1tag.mp2");
-                            }
-                        }
-
-                    } else if (evt.isReleased() && selectionHandler.isActive()) {
-                        SelectionArea selectionArea = selectionHandler.getSelectionArea();
-                        if (interactionState.getType() == Type.NONE
-                                || (interactionState.getType() == Type.ROOM
-                                && getWorldHandler().isTaggable((int) selectionArea.getRealStart().x, (int) selectionArea.getRealStart().y))) {
-
-                            // Determine if this is a select/deselect by the starting tile's status
-                            boolean select = !getWorldHandler().isSelected((int) Math.max(0, selectionArea.getRealStart().x), (int) Math.max(0, selectionArea.getRealStart().y));
-                            getWorldHandler().selectTiles(selectionArea, select, player.getPlayerId());
-                        } else if (interactionState.getType() == Type.ROOM && getWorldHandler().isBuildable((int) selectionArea.getRealStart().x,
-                                (int) selectionArea.getRealStart().y, player, gameState.getLevelData().getRoomById(interactionState.getItemId()))) {
-                            getWorldHandler().build(selectionArea, player, gameState.getLevelData().getRoomById(interactionState.getItemId()));
-                        } else if (interactionState.getType() == Type.SELL) {
-                            getWorldHandler().sell(selectionArea, player);
-                        }
-
-                        selectionHandler.setActive(false);
-                        updateCursor();
-                    }
-                } else if (evt.getButtonIndex() == MouseInput.BUTTON_RIGHT && evt.isReleased()) {
-
-                    Point p = selectionHandler.getPointedTileIndex();
-                    if (interactionState.getType() == Type.NONE) {
-
-                        // Drop
-                        if (keeperHand.getItem() != null) {
-                            TileData tile = getWorldHandler().getMapData().getTile(p);
-                            IInteractiveControl.DroppableStatus status = keeperHand.peek().getDroppableStatus(tile, player.getPlayerId());
-                            if (status != IInteractiveControl.DroppableStatus.NOT_DROPPABLE) {
-
-                                // Drop & update cursor
-                                keeperHand.pop().drop(tile, selectionHandler.getActualPointedPosition(), interactiveControl);
-                                updateCursor();
-                            }
-                        } else if (interactiveControl != null && interactiveControl.isInteractable(player.getPlayerId())) {
-                            getWorldHandler().playSoundAtTile(p.x, p.y, KeeperHand.getSlapSound());
-                            interactiveControl.interact(player.getPlayerId());
-                        } else if (Main.isDebug()) {
-                            // taggable -> "dig"
-                            if (getWorldHandler().isTaggable(p.x, p.y)) {
-                                getWorldHandler().digTile(p.x, p.y);
-                            } // ownable -> "claim"
-                            else if (getWorldHandler().isClaimable(p.x, p.y, player.getPlayerId())) {
-                                getWorldHandler().claimTile(p.x, p.y, player.getPlayerId());
-                            }
-                        }
-                    }
-
-                    // Reset the state
-                    setInteractionState(Type.NONE, 0);
-                    updateCursor();
-
-                    selectionHandler.setActive(false);
-
-                } else if (evt.getButtonIndex() == MouseInput.BUTTON_MIDDLE && evt.isReleased()) {
-                    if (Main.isDebug()) {
-                        Point p = selectionHandler.getPointedTileIndex();
-                        getWorldHandler().claimTile(p.x, p.y, player.getPlayerId());
-                    }
-                }
-            }
-
-            @Override
-            public void onKeyEvent(KeyInputEvent evt) {
-                if (evt.isPressed()) {
-                    if (evt.getKeyCode() == KeyInput.KEY_F12) {
-                        // FIXME use CTRL + ALT + C to activate cheats!
-                        // TODO Disable in multi player!
-                        CheatState cheat = stateManager.getState(CheatState.class);
-                        if (!cheat.isEnabled()) {
-                            cheat.setEnabled(true);
-                        }
-                    } else if (evt.getKeyCode() == ConsoleState.KEY && Main.isDebug()) {
-                        stateManager.getState(ConsoleState.class).setEnabled(true);
-                    } else if (evt.getKeyCode() == (Integer) Settings.Setting.TOGGLE_PLAYER_INFORMATION.getDefaultValue()) {
-                        Element stats = view.findElementById("statistics");
-                        if (stats != null) {
-                            if (stats.isVisible()) {
-                                stats.hide();
-                            } else {
-                                stats.show();
-                            }
-                        }
-                    }
-                }
-
-            }
-
-            @Override
-            public void onTouchEvent(TouchEvent evt) {
-            }
-
-        };
-    }
-
-    /**
-     * Picks up an object, places it in Keeper's hand
-     *
-     * @param object the object to pickup
-     * @return picked or not
-     */
-    public boolean pickupObject(IInteractiveControl object) {
-        if (object == null || keeperHand.isFull() || !object.isPickable(player.getPlayerId())) {
-            return false;
-        }
-
-        keeperHand.push(object.pickUp(player.getPlayerId()));
-        updateCursor();
-        return true;
-    }
-
-    /**
-     * Checks if the Keeper hand is full
-     *
-     * @return is keeper hand full
-     */
-    public boolean isKeeperHandFull() {
-        return keeperHand.isFull();
-    }
-
-    /**
-     * A callback for changing the interaction state
-     *
-     * @param interactionState new state
-     */
-    protected abstract void onInteractionStateChange(InteractionState interactionState);
-
-    protected abstract void onPossession(CreatureControl creature);
-
-    public static class InteractionState {
-
-        public enum Type {
-
-            NONE, ROOM, SELL, SPELL, TRAP, DOOR, STUFF_IN_HAND
-        }
-
-        private int itemId = 0;
-        private Type type = Type.NONE;
-
-        public InteractionState() {
-            itemId = 0;
-            type = Type.NONE;
-        }
-
-        public InteractionState(Type type, int itemId) {
-            this.type = type;
-            this.itemId = itemId;
-        }
-
-        public InteractionState(Type type) {
-            this(type, 0);
-        }
-
-        protected void setState(Type type, int itemId) {
-            this.type = type;
-            this.itemId = itemId;
-
-            //PlayerInteractionState.this.onInteractionStateChange(this);
-        }
-
-        protected void setState(Type type) {
-            setState(type, 0);
-        }
-
-        public Type getType() {
-            return type;
-        }
-
-        public int getItemId() {
-            return itemId;
-        }
-    }
-}
+/*
+ * Copyright (C) 2014-2015 OpenKeeper
+ *
+ * OpenKeeper is free software: you can redistribute it and/or modify
+ * it under the terms of the GNU General Public License as published by
+ * the Free Software Foundation, either version 3 of the License, or
+ * (at your option) any later version.
+ *
+ * OpenKeeper is distributed in the hope that it will be useful,
+ * but WITHOUT ANY WARRANTY; without even the implied warranty of
+ * MERCHANTABILITY or FITNESS FOR A PARTICULAR PURPOSE.  See the
+ * GNU General Public License for more details.
+ *
+ * You should have received a copy of the GNU General Public License
+ * along with OpenKeeper.  If not, see <http://www.gnu.org/licenses/>.
+ */
+package toniarts.openkeeper.view;
+
+import com.jme3.app.Application;
+import com.jme3.app.state.AppStateManager;
+import com.jme3.asset.AssetManager;
+import com.jme3.collision.CollisionResults;
+import com.jme3.input.InputManager;
+import com.jme3.input.KeyInput;
+import com.jme3.input.MouseInput;
+import com.jme3.input.RawInputListener;
+import com.jme3.input.event.JoyAxisEvent;
+import com.jme3.input.event.JoyButtonEvent;
+import com.jme3.input.event.KeyInputEvent;
+import com.jme3.input.event.MouseButtonEvent;
+import com.jme3.input.event.MouseMotionEvent;
+import com.jme3.input.event.TouchEvent;
+import com.jme3.light.PointLight;
+import com.jme3.math.ColorRGBA;
+import com.jme3.math.Ray;
+import com.jme3.math.Vector2f;
+import com.jme3.math.Vector3f;
+import com.jme3.renderer.Camera;
+import com.jme3.scene.Node;
+import com.jme3.scene.control.AbstractControl;
+import de.lessvoid.nifty.controls.Label;
+import de.lessvoid.nifty.elements.Element;
+import java.awt.Point;
+import java.util.Map;
+import java.util.Set;
+import java.util.logging.Level;
+import java.util.logging.Logger;
+import toniarts.openkeeper.Main;
+import toniarts.openkeeper.game.console.ConsoleState;
+import toniarts.openkeeper.game.data.Settings;
+import toniarts.openkeeper.game.state.AbstractPauseAwareState;
+import toniarts.openkeeper.game.state.CheatState;
+import static toniarts.openkeeper.game.state.CheatState.CheatType.MONEY;
+import toniarts.openkeeper.game.state.GameState;
+import toniarts.openkeeper.game.state.PlayerScreenController;
+import toniarts.openkeeper.game.state.PlayerState;
+import toniarts.openkeeper.gui.CursorFactory;
+import toniarts.openkeeper.tools.convert.map.Creature;
+import toniarts.openkeeper.tools.convert.map.Player;
+import toniarts.openkeeper.tools.convert.map.Room;
+import toniarts.openkeeper.tools.convert.map.Terrain;
+import toniarts.openkeeper.tools.convert.map.Variable.MiscVariable.MiscType;
+import toniarts.openkeeper.utils.WorldUtils;
+import toniarts.openkeeper.view.PlayerInteractionState.InteractionState;
+import toniarts.openkeeper.view.PlayerInteractionState.InteractionState.Type;
+import toniarts.openkeeper.view.selection.SelectionArea;
+import toniarts.openkeeper.view.selection.SelectionHandler;
+import toniarts.openkeeper.world.MapLoader;
+import static toniarts.openkeeper.world.MapLoader.TILE_WIDTH;
+import toniarts.openkeeper.world.TileData;
+import toniarts.openkeeper.world.WorldState;
+import toniarts.openkeeper.world.control.IInteractiveControl;
+import toniarts.openkeeper.world.creature.CreatureControl;
+import toniarts.openkeeper.world.room.GenericRoom;
+import toniarts.openkeeper.world.room.RoomInstance;
+
+/**
+ * State for managing player interactions in the world. Heavily drawn from
+ * Philip Willuweit's AgentKeeper code <p.willuweit@gmx.de>.
+ *
+ * @author Toni Helenius <helenius.toni@gmail.com>
+ * @author ArchDemon
+ */
+// TODO: States, now only selection
+public abstract class PlayerInteractionState extends AbstractPauseAwareState {
+
+    private static final int SPELL_POSSESSION_ID = 2;
+    private static final float CURSOR_UPDATE_INTERVAL = 0.25f;
+
+    private Main app;
+    private GameState gameState;
+    private AssetManager assetManager;
+    private AppStateManager stateManager;
+    private InputManager inputManager;
+
+    private final Player player;
+    private SelectionHandler selectionHandler;
+    private Vector2f mousePosition = new Vector2f(Vector2f.ZERO);
+    private InteractionState interactionState = new InteractionState();
+    private float timeFromLastUpdate = CURSOR_UPDATE_INTERVAL;
+    private Element view;
+    private PointLight keeperLight;
+
+    private boolean isOnGui = false;
+    private boolean isTaggable = false;
+    private boolean isOnMap = false;
+    private boolean isInteractable = false;
+
+    private RawInputListener inputListener;
+    private boolean inputListenerAdded = false;
+    private IInteractiveControl interactiveControl;
+    private Label tooltip;
+    private KeeperHand keeperHand;
+
+    private static final Logger logger = Logger.getLogger(PlayerInteractionState.class.getName());
+
+    public PlayerInteractionState(Player player) {
+        this.player = player;
+
+        // The input
+        initializeInput();
+    }
+
+    @Override
+    public void initialize(final AppStateManager stateManager, final Application app) {
+        super.initialize(stateManager, app);
+        this.app = (Main) app;
+        assetManager = this.app.getAssetManager();
+        this.stateManager = this.app.getStateManager();
+        inputManager = this.app.getInputManager();
+        gameState = this.stateManager.getState(GameState.class);
+
+        PlayerScreenController psc = this.stateManager.getState(PlayerState.class).getScreen();
+        this.view = psc.getGuiConstraint();
+        this.tooltip = psc.getTooltip();
+        // Init the keeper hand
+        keeperHand = new KeeperHand(assetManager, (int) gameState.getLevelVariable(MiscType.MAX_NUMBER_OF_THINGS_IN_HAND));
+        this.app.getGuiNode().attachChild(keeperHand.getNode());
+
+        // Init handler
+        selectionHandler = new SelectionHandler(this.app) {
+            @Override
+            public boolean isVisible() {
+                if (isTaggable || selectionHandler.isActive()) {
+                    return true;
+                }
+
+                if (!isOnMap) {
+                    return false;
+                }
+
+                switch (interactionState.getType()) {
+                    case NONE:
+                        return (keeperHand.getItem() != null);
+                    case SELL:
+                    case ROOM:
+                    case DOOR:
+                    case TRAP:
+                        return true;
+                }
+
+                return false;
+            }
+
+            @Override
+            protected SelectionHandler.ColorIndicator getColorIndicator() {
+                Vector2f pos;
+                if (selectionHandler.isActive()) {
+                    pos = selectionHandler.getSelectionArea().getRealStart();
+                } else {
+                    pos = selectionHandler.getPointedTilePosition();
+                }
+                if (interactionState.getType() == Type.NONE && keeperHand.getItem() != null) {
+                    TileData tile = getWorldHandler().getMapData().getTile((int) pos.x, (int) pos.y);
+                    if (tile != null) {
+                        IInteractiveControl.DroppableStatus status = keeperHand.peek().getDroppableStatus(tile, player.getPlayerId());
+                        return (status != IInteractiveControl.DroppableStatus.NOT_DROPPABLE ? ColorIndicator.BLUE : ColorIndicator.RED);
+                    }
+                    return ColorIndicator.RED;
+                }
+                if (interactionState.getType() == Type.SELL) {
+                    return ColorIndicator.RED;
+                } else if (interactionState.getType() == Type.ROOM && !(getWorldHandler().isTaggable((int) pos.x, (int) pos.y) || (getWorldHandler().isBuildable((int) pos.x, (int) pos.y, player, gameState.getLevelData().getRoomById(interactionState.getItemId())) && isPlayerAffordToBuild(player, gameState.getLevelData().getRoomById(interactionState.getItemId()))))) {
+                    return ColorIndicator.RED;
+                }
+                return ColorIndicator.BLUE;
+            }
+
+            private boolean isPlayerAffordToBuild(Player player, Room room) {
+                int playerMoney = getWorldHandler().getGameState().getPlayer(player.getPlayerId()).getGoldControl().getGold();
+                if (playerMoney == 0) {
+                    return false;
+                }
+                int buildablePlots = 0;
+                for (int x = (int) Math.max(0, selectionHandler.getSelectionArea().getStart().x); x < Math.min(getWorldHandler().getMapData().getWidth(), selectionHandler.getSelectionArea().getEnd().x + 1); x++) {
+                    for (int y = (int) Math.max(0, selectionHandler.getSelectionArea().getStart().y); y < Math.min(getWorldHandler().getMapData().getHeight(), selectionHandler.getSelectionArea().getEnd().y + 1); y++) {
+                        if (getWorldHandler().isBuildable(x, y, player, room)) {
+                            buildablePlots++;
+                        }
+
+                        // See the gold amount
+                        if (playerMoney < buildablePlots * room.getCost()) {
+                            return false;
+                        }
+                    }
+                }
+                return true;
+            }
+        };
+
+        CheatState cheatState = new CheatState(app) {
+            @Override
+            public void onSuccess(CheatState.CheatType cheat) {
+
+                switch (cheat) {
+                    case MONEY:
+                        getWorldHandler().addGold(player.getPlayerId(), 100000);
+                        break;
+                    case MANA:
+                        gameState.getPlayer(player.getPlayerId()).getManaControl().addMana(100000);
+                        break;
+                    case LEVEL_MAX:
+                        Map<Creature, Set<CreatureControl>> creatureMap = stateManager.getState(PlayerState.class).getCreatureControl().getAllCreatures();
+                        creatureMap.values().stream().forEach((creatureControlSet) -> {
+                            creatureControlSet.stream().forEach((creatureControl) -> {
+                                creatureControl.levelMax();
+                            });
+                        });
+                        break;
+                    case WIN_LEVEL:
+                        gameState.setEnd(true);
+                        break;
+                    default:
+                        logger.log(Level.WARNING, "Cheat {0} not implemented yet!", cheat.toString());
+                }
+            }
+        };
+        this.stateManager.attach(cheatState);
+
+        // Create Keeper light
+        keeperLight = new PointLight(Vector3f.ZERO, ColorRGBA.Orange, TILE_WIDTH * 2);
+        keeperLight.setName("Keeper Hand");
+
+        // Add listener
+        if (isEnabled()) {
+            setEnabled(true);
+        }
+    }
+
+    @Override
+    public void setEnabled(boolean enabled) {
+        super.setEnabled(enabled);
+
+        if (enabled && !inputListenerAdded) {
+            app.getInputManager().addRawInputListener(inputListener);
+            app.getRootNode().addLight(keeperLight);
+            inputListenerAdded = true;
+        } else if (!enabled && inputListenerAdded) {
+            app.getInputManager().removeRawInputListener(inputListener);
+            app.getRootNode().removeLight(keeperLight);
+            inputListenerAdded = false;
+        }
+    }
+
+    @Override
+    public void cleanup() {
+        app.getRootNode().removeLight(keeperLight);
+        app.getGuiNode().detachChild(keeperHand.getNode());
+        app.getInputManager().removeRawInputListener(inputListener);
+        selectionHandler.cleanup();
+        CheatState cheatState = this.stateManager.getState(CheatState.class);
+        if (cheatState != null) {
+            this.stateManager.detach(cheatState);
+        }
+
+        super.cleanup();
+    }
+
+    @Override
+    public void update(float tpf) {
+        super.update(tpf);
+
+        if (!isInitialized() || !isEnabled()) {
+            return;
+        }
+
+        selectionHandler.update(mousePosition);
+        if (isOnMap && !isOnGui && !isTaggable) {
+            updateInteractiveObjectOnCursor();
+        }
+
+        updateStateFlags();
+
+        timeFromLastUpdate += tpf;
+        // Update the cursor, the camera might have moved, a creature might have slipped by us... etc.
+        if (timeFromLastUpdate > CURSOR_UPDATE_INTERVAL) {
+            //updateCursor();
+            //updateStateFlags();
+            timeFromLastUpdate = 0;
+        }
+    }
+
+    @Override
+    public boolean isPauseable() {
+        return true;
+    }
+
+    private WorldState getWorldHandler() {
+        return stateManager.getState(WorldState.class);
+    }
+
+    /**
+     * Set the interaction state for the keeper
+     *
+     * @param type interaction type
+     * @param id object id, i.e. build state requires the room id
+     */
+    public void setInteractionState(Type type, int id) {
+        interactionState.setState(type, id);
+
+        // Call the update
+        onInteractionStateChange(interactionState);
+    }
+
+    /**
+     * Get the current interaction state
+     *
+     * @return current interaction
+     */
+    public InteractionState getInteractionState() {
+        return interactionState;
+    }
+
+    private boolean isCursorOnGUI() {
+        int height = app.getContext().getSettings().getHeight();
+
+        if (view.isVisible() && view.isMouseInsideElement((int) mousePosition.x, height - (int) mousePosition.y)) {
+            for (Element e : view.getChildren()) {
+                if (e.isVisible() && e.isMouseInsideElement((int) mousePosition.x, height - (int) mousePosition.y)) {
+                    return true;
+                }
+            }
+            return false;
+        }
+
+        return true;
+    }
+
+    /**
+     * Set the state flags according to what user can do. Rather clumsy. Fix if
+     * you can.
+     *
+     * @return has the state being changed
+     *
+     */
+    private void updateStateFlags() {
+        boolean changed = false;
+
+        boolean value = isCursorOnGUI();
+        if (isOnGui != value) {
+            isOnGui = value;
+            changed = true;
+        }
+
+        value = isOnMap();
+        if (isOnMap != value) {
+            isOnMap = value;
+            changed = true;
+        }
+
+        value = isTaggable();
+        if (isTaggable != value) {
+            isTaggable = value;
+            changed = true;
+        }
+
+        value = isInteractable();
+        if (isInteractable != value) {
+            isInteractable = value;
+            changed = true;
+        }
+
+        if (changed) {
+            updateCursor();
+        }
+    }
+
+    private boolean isInteractable() {
+        if (isOnGui || !isOnMap || isTaggable) {
+            setInteractiveControl(null);
+        }
+
+        Point p = null;
+        if (interactiveControl != null) {
+
+            // Maybe a kinda hack, but set the tooltip here
+            tooltip.setText(interactiveControl.getTooltip(player.getPlayerId()));
+            interactiveControl.onHover();
+        } else if (isOnMap) {
+
+            // Tile tooltip then
+            p = selectionHandler.getPointedTileIndex();
+            TileData tile = getWorldHandler().getMapData().getTile(p);
+            if (tile != null) {
+                if (tile.getTerrain().getFlags().contains(Terrain.TerrainFlag.ROOM)) {
+                    RoomInstance roomInstance = getWorldHandler().getMapLoader().getRoomCoordinates().get(new Point((int) p.x, (int) p.y));
+                    GenericRoom room = getWorldHandler().getMapLoader().getRoomActuals().get(roomInstance);
+                    tooltip.setText(room.getTooltip(player.getPlayerId()));
+                } else {
+                    tooltip.setText(tile.getTooltip());
+                }
+            } else {
+                tooltip.setText("");
+            }
+        }
+
+        // If debug, show tile coordinate
+        if (Main.isDebug() && (interactiveControl != null || isOnMap)) {
+            StringBuilder sb = new StringBuilder();
+            if (interactiveControl != null) {
+                p = WorldUtils.vectorToPoint(((AbstractControl) interactiveControl).getSpatial().getWorldTranslation());
+            }
+            sb.append("(");
+            sb.append(p.x + 1);  // 1-based coordinates
+            sb.append(", ");
+            sb.append(p.y + 1);  // 1-based coordinates
+            sb.append("): ");
+            sb.append(tooltip.getText());
+            tooltip.setText(sb.toString());
+        }
+
+        return (interactiveControl != null);
+    }
+
+    private void updateInteractiveObjectOnCursor() {
+
+        // See if we hit a creature/object
+        CollisionResults results = new CollisionResults();
+
+        // Convert screen click to 3D position
+        Vector3f click3d = app.getCamera().getWorldCoordinates(
+                new Vector2f(mousePosition.x, mousePosition.y), 0f);
+        Vector3f dir = app.getCamera().getWorldCoordinates(
+                new Vector2f(mousePosition.x, mousePosition.y), 1f).subtractLocal(click3d);
+
+        // Aim the ray from the mouse spot forwards
+        Ray ray = new Ray(click3d, dir);
+
+        // Collect intersections between ray and all nodes in results list
+        getWorldHandler().getThingsNode().collideWith(ray, results);
+
+        // See the results so we see what is going on
+        Node object;
+        for (int i = 0; i < results.size(); i++) {
+
+            // TODO: Now just creature control, but all interaction objects
+            object = results.getCollision(i).getGeometry().getParent().getParent();
+            IInteractiveControl control = object.getControl(IInteractiveControl.class);
+            if (control != null) {
+                setInteractiveControl(control);
+                return;
+            }
+        }
+        setInteractiveControl(null);
+    }
+
+    private void setInteractiveControl(IInteractiveControl interactiveControl) {
+
+        // If it is the same, don't do anything
+        if (interactiveControl != null && interactiveControl.equals(this.interactiveControl)) {
+            return;
+        }
+
+        // Changed
+        if (this.interactiveControl != null) {
+            this.interactiveControl.onHoverEnd();
+        }
+        this.interactiveControl = interactiveControl;
+        if (this.interactiveControl != null) {
+            this.interactiveControl.onHoverStart();
+        }
+    }
+
+    private boolean isTaggable() {
+        if (isOnGui || !isOnMap) {
+            return false;
+        }
+        Point p = selectionHandler.getPointedTileIndex();
+        return (interactionState.getType() == Type.ROOM
+                || interactionState.getType() == Type.NONE)
+                && isOnMap && getWorldHandler().isTaggable(p.x, p.y);
+    }
+
+    private boolean isOnMap() {
+        if (isOnGui) {
+            return false;
+        }
+        Point p = selectionHandler.getPointedTileIndex();
+        return getWorldHandler().getMapData().getTile(p) != null;
+    }
+
+    protected void updateCursor() {
+        keeperHand.setVisible(false);
+        if (Main.getUserSettings().getSettingBoolean(Settings.Setting.USE_CURSORS)) {
+            if (isOnGui || isInteractable || interactionState.getType() == Type.SPELL) {
+                inputManager.setMouseCursor(CursorFactory.getCursor(CursorFactory.CursorType.POINTER, assetManager));
+            } else if (selectionHandler.isActive() && isTaggable) {
+                inputManager.setMouseCursor(CursorFactory.getCursor(CursorFactory.CursorType.HOLD_PICKAXE_TAGGING, assetManager));
+            } else if (isTaggable) {
+                inputManager.setMouseCursor(CursorFactory.getCursor(CursorFactory.CursorType.HOLD_PICKAXE, assetManager));
+            } else if (keeperHand.getItem() != null) {
+
+                // Keeper hand item
+                inputManager.setMouseCursor(CursorFactory.getCursor(keeperHand.getItem().getInHandCursor(), assetManager));
+                keeperHand.setVisible(true);
+            } else {
+                inputManager.setMouseCursor(CursorFactory.getCursor(CursorFactory.CursorType.IDLE, assetManager));
+            }
+        } else if (keeperHand.getItem() != null) {
+            keeperHand.setVisible(true);
+        }
+    }
+
+    private void initializeInput() {
+        inputListener = new RawInputListener() {
+            @Override
+            public void beginInput() {
+            }
+
+            @Override
+            public void endInput() {
+            }
+
+            @Override
+            public void onJoyAxisEvent(JoyAxisEvent evt) {
+            }
+
+            @Override
+            public void onJoyButtonEvent(JoyButtonEvent evt) {
+            }
+
+            @Override
+            public void onMouseMotionEvent(MouseMotionEvent evt) {
+                mousePosition.set(evt.getX(), evt.getY());
+                keeperHand.setPosition(evt.getX(), evt.getY());
+
+                // Set the keeper light position
+                Camera cam = app.getCamera();
+                Vector3f camPos = cam.getLocation();
+                Vector3f tmp = cam.getWorldCoordinates(mousePosition, 0f).clone();
+                Vector3f dir = cam.getWorldCoordinates(mousePosition, 1f).subtractLocal(tmp).normalizeLocal();
+                dir.multLocal((MapLoader.TILE_HEIGHT - camPos.getY()) / dir.getY()).addLocal(camPos);
+
+                Point pos = selectionHandler.getPointedTileIndex();
+                float lightHeight = MapLoader.TILE_HEIGHT / 2;
+                TileData tile = getWorldHandler().getMapData().getTile((int) pos.x, (int) pos.y);
+                if (tile.getTerrain().getFlags().contains(Terrain.TerrainFlag.SOLID)) {
+                    lightHeight += MapLoader.TILE_HEIGHT;
+                }
+
+                keeperLight.setPosition(new Vector3f(dir.getX(), lightHeight, dir.getZ()));
+            }
+
+            @Override
+            public void onMouseButtonEvent(MouseButtonEvent evt) {
+                timeFromLastUpdate = 0;
+                if (isOnGui || !isOnMap) {
+                    return;
+                }
+
+                if (evt.getButtonIndex() == MouseInput.BUTTON_LEFT) {
+
+                    if (evt.isPressed()) {
+                        if (interactionState.getType() == Type.SPELL) {
+                            //TODO correct interactiveControl.isPickable
+                            if (interactiveControl != null && interactionState.getItemId() == SPELL_POSSESSION_ID
+                                    && interactiveControl.isPickable(player.getPlayerId())) {
+                                CreatureControl cc = interactiveControl.getSpatial().getControl(CreatureControl.class);
+                                if (cc != null) {
+                                    onPossession(cc);
+                                    // Reset the state
+                                    // TODO disable selection box
+                                    setInteractionState(Type.NONE, 0);
+                                }
+                            }
+                        } else if (interactionState.getType() == Type.TRAP) {
+                            //TODO put trap
+                        } else if (interactionState.getType() == Type.DOOR) {
+                            //TODO put door
+                        } else if (interactionState.getType() == Type.NONE
+                                && interactiveControl != null && !keeperHand.isFull()
+                                && interactiveControl.isPickable(player.getPlayerId())) {
+                            pickupObject(interactiveControl);
+                        } else if (interactionState.getType() == Type.NONE
+                                && interactiveControl != null
+                                && interactiveControl.isInteractable(player.getPlayerId())) {
+                            interactiveControl.interact(player.getPlayerId());
+                        } else {
+
+                            // Selection stuff
+                            if (selectionHandler.isVisible()) {
+                                selectionHandler.setActive(true);
+                            }
+
+                            // I suppose we are tagging
+                            if (isTaggable) {
+                                updateCursor();
+                                // The tagging sound is positional and played against the cursor change, not the action itself
+                                Point pos = selectionHandler.getPointedTileIndex();
+                                getWorldHandler().playSoundAtTile(pos.x, pos.y, "/Global/GuiHD/dk1tag.mp2");
+                            }
+                        }
+
+                    } else if (evt.isReleased() && selectionHandler.isActive()) {
+                        SelectionArea selectionArea = selectionHandler.getSelectionArea();
+                        if (interactionState.getType() == Type.NONE
+                                || (interactionState.getType() == Type.ROOM
+                                && getWorldHandler().isTaggable((int) selectionArea.getRealStart().x, (int) selectionArea.getRealStart().y))) {
+
+                            // Determine if this is a select/deselect by the starting tile's status
+                            boolean select = !getWorldHandler().isSelected((int) Math.max(0, selectionArea.getRealStart().x), (int) Math.max(0, selectionArea.getRealStart().y));
+                            getWorldHandler().selectTiles(selectionArea, select, player.getPlayerId());
+                        } else if (interactionState.getType() == Type.ROOM && getWorldHandler().isBuildable((int) selectionArea.getRealStart().x,
+                                (int) selectionArea.getRealStart().y, player, gameState.getLevelData().getRoomById(interactionState.getItemId()))) {
+                            getWorldHandler().build(selectionArea, player, gameState.getLevelData().getRoomById(interactionState.getItemId()));
+                        } else if (interactionState.getType() == Type.SELL) {
+                            getWorldHandler().sell(selectionArea, player);
+                        }
+
+                        selectionHandler.setActive(false);
+                        updateCursor();
+                    }
+                } else if (evt.getButtonIndex() == MouseInput.BUTTON_RIGHT && evt.isReleased()) {
+
+                    Point p = selectionHandler.getPointedTileIndex();
+                    if (interactionState.getType() == Type.NONE) {
+
+                        // Drop
+                        if (keeperHand.getItem() != null) {
+                            TileData tile = getWorldHandler().getMapData().getTile(p);
+                            IInteractiveControl.DroppableStatus status = keeperHand.peek().getDroppableStatus(tile, player.getPlayerId());
+                            if (status != IInteractiveControl.DroppableStatus.NOT_DROPPABLE) {
+
+                                // Drop & update cursor
+                                keeperHand.pop().drop(tile, selectionHandler.getActualPointedPosition(), interactiveControl);
+                                updateCursor();
+                            }
+                        } else if (interactiveControl != null && interactiveControl.isInteractable(player.getPlayerId())) {
+                            getWorldHandler().playSoundAtTile(p.x, p.y, KeeperHand.getSlapSound());
+                            interactiveControl.interact(player.getPlayerId());
+                        } else if (Main.isDebug()) {
+                            // taggable -> "dig"
+                            if (getWorldHandler().isTaggable(p.x, p.y)) {
+                                getWorldHandler().digTile(p.x, p.y);
+                            } // ownable -> "claim"
+                            else if (getWorldHandler().isClaimable(p.x, p.y, player.getPlayerId())) {
+                                getWorldHandler().claimTile(p.x, p.y, player.getPlayerId());
+                            }
+                        }
+                    }
+
+                    // Reset the state
+                    setInteractionState(Type.NONE, 0);
+                    updateCursor();
+
+                    selectionHandler.setActive(false);
+
+                } else if (evt.getButtonIndex() == MouseInput.BUTTON_MIDDLE && evt.isReleased()) {
+                    if (Main.isDebug()) {
+                        Point p = selectionHandler.getPointedTileIndex();
+                        getWorldHandler().claimTile(p.x, p.y, player.getPlayerId());
+                    }
+                }
+            }
+
+            @Override
+            public void onKeyEvent(KeyInputEvent evt) {
+                if (evt.isPressed()) {
+                    if (evt.getKeyCode() == KeyInput.KEY_F12) {
+                        // FIXME use CTRL + ALT + C to activate cheats!
+                        // TODO Disable in multi player!
+                        CheatState cheat = stateManager.getState(CheatState.class);
+                        if (!cheat.isEnabled()) {
+                            cheat.setEnabled(true);
+                        }
+                    } else if (evt.getKeyCode() == ConsoleState.KEY && Main.isDebug()) {
+                        stateManager.getState(ConsoleState.class).setEnabled(true);
+                    } else if (evt.getKeyCode() == (Integer) Settings.Setting.TOGGLE_PLAYER_INFORMATION.getDefaultValue()) {
+                        Element stats = view.findElementById("statistics");
+                        if (stats != null) {
+                            if (stats.isVisible()) {
+                                stats.hide();
+                            } else {
+                                stats.show();
+                            }
+                        }
+                    }
+                }
+
+            }
+
+            @Override
+            public void onTouchEvent(TouchEvent evt) {
+            }
+
+        };
+    }
+
+    /**
+     * Picks up an object, places it in Keeper's hand
+     *
+     * @param object the object to pickup
+     * @return picked or not
+     */
+    public boolean pickupObject(IInteractiveControl object) {
+        if (object == null || keeperHand.isFull() || !object.isPickable(player.getPlayerId())) {
+            return false;
+        }
+
+        keeperHand.push(object.pickUp(player.getPlayerId()));
+        updateCursor();
+        return true;
+    }
+
+    /**
+     * Checks if the Keeper hand is full
+     *
+     * @return is keeper hand full
+     */
+    public boolean isKeeperHandFull() {
+        return keeperHand.isFull();
+    }
+
+    /**
+     * A callback for changing the interaction state
+     *
+     * @param interactionState new state
+     */
+    protected abstract void onInteractionStateChange(InteractionState interactionState);
+
+    protected abstract void onPossession(CreatureControl creature);
+
+    public static class InteractionState {
+
+        public enum Type {
+
+            NONE, ROOM, SELL, SPELL, TRAP, DOOR, STUFF_IN_HAND
+        }
+
+        private int itemId = 0;
+        private Type type = Type.NONE;
+
+        public InteractionState() {
+            itemId = 0;
+            type = Type.NONE;
+        }
+
+        public InteractionState(Type type, int itemId) {
+            this.type = type;
+            this.itemId = itemId;
+        }
+
+        public InteractionState(Type type) {
+            this(type, 0);
+        }
+
+        protected void setState(Type type, int itemId) {
+            this.type = type;
+            this.itemId = itemId;
+
+            //PlayerInteractionState.this.onInteractionStateChange(this);
+        }
+
+        protected void setState(Type type) {
+            setState(type, 0);
+        }
+
+        public Type getType() {
+            return type;
+        }
+
+        public int getItemId() {
+            return itemId;
+        }
+    }
+}
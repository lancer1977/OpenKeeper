/*
 * Copyright (C) 2014-2017 OpenKeeper
 *
 * OpenKeeper is free software: you can redistribute it and/or modify
 * it under the terms of the GNU General Public License as published by
 * the Free Software Foundation, either version 3 of the License, or
 * (at your option) any later version.
 *
 * OpenKeeper is distributed in the hope that it will be useful,
 * but WITHOUT ANY WARRANTY; without even the implied warranty of
 * MERCHANTABILITY or FITNESS FOR A PARTICULAR PURPOSE.  See the
 * GNU General Public License for more details.
 *
 * You should have received a copy of the GNU General Public License
 * along with OpenKeeper.  If not, see <http://www.gnu.org/licenses/>.
 */
package toniarts.openkeeper.game.state.lobby;

import java.util.ArrayList;
import java.util.Collections;
import java.util.HashMap;
import java.util.HashSet;
import java.util.List;
import java.util.Map;
import toniarts.openkeeper.game.data.Keeper;
import toniarts.openkeeper.tools.convert.map.AI;
import toniarts.openkeeper.tools.convert.map.Player;
import toniarts.openkeeper.utils.Utils;

/**
 * A local lobby
 *
 * @author Toni Helenius <helenius.toni@gmail.com>
 */
public class LocalLobby implements LobbyService, LobbyClientService {

    private final Map<Integer, ClientInfo> players = new HashMap<>(4);
    private final List<LobbySessionListener> listeners = new ArrayList<>();
    private String map;
    private int maxPlayers = 0;
    private int idCounter = 0;
    private boolean ready = false;

    public LocalLobby() {
        Keeper keeper = new Keeper(false, Player.KEEPER1_ID, null);
        ClientInfo clientInfo = createClientInfo(keeper, Utils.getMainTextResourceBundle().getString("58"));
        players.put(clientInfo.getId(), clientInfo);
        keeper = new Keeper(true, Player.KEEPER2_ID, null);
        clientInfo = createClientInfo(keeper, null);
        players.put(clientInfo.getId(), clientInfo);
    }

    private ClientInfo createClientInfo(Keeper keeper, String name) {
        ClientInfo clientInfo = new ClientInfo(0, null, idCounter);
        clientInfo.setName(name);
        clientInfo.setKeeper(keeper);
        clientInfo.setReady(keeper.isAi());
        idCounter++;
        return clientInfo;
    }

    @Override
    public void setMap(String mapName, int maxPlayers) {
        this.map = mapName;
        this.maxPlayers = maxPlayers;
        for (ClientInfo clientInfo : LobbyUtils.compactPlayers(new HashSet<>(players.values()), maxPlayers)) {
            players.remove(clientInfo.getId());
        }
        for (LobbySessionListener l : listeners) {
            l.onMapChanged(mapName);
        }
        notifyPlayerListChange();
    }

    @Override
    public void addPlayer() {
        if (players.size() < maxPlayers) {
            ClientInfo clientInfo = createClientInfo(LobbyUtils.getNextKeeper(true, new HashSet<>(players.values())), Utils.getMainTextResourceBundle().getString("58"));
            players.put(clientInfo.getId(), clientInfo);
            notifyPlayerListChange();
        }
    }

    @Override
    public void removePlayer(ClientInfo keeper) {
        players.remove(keeper.getId());
        notifyPlayerListChange();
    }

    private void notifyPlayerListChange() {
        for (LobbySessionListener l : listeners) {
            l.onPlayerListChanged(getPlayers());
        }
    }

    @Override
    public void setReady(boolean ready) {
        this.ready = ready;
        players.get(getPlayerId()).setReady(ready);
        notifyPlayerListChange();
    }

    @Override
    public List<ClientInfo> getPlayers() {
        List<ClientInfo> keepers = new ArrayList<>(players.values());
        Collections.sort(keepers, (ClientInfo o1, ClientInfo o2) -> Short.compare(o1.getKeeper().getId(), o2.getKeeper().getId()));
        return keepers;
    }

    @Override
    public String getMap() {
        return map;
    }

    @Override
    public void addLobbySessionListener(LobbySessionListener l) {
        listeners.add(l);
    }

    @Override
    public void removeLobbySessionListener(LobbySessionListener l) {
        listeners.remove(l);
    }

    @Override
    public void changeAIType(ClientInfo keeper, AI.AIType type) {
        players.get(keeper.getId()).getKeeper().setAiType(type);
        notifyPlayerListChange();
    }

    @Override
    public boolean isReady() {
        return ready;
    }

    @Override
    public int getPlayerId() {
        return 0;
    }
<<<<<<< HEAD
=======

    /**
     * Get the next available keeper
     *
     * @param ai AI or human
     * @param players the current player list
     * @return the next available Keeper
     */
    public static Keeper getNextKeeper(boolean ai, Set<ClientInfo> players) {
        short id = Player.KEEPER1_ID;
        List<Short> keepers = players.stream().map(c -> c.getKeeper().getId()).collect(toList());
        Collections.sort(keepers);
        while (Collections.binarySearch(keepers, id) >= 0) {
            id++;
        }
        return new Keeper(ai, id, null);
    }

    /**
     * Kicks out AI players that do not fit to the map, fixes Keepers so that
     * they are in order
     *
     * @param players the player list
     * @param maxPlayers the max player count
     * @return a list of players to kick
     */
    public static Set<ClientInfo> compactPlayers(Set<ClientInfo> players, int maxPlayers) {
        Set<ClientInfo> kickedPlayers = Collections.emptySet();

        // Kick excessive players (AI only)
        if (players.size() > maxPlayers) {
            List<ClientInfo> keepers = new ArrayList<>(players);
            Collections.sort(keepers, (ClientInfo o1, ClientInfo o2) -> Short.compare(o2.getKeeper().getId(), o1.getKeeper().getId()));
            int playersToKick = players.size() - maxPlayers;
            int playersKicked = 0;
            kickedPlayers = new HashSet<>(playersToKick);
            for (ClientInfo keeper : keepers) {
                if (keeper.getKeeper().isAi()) {
                    kickedPlayers.add(keeper);
                    playersKicked++;
                }
                if (playersKicked == playersToKick) {
                    break;
                }
            }
        }

        // Compact the keeper IDs
        List<ClientInfo> keepers = new ArrayList<>(players);
        Collections.sort(keepers, (ClientInfo o1, ClientInfo o2) -> Short.compare(o1.getKeeper().getId(), o2.getKeeper().getId()));
        short id = Player.KEEPER1_ID;
        for (ClientInfo keeper : keepers) {
            if (!kickedPlayers.contains(keeper)) {
                keeper.getKeeper().setId(id);
                id++;
            }
        }

        return kickedPlayers;
    }

>>>>>>> eaa42d54
}<|MERGE_RESOLUTION|>--- conflicted
+++ resolved
@@ -137,68 +137,4 @@
     public int getPlayerId() {
         return 0;
     }
-<<<<<<< HEAD
-=======
-
-    /**
-     * Get the next available keeper
-     *
-     * @param ai AI or human
-     * @param players the current player list
-     * @return the next available Keeper
-     */
-    public static Keeper getNextKeeper(boolean ai, Set<ClientInfo> players) {
-        short id = Player.KEEPER1_ID;
-        List<Short> keepers = players.stream().map(c -> c.getKeeper().getId()).collect(toList());
-        Collections.sort(keepers);
-        while (Collections.binarySearch(keepers, id) >= 0) {
-            id++;
-        }
-        return new Keeper(ai, id, null);
-    }
-
-    /**
-     * Kicks out AI players that do not fit to the map, fixes Keepers so that
-     * they are in order
-     *
-     * @param players the player list
-     * @param maxPlayers the max player count
-     * @return a list of players to kick
-     */
-    public static Set<ClientInfo> compactPlayers(Set<ClientInfo> players, int maxPlayers) {
-        Set<ClientInfo> kickedPlayers = Collections.emptySet();
-
-        // Kick excessive players (AI only)
-        if (players.size() > maxPlayers) {
-            List<ClientInfo> keepers = new ArrayList<>(players);
-            Collections.sort(keepers, (ClientInfo o1, ClientInfo o2) -> Short.compare(o2.getKeeper().getId(), o1.getKeeper().getId()));
-            int playersToKick = players.size() - maxPlayers;
-            int playersKicked = 0;
-            kickedPlayers = new HashSet<>(playersToKick);
-            for (ClientInfo keeper : keepers) {
-                if (keeper.getKeeper().isAi()) {
-                    kickedPlayers.add(keeper);
-                    playersKicked++;
-                }
-                if (playersKicked == playersToKick) {
-                    break;
-                }
-            }
-        }
-
-        // Compact the keeper IDs
-        List<ClientInfo> keepers = new ArrayList<>(players);
-        Collections.sort(keepers, (ClientInfo o1, ClientInfo o2) -> Short.compare(o1.getKeeper().getId(), o2.getKeeper().getId()));
-        short id = Player.KEEPER1_ID;
-        for (ClientInfo keeper : keepers) {
-            if (!kickedPlayers.contains(keeper)) {
-                keeper.getKeeper().setId(id);
-                id++;
-            }
-        }
-
-        return kickedPlayers;
-    }
-
->>>>>>> eaa42d54
 }
/*
 * Copyright (C) 2014-2015 OpenKeeper
 *
 * OpenKeeper is free software: you can redistribute it and/or modify
 * it under the terms of the GNU General Public License as published by
 * the Free Software Foundation, either version 3 of the License, or
 * (at your option) any later version.
 *
 * OpenKeeper is distributed in the hope that it will be useful,
 * but WITHOUT ANY WARRANTY; without even the implied warranty of
 * MERCHANTABILITY or FITNESS FOR A PARTICULAR PURPOSE.  See the
 * GNU General Public License for more details.
 *
 * You should have received a copy of the GNU General Public License
 * along with OpenKeeper.  If not, see <http://www.gnu.org/licenses/>.
 */
package toniarts.openkeeper.game.state;

import com.jme3.app.Application;
import com.jme3.app.state.AbstractAppState;
import com.jme3.app.state.AppStateManager;
import com.jme3.asset.AssetManager;
import com.jme3.asset.TextureKey;
import com.jme3.audio.AudioNode;
import com.jme3.audio.AudioSource;
import com.jme3.cinematic.events.CinematicEvent;
import com.jme3.cinematic.events.CinematicEventListener;
import com.jme3.input.InputManager;
import com.jme3.math.Vector3f;
import com.jme3.scene.Node;
import java.awt.DisplayMode;
import java.awt.GraphicsDevice;
import java.io.File;
import java.io.IOException;
import java.util.ArrayList;
import java.util.List;
import java.util.concurrent.Callable;
import java.util.logging.Level;
import java.util.logging.Logger;
import toniarts.openkeeper.Main;
import static toniarts.openkeeper.Main.getDkIIFolder;
import toniarts.openkeeper.cinematics.CameraSweepData;
import toniarts.openkeeper.cinematics.CameraSweepDataEntry;
import toniarts.openkeeper.cinematics.Cinematic;
import toniarts.openkeeper.game.MapSelector;
import toniarts.openkeeper.game.data.GameResult;
import toniarts.openkeeper.game.data.GeneralLevel;
import toniarts.openkeeper.game.data.Keeper;
import toniarts.openkeeper.game.data.Settings;
import toniarts.openkeeper.game.data.Settings.Setting;
import toniarts.openkeeper.game.network.chat.ChatClientService;
import toniarts.openkeeper.game.state.ConnectionState.ConnectionErrorListener;
import toniarts.openkeeper.game.state.loading.SingleBarLoadingState;
import toniarts.openkeeper.game.state.lobby.LobbyClientService;
import toniarts.openkeeper.game.state.lobby.LobbyService;
import toniarts.openkeeper.game.state.lobby.LobbyState;
import toniarts.openkeeper.game.state.lobby.LocalLobby;
import toniarts.openkeeper.gui.CursorFactory;
import toniarts.openkeeper.tools.convert.AssetsConverter;
import toniarts.openkeeper.tools.convert.ConversionUtils;
import toniarts.openkeeper.tools.convert.map.KwdFile;
import toniarts.openkeeper.tools.convert.map.Player;
import toniarts.openkeeper.tools.modelviewer.SoundsLoader;
import toniarts.openkeeper.utils.AssetUtils;
import toniarts.openkeeper.utils.PathUtils;
import toniarts.openkeeper.utils.WorldUtils;
import toniarts.openkeeper.video.MovieState;
import toniarts.openkeeper.world.MapLoader;
import toniarts.openkeeper.world.effect.EffectManagerState;
import toniarts.openkeeper.world.object.ObjectLoader;
import toniarts.openkeeper.world.room.control.FrontEndLevelControl;

/**
 * The main menu state
 *
 * @author Toni Helenius <helenius.toni@gmail.com>
 */
public class MainMenuState extends AbstractAppState {

    protected Main app;
    protected Node rootNode;
    protected AssetManager assetManager;
    protected AppStateManager stateManager;
    protected InputManager inputManager;
    //private ViewPort viewPort;
    private MainMenuScreenController screen;
    protected Node menuNode;
    protected GeneralLevel selectedLevel;
    protected AudioNode levelBriefing;

    private KwdFile kwdFile;
    protected final MainMenuInteraction listener;
    private Vector3f startLocation;
    protected MapSelector mapSelector;
    private final MainMenuConnectionErrorListener connectionErrorListener = new MainMenuConnectionErrorListener();

    private static final Logger logger = Logger.getLogger(MainMenuState.class.getName());

    /**
     * (c) Construct a MainMenuState, you should only have one of these. Disable
     * when not in use.
     *
     * @param enabled whether to load the menu scene now, or later when needed
     * (has its own loading screen here)
     * @param assetManager asset manager for loading the screen
     * @param app the main application
     */
    public MainMenuState(final boolean enabled, final AssetManager assetManager, final Main app) {
        listener = new MainMenuInteraction(this);
        super.setEnabled(enabled);

        if (enabled) {
            loadMenuScene(null, assetManager, app);
        }
    }

    /**
     * Loads up the main menu 3D scene
     *
     * @param loadingScreen optional loading screen
     * @param assetManager asset manager
     */
    private void loadMenuScene(final SingleBarLoadingState loadingScreen, final AssetManager assetManager, final Main app) {

        // Load the 3D Front end
        kwdFile = new KwdFile(Main.getDkIIFolder(), new File(Main.getDkIIFolder()
                + PathUtils.DKII_MAPS_FOLDER + "FrontEnd3DLevel.kwd"));
        if (loadingScreen != null) {
            loadingScreen.setProgress(0.25f);
        }
        AssetUtils.prewarmAssets(kwdFile, assetManager, app);
        // load 3D Front end sound
        SoundsLoader.load(kwdFile.getGameLevel().getSoundCategory(), false);

        // Attach the 3D Front end
        menuNode = new Node("Main menu");
        menuNode.attachChild(new MapLoader(assetManager, kwdFile, new EffectManagerState(kwdFile, assetManager), null, new ObjectLoader(kwdFile, null)) {
            @Override
            protected void updateProgress(float progress) {
                if (loadingScreen != null) {
                    loadingScreen.setProgress(0.25f + progress * 0.75f);
                }
            }
        }.load(assetManager, kwdFile));
        if (loadingScreen != null) {
            loadingScreen.setProgress(1.0f);
        }

        // Init the skirmish and multiplayer maps selector
        mapSelector = new MapSelector();
    }

    @Override
    public void initialize(AppStateManager stateManager, Application app) {
        super.initialize(stateManager, app);
        this.app = (Main) app;
        rootNode = this.app.getRootNode();
        assetManager = this.app.getAssetManager();
        this.stateManager = this.app.getStateManager();
        inputManager = this.app.getInputManager();
        //viewPort = this.app.getViewPort();

        screen = new MainMenuScreenController(this);
        this.app.getNifty().registerScreenController(screen);
    }

    /**
     * Load the initial main menu camera position
     */
    private void loadCameraStartLocation() {
        Player player = kwdFile.getPlayer(Keeper.KEEPER1_ID);
        startLocation = WorldUtils.pointToVector3f(player.getStartingCameraX(), player.getStartingCameraY());
        startLocation.addLocal(0, MapLoader.FLOOR_HEIGHT, 0);

        // Set the actual camera location
        loadCameraStartLocation("EnginePath250");
    }

    /**
     * Loads and sets up the starting camera position from the given transition
     *
     * @param transition the transition
     */
    private void loadCameraStartLocation(String transition) {
        CameraSweepData csd = AssetUtils.loadCameraSweep(assetManager, transition);
        CameraSweepDataEntry entry = csd.getEntries().get(0);
        Cinematic.applyCameraSweepEntry(app.getCamera(), startLocation, entry);
    }

    @Override
    public void cleanup() {

        // Clear sound
        clearLevelBriefingNarration();

        // Detach our start menu
        if (menuNode != null) {
            rootNode.detachChild(menuNode);
            menuNode = null;
        }

        shutdownMultiplayer();

        super.cleanup();
    }

    /**
     * Initialize the start menu, sets the menu scene in place & sets the
     * controls and start screen
     */
    private void initializeMainMenu() {

        // Set the processors & scene
        app.enqueue(new Callable() {
            @Override
            public Object call() throws Exception {
                MainMenuState.this.app.setViewProcessors();
                rootNode.attachChild(menuNode);

                // Start screen, do this here since another state may have just changed to empty screen -> have to do it like this, delayed
                MainMenuState.this.screen.goToScreen(MainMenuScreenController.SCREEN_START_ID);
                return null;
            }
        });

        // Enable cursor
        app.getInputManager().setCursorVisible(true);
        if (Main.getUserSettings().getSettingBoolean(Settings.Setting.USE_CURSORS)) {
            app.getInputManager().setMouseCursor(CursorFactory.getCursor(CursorFactory.CursorType.POINTER, assetManager));
        }

        // Set the camera position
        loadCameraStartLocation();
    }

    @Override
    public void setEnabled(boolean enabled) {
        super.setEnabled(enabled);

        if (!isInitialized()) {
            return;
        }

        if (enabled) {

            // If this is the first time, we might have to load the menu
            if (menuNode == null) {

                // Set up the loading screen
                SingleBarLoadingState loader = new SingleBarLoadingState() {
                    @Override
                    public Void onLoad() {
                        loadMenuScene(this, MainMenuState.this.assetManager, MainMenuState.this.app);
                        return null;
                    }

                    @Override
                    public void onLoadComplete() {
                        initializeMainMenu();
                    }
                };
                stateManager.attach(loader);
            } else {
                initializeMainMenu();
            }
        } else {

            if (menuNode != null && rootNode != null) {

                // Detach our start menu
                rootNode.detachChild(menuNode);
            }

            screen.goToScreen(MainMenuScreenController.SCREEN_EMPTY_ID);
        }
    }

    protected void createLocalLobby() {
        LocalLobby localLobby = new LocalLobby();
        initLobby(false, null, localLobby, localLobby, false);
    }

    public void multiplayerCreate(String game, int port, String player) {

        // Create connector
        ConnectionState connectionState = new ConnectionState(null, port, player, true, game) {
            @Override
            protected void onLoggedOn(boolean loggedIn) {
                super.onLoggedOn(loggedIn);

                initLobby(true, getServerInfo(), getLobbyService(), getLobbyClientService(), true);
            }
        };
        connectionState.addConnectionErrorListener(connectionErrorListener);
        stateManager.attach(connectionState);

        // Save player name & game name
        try {
            Main.getUserSettings().setSetting(Setting.PLAYER_NAME, player);
            Main.getUserSettings().setSetting(Setting.GAME_NAME, game);
            Main.getUserSettings().save();
        } catch (IOException ex) {
            logger.log(java.util.logging.Level.SEVERE, "Failed to save user settings!", ex);
        }
    }

    public void multiplayerConnect(String hostAddress, String player) {
        String[] address = hostAddress.split(":");
        String host = address[0];
        Integer port = (address.length == 2) ? Integer.valueOf(address[1]) : Main.getUserSettings().getSettingInteger(Setting.MULTIPLAYER_LAST_PORT);

        // Connect, connection is lazy
        ConnectionState connectionState = new ConnectionState(host, port, player) {
            @Override
            protected void onLoggedOn(boolean loggedIn) {
                super.onLoggedOn(loggedIn);

                initLobby(true, getServerInfo(), getLobbyService(), getLobbyClientService(), true);
            }
        };
        connectionState.addConnectionErrorListener(connectionErrorListener);
        stateManager.attach(connectionState);

        try {

            // Save player name & last connection
            Main.getUserSettings().setSetting(Setting.PLAYER_NAME, player);
            Main.getUserSettings().setSetting(Setting.MULTIPLAYER_LAST_IP, hostAddress);
            Main.getUserSettings().save();

        } catch (IOException ex) {
            logger.log(java.util.logging.Level.SEVERE, "Failed to save user settings!", ex);
        }
    }

    private void initLobby(boolean online, String serverInfo, LobbyService lobbyService, LobbyClientService lobbyClientService, boolean doTransition) {

        // Create and attach the lobby services
        LobbyState lobbyState = new LobbyState(online, serverInfo, lobbyService, lobbyClientService, mapSelector);
        stateManager.attach(lobbyState);

        if (doTransition) {
            app.enqueue(() -> {
                screen.goToScreen("skirmishLobby");
            });
        }
    }

    public void shutdownMultiplayer() {
        ConnectionState connectionState = stateManager.getState(ConnectionState.class);
        if (connectionState != null) {
            connectionState.addConnectionErrorListener(connectionErrorListener);
            stateManager.detach(connectionState);
        }
        LobbyState lobbyState = stateManager.getState(LobbyState.class);
        if (lobbyState != null) {
            stateManager.detach(lobbyState);
        }
    }

    public void chatTextSend(final String text) {
        ChatClientService chatService = getChatService();
        if (chatService != null) {
            chatService.sendMessage(text);
        } else {
            logger.warning("Connection not initialized!");
        }
    }

    public ChatClientService getChatService() {
        ConnectionState connectionState = getConnectionState();
        if (connectionState != null) {
            return connectionState.getService(ChatClientService.class);
        }
        return null;
    }

    public boolean isHosting() {
        LobbyState lobbyState = stateManager.getState(LobbyState.class);
        if (lobbyState != null) {
            return lobbyState.isHosting();
        }
        return false;
    }

    private ConnectionState getConnectionState() {
        return stateManager.getState(ConnectionState.class);
    }

    public LobbyState getLobbyState() {
        return stateManager.getState(LobbyState.class);
    }

    /**
     * Called by the GUI, start the selected level
     *
     * @param type where level selected. @TODO change campaign like others or
     * otherwise
     */
    public void startLevel(String type) {
        GameState gameState;
        if ("campaign".equals(type.toLowerCase())) {

            // Create the level state
            gameState = new GameState(selectedLevel);
        } //        else if ("skirmish".equals(type.toLowerCase())) {
        //            if (mapSelector.getMap() == null) {
        //                logger.warning("Skirmish map not selected");
        //                return;
        //            }
        //            gameState = new GameState(mapSelector.getMap().getMap(), skirmishPlayers);
        //        } else if ("multiplayer".equals(type.toLowerCase())) {
        //
        //            // If we are not the host, we are merely signaling readyness
        //            if (!getConnectionState().isGameHost()) {
        //                getConnectionState().getService(LobbyClientService.class).setReady(true);
        //                return;
        //            }
        //
        //            if (mapSelector.getMap() == null) {
        //                logger.warning("Multiplayer map not selected");
        //                return;
        //            }
        //
        //            //TODO make true multiplayer start
        //            gameState = new GameState(mapSelector.getMap().getMap(), new ArrayList<>());
        //
        //        }
        else {
            logger.log(Level.WARNING, "Unknown type of Level {0}", type);
            return;
        }

        // Start the game
        setEnabled(false);
        stateManager.attach(gameState);
    }

    /**
     * Plays a movie file
     *
     * @param movieFile the movie filename that should be played. No extension!
     */
    public void playMovie(String movieFile) {
        try {
            MovieState movieState = new MovieState(getDkIIFolder() + PathUtils.DKII_MOVIES_FOLDER + movieFile + ".TGQ") {
                @Override
                protected void onPlayingEnd() {
                    inputManager.setCursorVisible(true);
                }
            };
            stateManager.attach(movieState);
            inputManager.setCursorVisible(false);
        } catch (Exception e) {
            logger.log(java.util.logging.Level.WARNING, "Failed to initiate playing " + movieFile + "!", e);
        }
    }

    /**
     * Does a cinematic transition and opens up a specified screen
     *
     * @param transition name of the transition (without file extension)
     * @param screen the screen name
     * @param transitionStatic set start static location of camera after
     * transition
     */
    protected void doTransitionAndGoToScreen(final String transition, final String screen, final String transitionStatic) {

        // Remove the current screen
        this.screen.goToScreen(MainMenuScreenController.SCREEN_EMPTY_ID);

        // Do cinematic transition
        Cinematic c = new Cinematic(assetManager, app.getCamera(), startLocation, transition, menuNode, stateManager);
        c.addListener(new CinematicEventListener() {
            @Override
            public void onPlay(CinematicEvent cinematic) {
            }

            @Override
            public void onPause(CinematicEvent cinematic) {
            }

            @Override
            public void onStop(CinematicEvent cinematic) {
                if (transitionStatic != null) {
                    loadCameraStartLocation(transitionStatic);
                }
                MainMenuState.this.screen.goToScreen(screen);
            }
        });
        stateManager.attach(c);
        c.play();
    }

    public void restart() {
        app.restart();
    }

    public void quitToOS() {
        app.stop();
    }

    /**
     * Campaign level selected, transition the screen and display the briefing
     *
     * @param selectedLevel the selected level
     */
    protected void selectCampaignLevel(FrontEndLevelControl selectedLevel) {
        this.selectedLevel = selectedLevel.getLevel();
        screen.doTransition("253", "briefing", null);
    }

    /**
     * Stops the level briefing sound
     */
    protected void clearLevelBriefingNarration() {

        // Quit playing the sound
        if (levelBriefing != null && levelBriefing.getStatus() == AudioSource.Status.Playing) {
            levelBriefing.stop();
        }
        levelBriefing = null;
    }

    protected List<MyDisplayMode> getResolutions(GraphicsDevice device) {

        //Get from the system
        DisplayMode[] modes = device.getDisplayModes();

        List<MyDisplayMode> displayModes = new ArrayList<>(modes.length);

        //Loop them through
        for (DisplayMode dm : modes) {

            //They may already exist, then just add the possible resfresh rate
            MyDisplayMode mdm = new MyDisplayMode(dm);
            if (displayModes.contains(mdm)) {
                mdm = displayModes.get(displayModes.indexOf(mdm));
                mdm.addRefreshRate(dm);
            } else {
                displayModes.add(mdm);
            }
        }

        return displayModes;
    }

    /**
<<<<<<< HEAD
     * See if the map thumbnail exist, otherwise create one TODO maybe move to
     * KwdFile class ???
=======
     * Init skirmish players
     */
    protected void initSkirmishPlayers() {
        skirmishPlayers.clear();

        Keeper keeper = new Keeper(false, "Player", Keeper.KEEPER1_ID, app);
        skirmishPlayers.add(keeper);
        keeper = new Keeper(true, null, Keeper.KEEPER2_ID, app);
        skirmishPlayers.add(keeper);
    }

    public void doDebriefing(GameResult result) {
        setEnabled(true);
        if (selectedLevel != null && result != null) {
            screen.showDebriefing(result);
        } else {
            screen.goToScreen(MainMenuScreenController.SCREEN_START_ID);
        }
    }

    /**
     * See if the map thumbnail exist, otherwise create one
     * TODO maybe move to KwdFile class or Util* class ???
>>>>>>> 4a275046
     *
     * @param map
     * @return path to map thumbnail file
     */
    protected String getMapThumbnail(KwdFile map) {
        // See if the map thumbnail exist, otherwise create one
        String asset = AssetsConverter.MAP_THUMBNAILS_FOLDER + File.separator + ConversionUtils.stripFileName(map.getGameLevel().getName()) + ".png";
        if (assetManager.locateAsset(new TextureKey(asset)) == null) {

            // Generate
            try {
                AssetsConverter.genererateMapThumbnail(map, AssetsConverter.getAssetsFolder() + AssetsConverter.MAP_THUMBNAILS_FOLDER + File.separator);
            } catch (Exception e) {
                logger.log(java.util.logging.Level.WARNING, "Failed to generate map file out of {0}!", map);
                asset = "Textures/Unique_NoTextureName.png";
            }
        }
        return asset;
    }

    private class MainMenuConnectionErrorListener implements ConnectionErrorListener {

        @Override
        public void showError(String title, String message, Throwable e, boolean fatal) {
            app.enqueue(() -> {
                screen.showError(title, message);
            });
        }

    }
}
<|MERGE_RESOLUTION|>--- conflicted
+++ resolved
@@ -1,607 +1,591 @@
-/*
- * Copyright (C) 2014-2015 OpenKeeper
- *
- * OpenKeeper is free software: you can redistribute it and/or modify
- * it under the terms of the GNU General Public License as published by
- * the Free Software Foundation, either version 3 of the License, or
- * (at your option) any later version.
- *
- * OpenKeeper is distributed in the hope that it will be useful,
- * but WITHOUT ANY WARRANTY; without even the implied warranty of
- * MERCHANTABILITY or FITNESS FOR A PARTICULAR PURPOSE.  See the
- * GNU General Public License for more details.
- *
- * You should have received a copy of the GNU General Public License
- * along with OpenKeeper.  If not, see <http://www.gnu.org/licenses/>.
- */
-package toniarts.openkeeper.game.state;
-
-import com.jme3.app.Application;
-import com.jme3.app.state.AbstractAppState;
-import com.jme3.app.state.AppStateManager;
-import com.jme3.asset.AssetManager;
-import com.jme3.asset.TextureKey;
-import com.jme3.audio.AudioNode;
-import com.jme3.audio.AudioSource;
-import com.jme3.cinematic.events.CinematicEvent;
-import com.jme3.cinematic.events.CinematicEventListener;
-import com.jme3.input.InputManager;
-import com.jme3.math.Vector3f;
-import com.jme3.scene.Node;
-import java.awt.DisplayMode;
-import java.awt.GraphicsDevice;
-import java.io.File;
-import java.io.IOException;
-import java.util.ArrayList;
-import java.util.List;
-import java.util.concurrent.Callable;
-import java.util.logging.Level;
-import java.util.logging.Logger;
-import toniarts.openkeeper.Main;
-import static toniarts.openkeeper.Main.getDkIIFolder;
-import toniarts.openkeeper.cinematics.CameraSweepData;
-import toniarts.openkeeper.cinematics.CameraSweepDataEntry;
-import toniarts.openkeeper.cinematics.Cinematic;
-import toniarts.openkeeper.game.MapSelector;
-import toniarts.openkeeper.game.data.GameResult;
-import toniarts.openkeeper.game.data.GeneralLevel;
-import toniarts.openkeeper.game.data.Keeper;
-import toniarts.openkeeper.game.data.Settings;
-import toniarts.openkeeper.game.data.Settings.Setting;
-import toniarts.openkeeper.game.network.chat.ChatClientService;
-import toniarts.openkeeper.game.state.ConnectionState.ConnectionErrorListener;
-import toniarts.openkeeper.game.state.loading.SingleBarLoadingState;
-import toniarts.openkeeper.game.state.lobby.LobbyClientService;
-import toniarts.openkeeper.game.state.lobby.LobbyService;
-import toniarts.openkeeper.game.state.lobby.LobbyState;
-import toniarts.openkeeper.game.state.lobby.LocalLobby;
-import toniarts.openkeeper.gui.CursorFactory;
-import toniarts.openkeeper.tools.convert.AssetsConverter;
-import toniarts.openkeeper.tools.convert.ConversionUtils;
-import toniarts.openkeeper.tools.convert.map.KwdFile;
-import toniarts.openkeeper.tools.convert.map.Player;
-import toniarts.openkeeper.tools.modelviewer.SoundsLoader;
-import toniarts.openkeeper.utils.AssetUtils;
-import toniarts.openkeeper.utils.PathUtils;
-import toniarts.openkeeper.utils.WorldUtils;
-import toniarts.openkeeper.video.MovieState;
-import toniarts.openkeeper.world.MapLoader;
-import toniarts.openkeeper.world.effect.EffectManagerState;
-import toniarts.openkeeper.world.object.ObjectLoader;
-import toniarts.openkeeper.world.room.control.FrontEndLevelControl;
-
-/**
- * The main menu state
- *
- * @author Toni Helenius <helenius.toni@gmail.com>
- */
-public class MainMenuState extends AbstractAppState {
-
-    protected Main app;
-    protected Node rootNode;
-    protected AssetManager assetManager;
-    protected AppStateManager stateManager;
-    protected InputManager inputManager;
-    //private ViewPort viewPort;
-    private MainMenuScreenController screen;
-    protected Node menuNode;
-    protected GeneralLevel selectedLevel;
-    protected AudioNode levelBriefing;
-
-    private KwdFile kwdFile;
-    protected final MainMenuInteraction listener;
-    private Vector3f startLocation;
-    protected MapSelector mapSelector;
-    private final MainMenuConnectionErrorListener connectionErrorListener = new MainMenuConnectionErrorListener();
-
-    private static final Logger logger = Logger.getLogger(MainMenuState.class.getName());
-
-    /**
-     * (c) Construct a MainMenuState, you should only have one of these. Disable
-     * when not in use.
-     *
-     * @param enabled whether to load the menu scene now, or later when needed
-     * (has its own loading screen here)
-     * @param assetManager asset manager for loading the screen
-     * @param app the main application
-     */
-    public MainMenuState(final boolean enabled, final AssetManager assetManager, final Main app) {
-        listener = new MainMenuInteraction(this);
-        super.setEnabled(enabled);
-
-        if (enabled) {
-            loadMenuScene(null, assetManager, app);
-        }
-    }
-
-    /**
-     * Loads up the main menu 3D scene
-     *
-     * @param loadingScreen optional loading screen
-     * @param assetManager asset manager
-     */
-    private void loadMenuScene(final SingleBarLoadingState loadingScreen, final AssetManager assetManager, final Main app) {
-
-        // Load the 3D Front end
-        kwdFile = new KwdFile(Main.getDkIIFolder(), new File(Main.getDkIIFolder()
-                + PathUtils.DKII_MAPS_FOLDER + "FrontEnd3DLevel.kwd"));
-        if (loadingScreen != null) {
-            loadingScreen.setProgress(0.25f);
-        }
-        AssetUtils.prewarmAssets(kwdFile, assetManager, app);
-        // load 3D Front end sound
-        SoundsLoader.load(kwdFile.getGameLevel().getSoundCategory(), false);
-
-        // Attach the 3D Front end
-        menuNode = new Node("Main menu");
-        menuNode.attachChild(new MapLoader(assetManager, kwdFile, new EffectManagerState(kwdFile, assetManager), null, new ObjectLoader(kwdFile, null)) {
-            @Override
-            protected void updateProgress(float progress) {
-                if (loadingScreen != null) {
-                    loadingScreen.setProgress(0.25f + progress * 0.75f);
-                }
-            }
-        }.load(assetManager, kwdFile));
-        if (loadingScreen != null) {
-            loadingScreen.setProgress(1.0f);
-        }
-
-        // Init the skirmish and multiplayer maps selector
-        mapSelector = new MapSelector();
-    }
-
-    @Override
-    public void initialize(AppStateManager stateManager, Application app) {
-        super.initialize(stateManager, app);
-        this.app = (Main) app;
-        rootNode = this.app.getRootNode();
-        assetManager = this.app.getAssetManager();
-        this.stateManager = this.app.getStateManager();
-        inputManager = this.app.getInputManager();
-        //viewPort = this.app.getViewPort();
-
-        screen = new MainMenuScreenController(this);
-        this.app.getNifty().registerScreenController(screen);
-    }
-
-    /**
-     * Load the initial main menu camera position
-     */
-    private void loadCameraStartLocation() {
-        Player player = kwdFile.getPlayer(Keeper.KEEPER1_ID);
-        startLocation = WorldUtils.pointToVector3f(player.getStartingCameraX(), player.getStartingCameraY());
-        startLocation.addLocal(0, MapLoader.FLOOR_HEIGHT, 0);
-
-        // Set the actual camera location
-        loadCameraStartLocation("EnginePath250");
-    }
-
-    /**
-     * Loads and sets up the starting camera position from the given transition
-     *
-     * @param transition the transition
-     */
-    private void loadCameraStartLocation(String transition) {
-        CameraSweepData csd = AssetUtils.loadCameraSweep(assetManager, transition);
-        CameraSweepDataEntry entry = csd.getEntries().get(0);
-        Cinematic.applyCameraSweepEntry(app.getCamera(), startLocation, entry);
-    }
-
-    @Override
-    public void cleanup() {
-
-        // Clear sound
-        clearLevelBriefingNarration();
-
-        // Detach our start menu
-        if (menuNode != null) {
-            rootNode.detachChild(menuNode);
-            menuNode = null;
-        }
-
-        shutdownMultiplayer();
-
-        super.cleanup();
-    }
-
-    /**
-     * Initialize the start menu, sets the menu scene in place & sets the
-     * controls and start screen
-     */
-    private void initializeMainMenu() {
-
-        // Set the processors & scene
-        app.enqueue(new Callable() {
-            @Override
-            public Object call() throws Exception {
-                MainMenuState.this.app.setViewProcessors();
-                rootNode.attachChild(menuNode);
-
-                // Start screen, do this here since another state may have just changed to empty screen -> have to do it like this, delayed
-                MainMenuState.this.screen.goToScreen(MainMenuScreenController.SCREEN_START_ID);
-                return null;
-            }
-        });
-
-        // Enable cursor
-        app.getInputManager().setCursorVisible(true);
-        if (Main.getUserSettings().getSettingBoolean(Settings.Setting.USE_CURSORS)) {
-            app.getInputManager().setMouseCursor(CursorFactory.getCursor(CursorFactory.CursorType.POINTER, assetManager));
-        }
-
-        // Set the camera position
-        loadCameraStartLocation();
-    }
-
-    @Override
-    public void setEnabled(boolean enabled) {
-        super.setEnabled(enabled);
-
-        if (!isInitialized()) {
-            return;
-        }
-
-        if (enabled) {
-
-            // If this is the first time, we might have to load the menu
-            if (menuNode == null) {
-
-                // Set up the loading screen
-                SingleBarLoadingState loader = new SingleBarLoadingState() {
-                    @Override
-                    public Void onLoad() {
-                        loadMenuScene(this, MainMenuState.this.assetManager, MainMenuState.this.app);
-                        return null;
-                    }
-
-                    @Override
-                    public void onLoadComplete() {
-                        initializeMainMenu();
-                    }
-                };
-                stateManager.attach(loader);
-            } else {
-                initializeMainMenu();
-            }
-        } else {
-
-            if (menuNode != null && rootNode != null) {
-
-                // Detach our start menu
-                rootNode.detachChild(menuNode);
-            }
-
-            screen.goToScreen(MainMenuScreenController.SCREEN_EMPTY_ID);
-        }
-    }
-
-    protected void createLocalLobby() {
-        LocalLobby localLobby = new LocalLobby();
-        initLobby(false, null, localLobby, localLobby, false);
-    }
-
-    public void multiplayerCreate(String game, int port, String player) {
-
-        // Create connector
-        ConnectionState connectionState = new ConnectionState(null, port, player, true, game) {
-            @Override
-            protected void onLoggedOn(boolean loggedIn) {
-                super.onLoggedOn(loggedIn);
-
-                initLobby(true, getServerInfo(), getLobbyService(), getLobbyClientService(), true);
-            }
-        };
-        connectionState.addConnectionErrorListener(connectionErrorListener);
-        stateManager.attach(connectionState);
-
-        // Save player name & game name
-        try {
-            Main.getUserSettings().setSetting(Setting.PLAYER_NAME, player);
-            Main.getUserSettings().setSetting(Setting.GAME_NAME, game);
-            Main.getUserSettings().save();
-        } catch (IOException ex) {
-            logger.log(java.util.logging.Level.SEVERE, "Failed to save user settings!", ex);
-        }
-    }
-
-    public void multiplayerConnect(String hostAddress, String player) {
-        String[] address = hostAddress.split(":");
-        String host = address[0];
-        Integer port = (address.length == 2) ? Integer.valueOf(address[1]) : Main.getUserSettings().getSettingInteger(Setting.MULTIPLAYER_LAST_PORT);
-
-        // Connect, connection is lazy
-        ConnectionState connectionState = new ConnectionState(host, port, player) {
-            @Override
-            protected void onLoggedOn(boolean loggedIn) {
-                super.onLoggedOn(loggedIn);
-
-                initLobby(true, getServerInfo(), getLobbyService(), getLobbyClientService(), true);
-            }
-        };
-        connectionState.addConnectionErrorListener(connectionErrorListener);
-        stateManager.attach(connectionState);
-
-        try {
-
-            // Save player name & last connection
-            Main.getUserSettings().setSetting(Setting.PLAYER_NAME, player);
-            Main.getUserSettings().setSetting(Setting.MULTIPLAYER_LAST_IP, hostAddress);
-            Main.getUserSettings().save();
-
-        } catch (IOException ex) {
-            logger.log(java.util.logging.Level.SEVERE, "Failed to save user settings!", ex);
-        }
-    }
-
-    private void initLobby(boolean online, String serverInfo, LobbyService lobbyService, LobbyClientService lobbyClientService, boolean doTransition) {
-
-        // Create and attach the lobby services
-        LobbyState lobbyState = new LobbyState(online, serverInfo, lobbyService, lobbyClientService, mapSelector);
-        stateManager.attach(lobbyState);
-
-        if (doTransition) {
-            app.enqueue(() -> {
-                screen.goToScreen("skirmishLobby");
-            });
-        }
-    }
-
-    public void shutdownMultiplayer() {
-        ConnectionState connectionState = stateManager.getState(ConnectionState.class);
-        if (connectionState != null) {
-            connectionState.addConnectionErrorListener(connectionErrorListener);
-            stateManager.detach(connectionState);
-        }
-        LobbyState lobbyState = stateManager.getState(LobbyState.class);
-        if (lobbyState != null) {
-            stateManager.detach(lobbyState);
-        }
-    }
-
-    public void chatTextSend(final String text) {
-        ChatClientService chatService = getChatService();
-        if (chatService != null) {
-            chatService.sendMessage(text);
-        } else {
-            logger.warning("Connection not initialized!");
-        }
-    }
-
-    public ChatClientService getChatService() {
-        ConnectionState connectionState = getConnectionState();
-        if (connectionState != null) {
-            return connectionState.getService(ChatClientService.class);
-        }
-        return null;
-    }
-
-    public boolean isHosting() {
-        LobbyState lobbyState = stateManager.getState(LobbyState.class);
-        if (lobbyState != null) {
-            return lobbyState.isHosting();
-        }
-        return false;
-    }
-
-    private ConnectionState getConnectionState() {
-        return stateManager.getState(ConnectionState.class);
-    }
-
-    public LobbyState getLobbyState() {
-        return stateManager.getState(LobbyState.class);
-    }
-
-    /**
-     * Called by the GUI, start the selected level
-     *
-     * @param type where level selected. @TODO change campaign like others or
-     * otherwise
-     */
-    public void startLevel(String type) {
-        GameState gameState;
-        if ("campaign".equals(type.toLowerCase())) {
-
-            // Create the level state
-            gameState = new GameState(selectedLevel);
-        } //        else if ("skirmish".equals(type.toLowerCase())) {
-        //            if (mapSelector.getMap() == null) {
-        //                logger.warning("Skirmish map not selected");
-        //                return;
-        //            }
-        //            gameState = new GameState(mapSelector.getMap().getMap(), skirmishPlayers);
-        //        } else if ("multiplayer".equals(type.toLowerCase())) {
-        //
-        //            // If we are not the host, we are merely signaling readyness
-        //            if (!getConnectionState().isGameHost()) {
-        //                getConnectionState().getService(LobbyClientService.class).setReady(true);
-        //                return;
-        //            }
-        //
-        //            if (mapSelector.getMap() == null) {
-        //                logger.warning("Multiplayer map not selected");
-        //                return;
-        //            }
-        //
-        //            //TODO make true multiplayer start
-        //            gameState = new GameState(mapSelector.getMap().getMap(), new ArrayList<>());
-        //
-        //        }
-        else {
-            logger.log(Level.WARNING, "Unknown type of Level {0}", type);
-            return;
-        }
-
-        // Start the game
-        setEnabled(false);
-        stateManager.attach(gameState);
-    }
-
-    /**
-     * Plays a movie file
-     *
-     * @param movieFile the movie filename that should be played. No extension!
-     */
-    public void playMovie(String movieFile) {
-        try {
-            MovieState movieState = new MovieState(getDkIIFolder() + PathUtils.DKII_MOVIES_FOLDER + movieFile + ".TGQ") {
-                @Override
-                protected void onPlayingEnd() {
-                    inputManager.setCursorVisible(true);
-                }
-            };
-            stateManager.attach(movieState);
-            inputManager.setCursorVisible(false);
-        } catch (Exception e) {
-            logger.log(java.util.logging.Level.WARNING, "Failed to initiate playing " + movieFile + "!", e);
-        }
-    }
-
-    /**
-     * Does a cinematic transition and opens up a specified screen
-     *
-     * @param transition name of the transition (without file extension)
-     * @param screen the screen name
-     * @param transitionStatic set start static location of camera after
-     * transition
-     */
-    protected void doTransitionAndGoToScreen(final String transition, final String screen, final String transitionStatic) {
-
-        // Remove the current screen
-        this.screen.goToScreen(MainMenuScreenController.SCREEN_EMPTY_ID);
-
-        // Do cinematic transition
-        Cinematic c = new Cinematic(assetManager, app.getCamera(), startLocation, transition, menuNode, stateManager);
-        c.addListener(new CinematicEventListener() {
-            @Override
-            public void onPlay(CinematicEvent cinematic) {
-            }
-
-            @Override
-            public void onPause(CinematicEvent cinematic) {
-            }
-
-            @Override
-            public void onStop(CinematicEvent cinematic) {
-                if (transitionStatic != null) {
-                    loadCameraStartLocation(transitionStatic);
-                }
-                MainMenuState.this.screen.goToScreen(screen);
-            }
-        });
-        stateManager.attach(c);
-        c.play();
-    }
-
-    public void restart() {
-        app.restart();
-    }
-
-    public void quitToOS() {
-        app.stop();
-    }
-
-    /**
-     * Campaign level selected, transition the screen and display the briefing
-     *
-     * @param selectedLevel the selected level
-     */
-    protected void selectCampaignLevel(FrontEndLevelControl selectedLevel) {
-        this.selectedLevel = selectedLevel.getLevel();
-        screen.doTransition("253", "briefing", null);
-    }
-
-    /**
-     * Stops the level briefing sound
-     */
-    protected void clearLevelBriefingNarration() {
-
-        // Quit playing the sound
-        if (levelBriefing != null && levelBriefing.getStatus() == AudioSource.Status.Playing) {
-            levelBriefing.stop();
-        }
-        levelBriefing = null;
-    }
-
-    protected List<MyDisplayMode> getResolutions(GraphicsDevice device) {
-
-        //Get from the system
-        DisplayMode[] modes = device.getDisplayModes();
-
-        List<MyDisplayMode> displayModes = new ArrayList<>(modes.length);
-
-        //Loop them through
-        for (DisplayMode dm : modes) {
-
-            //They may already exist, then just add the possible resfresh rate
-            MyDisplayMode mdm = new MyDisplayMode(dm);
-            if (displayModes.contains(mdm)) {
-                mdm = displayModes.get(displayModes.indexOf(mdm));
-                mdm.addRefreshRate(dm);
-            } else {
-                displayModes.add(mdm);
-            }
-        }
-
-        return displayModes;
-    }
-
-    /**
-<<<<<<< HEAD
-     * See if the map thumbnail exist, otherwise create one TODO maybe move to
-     * KwdFile class ???
-=======
-     * Init skirmish players
-     */
-    protected void initSkirmishPlayers() {
-        skirmishPlayers.clear();
-
-        Keeper keeper = new Keeper(false, "Player", Keeper.KEEPER1_ID, app);
-        skirmishPlayers.add(keeper);
-        keeper = new Keeper(true, null, Keeper.KEEPER2_ID, app);
-        skirmishPlayers.add(keeper);
-    }
-
-    public void doDebriefing(GameResult result) {
-        setEnabled(true);
-        if (selectedLevel != null && result != null) {
-            screen.showDebriefing(result);
-        } else {
-            screen.goToScreen(MainMenuScreenController.SCREEN_START_ID);
-        }
-    }
-
-    /**
-     * See if the map thumbnail exist, otherwise create one
-     * TODO maybe move to KwdFile class or Util* class ???
->>>>>>> 4a275046
-     *
-     * @param map
-     * @return path to map thumbnail file
-     */
-    protected String getMapThumbnail(KwdFile map) {
-        // See if the map thumbnail exist, otherwise create one
-        String asset = AssetsConverter.MAP_THUMBNAILS_FOLDER + File.separator + ConversionUtils.stripFileName(map.getGameLevel().getName()) + ".png";
-        if (assetManager.locateAsset(new TextureKey(asset)) == null) {
-
-            // Generate
-            try {
-                AssetsConverter.genererateMapThumbnail(map, AssetsConverter.getAssetsFolder() + AssetsConverter.MAP_THUMBNAILS_FOLDER + File.separator);
-            } catch (Exception e) {
-                logger.log(java.util.logging.Level.WARNING, "Failed to generate map file out of {0}!", map);
-                asset = "Textures/Unique_NoTextureName.png";
-            }
-        }
-        return asset;
-    }
-
-    private class MainMenuConnectionErrorListener implements ConnectionErrorListener {
-
-        @Override
-        public void showError(String title, String message, Throwable e, boolean fatal) {
-            app.enqueue(() -> {
-                screen.showError(title, message);
-            });
-        }
-
-    }
-}
+/*
+ * Copyright (C) 2014-2015 OpenKeeper
+ *
+ * OpenKeeper is free software: you can redistribute it and/or modify
+ * it under the terms of the GNU General Public License as published by
+ * the Free Software Foundation, either version 3 of the License, or
+ * (at your option) any later version.
+ *
+ * OpenKeeper is distributed in the hope that it will be useful,
+ * but WITHOUT ANY WARRANTY; without even the implied warranty of
+ * MERCHANTABILITY or FITNESS FOR A PARTICULAR PURPOSE.  See the
+ * GNU General Public License for more details.
+ *
+ * You should have received a copy of the GNU General Public License
+ * along with OpenKeeper.  If not, see <http://www.gnu.org/licenses/>.
+ */
+package toniarts.openkeeper.game.state;
+
+import com.jme3.app.Application;
+import com.jme3.app.state.AbstractAppState;
+import com.jme3.app.state.AppStateManager;
+import com.jme3.asset.AssetManager;
+import com.jme3.asset.TextureKey;
+import com.jme3.audio.AudioNode;
+import com.jme3.audio.AudioSource;
+import com.jme3.cinematic.events.CinematicEvent;
+import com.jme3.cinematic.events.CinematicEventListener;
+import com.jme3.input.InputManager;
+import com.jme3.math.Vector3f;
+import com.jme3.scene.Node;
+import java.awt.DisplayMode;
+import java.awt.GraphicsDevice;
+import java.io.File;
+import java.io.IOException;
+import java.util.ArrayList;
+import java.util.List;
+import java.util.concurrent.Callable;
+import java.util.logging.Level;
+import java.util.logging.Logger;
+import toniarts.openkeeper.Main;
+import static toniarts.openkeeper.Main.getDkIIFolder;
+import toniarts.openkeeper.cinematics.CameraSweepData;
+import toniarts.openkeeper.cinematics.CameraSweepDataEntry;
+import toniarts.openkeeper.cinematics.Cinematic;
+import toniarts.openkeeper.game.MapSelector;
+import toniarts.openkeeper.game.data.GameResult;
+import toniarts.openkeeper.game.data.GeneralLevel;
+import toniarts.openkeeper.game.data.Keeper;
+import toniarts.openkeeper.game.data.Settings;
+import toniarts.openkeeper.game.data.Settings.Setting;
+import toniarts.openkeeper.game.network.chat.ChatClientService;
+import toniarts.openkeeper.game.state.ConnectionState.ConnectionErrorListener;
+import toniarts.openkeeper.game.state.loading.SingleBarLoadingState;
+import toniarts.openkeeper.game.state.lobby.LobbyClientService;
+import toniarts.openkeeper.game.state.lobby.LobbyService;
+import toniarts.openkeeper.game.state.lobby.LobbyState;
+import toniarts.openkeeper.game.state.lobby.LocalLobby;
+import toniarts.openkeeper.gui.CursorFactory;
+import toniarts.openkeeper.tools.convert.AssetsConverter;
+import toniarts.openkeeper.tools.convert.ConversionUtils;
+import toniarts.openkeeper.tools.convert.map.KwdFile;
+import toniarts.openkeeper.tools.convert.map.Player;
+import toniarts.openkeeper.tools.modelviewer.SoundsLoader;
+import toniarts.openkeeper.utils.AssetUtils;
+import toniarts.openkeeper.utils.PathUtils;
+import toniarts.openkeeper.utils.WorldUtils;
+import toniarts.openkeeper.video.MovieState;
+import toniarts.openkeeper.world.MapLoader;
+import toniarts.openkeeper.world.effect.EffectManagerState;
+import toniarts.openkeeper.world.object.ObjectLoader;
+import toniarts.openkeeper.world.room.control.FrontEndLevelControl;
+
+/**
+ * The main menu state
+ *
+ * @author Toni Helenius <helenius.toni@gmail.com>
+ */
+public class MainMenuState extends AbstractAppState {
+
+    protected Main app;
+    protected Node rootNode;
+    protected AssetManager assetManager;
+    protected AppStateManager stateManager;
+    protected InputManager inputManager;
+    //private ViewPort viewPort;
+    private MainMenuScreenController screen;
+    protected Node menuNode;
+    protected GeneralLevel selectedLevel;
+    protected AudioNode levelBriefing;
+
+    private KwdFile kwdFile;
+    protected final MainMenuInteraction listener;
+    private Vector3f startLocation;
+    protected MapSelector mapSelector;
+    private final MainMenuConnectionErrorListener connectionErrorListener = new MainMenuConnectionErrorListener();
+
+    private static final Logger logger = Logger.getLogger(MainMenuState.class.getName());
+
+    /**
+     * (c) Construct a MainMenuState, you should only have one of these. Disable
+     * when not in use.
+     *
+     * @param enabled whether to load the menu scene now, or later when needed
+     * (has its own loading screen here)
+     * @param assetManager asset manager for loading the screen
+     * @param app the main application
+     */
+    public MainMenuState(final boolean enabled, final AssetManager assetManager, final Main app) {
+        listener = new MainMenuInteraction(this);
+        super.setEnabled(enabled);
+
+        if (enabled) {
+            loadMenuScene(null, assetManager, app);
+        }
+    }
+
+    /**
+     * Loads up the main menu 3D scene
+     *
+     * @param loadingScreen optional loading screen
+     * @param assetManager asset manager
+     */
+    private void loadMenuScene(final SingleBarLoadingState loadingScreen, final AssetManager assetManager, final Main app) {
+
+        // Load the 3D Front end
+        kwdFile = new KwdFile(Main.getDkIIFolder(), new File(Main.getDkIIFolder()
+                + PathUtils.DKII_MAPS_FOLDER + "FrontEnd3DLevel.kwd"));
+        if (loadingScreen != null) {
+            loadingScreen.setProgress(0.25f);
+        }
+        AssetUtils.prewarmAssets(kwdFile, assetManager, app);
+        // load 3D Front end sound
+        SoundsLoader.load(kwdFile.getGameLevel().getSoundCategory(), false);
+
+        // Attach the 3D Front end
+        menuNode = new Node("Main menu");
+        menuNode.attachChild(new MapLoader(assetManager, kwdFile, new EffectManagerState(kwdFile, assetManager), null, new ObjectLoader(kwdFile, null)) {
+            @Override
+            protected void updateProgress(float progress) {
+                if (loadingScreen != null) {
+                    loadingScreen.setProgress(0.25f + progress * 0.75f);
+                }
+            }
+        }.load(assetManager, kwdFile));
+        if (loadingScreen != null) {
+            loadingScreen.setProgress(1.0f);
+        }
+
+        // Init the skirmish and multiplayer maps selector
+        mapSelector = new MapSelector();
+    }
+
+    @Override
+    public void initialize(AppStateManager stateManager, Application app) {
+        super.initialize(stateManager, app);
+        this.app = (Main) app;
+        rootNode = this.app.getRootNode();
+        assetManager = this.app.getAssetManager();
+        this.stateManager = this.app.getStateManager();
+        inputManager = this.app.getInputManager();
+        //viewPort = this.app.getViewPort();
+
+        screen = new MainMenuScreenController(this);
+        this.app.getNifty().registerScreenController(screen);
+    }
+
+    /**
+     * Load the initial main menu camera position
+     */
+    private void loadCameraStartLocation() {
+        Player player = kwdFile.getPlayer(Keeper.KEEPER1_ID);
+        startLocation = WorldUtils.pointToVector3f(player.getStartingCameraX(), player.getStartingCameraY());
+        startLocation.addLocal(0, MapLoader.FLOOR_HEIGHT, 0);
+
+        // Set the actual camera location
+        loadCameraStartLocation("EnginePath250");
+    }
+
+    /**
+     * Loads and sets up the starting camera position from the given transition
+     *
+     * @param transition the transition
+     */
+    private void loadCameraStartLocation(String transition) {
+        CameraSweepData csd = AssetUtils.loadCameraSweep(assetManager, transition);
+        CameraSweepDataEntry entry = csd.getEntries().get(0);
+        Cinematic.applyCameraSweepEntry(app.getCamera(), startLocation, entry);
+    }
+
+    @Override
+    public void cleanup() {
+
+        // Clear sound
+        clearLevelBriefingNarration();
+
+        // Detach our start menu
+        if (menuNode != null) {
+            rootNode.detachChild(menuNode);
+            menuNode = null;
+        }
+
+        shutdownMultiplayer();
+
+        super.cleanup();
+    }
+
+    /**
+     * Initialize the start menu, sets the menu scene in place & sets the
+     * controls and start screen
+     */
+    private void initializeMainMenu() {
+
+        // Set the processors & scene
+        app.enqueue(new Callable() {
+            @Override
+            public Object call() throws Exception {
+                MainMenuState.this.app.setViewProcessors();
+                rootNode.attachChild(menuNode);
+
+                // Start screen, do this here since another state may have just changed to empty screen -> have to do it like this, delayed
+                MainMenuState.this.screen.goToScreen(MainMenuScreenController.SCREEN_START_ID);
+                return null;
+            }
+        });
+
+        // Enable cursor
+        app.getInputManager().setCursorVisible(true);
+        if (Main.getUserSettings().getSettingBoolean(Settings.Setting.USE_CURSORS)) {
+            app.getInputManager().setMouseCursor(CursorFactory.getCursor(CursorFactory.CursorType.POINTER, assetManager));
+        }
+
+        // Set the camera position
+        loadCameraStartLocation();
+    }
+
+    @Override
+    public void setEnabled(boolean enabled) {
+        super.setEnabled(enabled);
+
+        if (!isInitialized()) {
+            return;
+        }
+
+        if (enabled) {
+
+            // If this is the first time, we might have to load the menu
+            if (menuNode == null) {
+
+                // Set up the loading screen
+                SingleBarLoadingState loader = new SingleBarLoadingState() {
+                    @Override
+                    public Void onLoad() {
+                        loadMenuScene(this, MainMenuState.this.assetManager, MainMenuState.this.app);
+                        return null;
+                    }
+
+                    @Override
+                    public void onLoadComplete() {
+                        initializeMainMenu();
+                    }
+                };
+                stateManager.attach(loader);
+            } else {
+                initializeMainMenu();
+            }
+        } else {
+
+            if (menuNode != null && rootNode != null) {
+
+                // Detach our start menu
+                rootNode.detachChild(menuNode);
+            }
+
+            screen.goToScreen(MainMenuScreenController.SCREEN_EMPTY_ID);
+        }
+    }
+
+    protected void createLocalLobby() {
+        LocalLobby localLobby = new LocalLobby();
+        initLobby(false, null, localLobby, localLobby, false);
+    }
+
+    public void multiplayerCreate(String game, int port, String player) {
+
+        // Create connector
+        ConnectionState connectionState = new ConnectionState(null, port, player, true, game) {
+            @Override
+            protected void onLoggedOn(boolean loggedIn) {
+                super.onLoggedOn(loggedIn);
+
+                initLobby(true, getServerInfo(), getLobbyService(), getLobbyClientService(), true);
+            }
+        };
+        connectionState.addConnectionErrorListener(connectionErrorListener);
+        stateManager.attach(connectionState);
+
+        // Save player name & game name
+        try {
+            Main.getUserSettings().setSetting(Setting.PLAYER_NAME, player);
+            Main.getUserSettings().setSetting(Setting.GAME_NAME, game);
+            Main.getUserSettings().save();
+        } catch (IOException ex) {
+            logger.log(java.util.logging.Level.SEVERE, "Failed to save user settings!", ex);
+        }
+    }
+
+    public void multiplayerConnect(String hostAddress, String player) {
+        String[] address = hostAddress.split(":");
+        String host = address[0];
+        Integer port = (address.length == 2) ? Integer.valueOf(address[1]) : Main.getUserSettings().getSettingInteger(Setting.MULTIPLAYER_LAST_PORT);
+
+        // Connect, connection is lazy
+        ConnectionState connectionState = new ConnectionState(host, port, player) {
+            @Override
+            protected void onLoggedOn(boolean loggedIn) {
+                super.onLoggedOn(loggedIn);
+
+                initLobby(true, getServerInfo(), getLobbyService(), getLobbyClientService(), true);
+            }
+        };
+        connectionState.addConnectionErrorListener(connectionErrorListener);
+        stateManager.attach(connectionState);
+
+        try {
+
+            // Save player name & last connection
+            Main.getUserSettings().setSetting(Setting.PLAYER_NAME, player);
+            Main.getUserSettings().setSetting(Setting.MULTIPLAYER_LAST_IP, hostAddress);
+            Main.getUserSettings().save();
+
+        } catch (IOException ex) {
+            logger.log(java.util.logging.Level.SEVERE, "Failed to save user settings!", ex);
+        }
+    }
+
+    private void initLobby(boolean online, String serverInfo, LobbyService lobbyService, LobbyClientService lobbyClientService, boolean doTransition) {
+
+        // Create and attach the lobby services
+        LobbyState lobbyState = new LobbyState(online, serverInfo, lobbyService, lobbyClientService, mapSelector);
+        stateManager.attach(lobbyState);
+
+        if (doTransition) {
+            app.enqueue(() -> {
+                screen.goToScreen("skirmishLobby");
+            });
+        }
+    }
+
+    public void shutdownMultiplayer() {
+        ConnectionState connectionState = stateManager.getState(ConnectionState.class);
+        if (connectionState != null) {
+            connectionState.addConnectionErrorListener(connectionErrorListener);
+            stateManager.detach(connectionState);
+        }
+        LobbyState lobbyState = stateManager.getState(LobbyState.class);
+        if (lobbyState != null) {
+            stateManager.detach(lobbyState);
+        }
+    }
+
+    public void chatTextSend(final String text) {
+        ChatClientService chatService = getChatService();
+        if (chatService != null) {
+            chatService.sendMessage(text);
+        } else {
+            logger.warning("Connection not initialized!");
+        }
+    }
+
+    public ChatClientService getChatService() {
+        ConnectionState connectionState = getConnectionState();
+        if (connectionState != null) {
+            return connectionState.getService(ChatClientService.class);
+        }
+        return null;
+    }
+
+    public boolean isHosting() {
+        LobbyState lobbyState = stateManager.getState(LobbyState.class);
+        if (lobbyState != null) {
+            return lobbyState.isHosting();
+        }
+        return false;
+    }
+
+    private ConnectionState getConnectionState() {
+        return stateManager.getState(ConnectionState.class);
+    }
+
+    public LobbyState getLobbyState() {
+        return stateManager.getState(LobbyState.class);
+    }
+
+    /**
+     * Called by the GUI, start the selected level
+     *
+     * @param type where level selected. @TODO change campaign like others or
+     * otherwise
+     */
+    public void startLevel(String type) {
+        GameState gameState;
+        if ("campaign".equals(type.toLowerCase())) {
+
+            // Create the level state
+            gameState = new GameState(selectedLevel);
+        } //        else if ("skirmish".equals(type.toLowerCase())) {
+        //            if (mapSelector.getMap() == null) {
+        //                logger.warning("Skirmish map not selected");
+        //                return;
+        //            }
+        //            gameState = new GameState(mapSelector.getMap().getMap(), skirmishPlayers);
+        //        } else if ("multiplayer".equals(type.toLowerCase())) {
+        //
+        //            // If we are not the host, we are merely signaling readyness
+        //            if (!getConnectionState().isGameHost()) {
+        //                getConnectionState().getService(LobbyClientService.class).setReady(true);
+        //                return;
+        //            }
+        //
+        //            if (mapSelector.getMap() == null) {
+        //                logger.warning("Multiplayer map not selected");
+        //                return;
+        //            }
+        //
+        //            //TODO make true multiplayer start
+        //            gameState = new GameState(mapSelector.getMap().getMap(), new ArrayList<>());
+        //
+        //        }
+        else {
+            logger.log(Level.WARNING, "Unknown type of Level {0}", type);
+            return;
+        }
+
+        // Start the game
+        setEnabled(false);
+        stateManager.attach(gameState);
+    }
+
+    /**
+     * Plays a movie file
+     *
+     * @param movieFile the movie filename that should be played. No extension!
+     */
+    public void playMovie(String movieFile) {
+        try {
+            MovieState movieState = new MovieState(getDkIIFolder() + PathUtils.DKII_MOVIES_FOLDER + movieFile + ".TGQ") {
+                @Override
+                protected void onPlayingEnd() {
+                    inputManager.setCursorVisible(true);
+                }
+            };
+            stateManager.attach(movieState);
+            inputManager.setCursorVisible(false);
+        } catch (Exception e) {
+            logger.log(java.util.logging.Level.WARNING, "Failed to initiate playing " + movieFile + "!", e);
+        }
+    }
+
+    /**
+     * Does a cinematic transition and opens up a specified screen
+     *
+     * @param transition name of the transition (without file extension)
+     * @param screen the screen name
+     * @param transitionStatic set start static location of camera after
+     * transition
+     */
+    protected void doTransitionAndGoToScreen(final String transition, final String screen, final String transitionStatic) {
+
+        // Remove the current screen
+        this.screen.goToScreen(MainMenuScreenController.SCREEN_EMPTY_ID);
+
+        // Do cinematic transition
+        Cinematic c = new Cinematic(assetManager, app.getCamera(), startLocation, transition, menuNode, stateManager);
+        c.addListener(new CinematicEventListener() {
+            @Override
+            public void onPlay(CinematicEvent cinematic) {
+            }
+
+            @Override
+            public void onPause(CinematicEvent cinematic) {
+            }
+
+            @Override
+            public void onStop(CinematicEvent cinematic) {
+                if (transitionStatic != null) {
+                    loadCameraStartLocation(transitionStatic);
+                }
+                MainMenuState.this.screen.goToScreen(screen);
+            }
+        });
+        stateManager.attach(c);
+        c.play();
+    }
+
+    public void restart() {
+        app.restart();
+    }
+
+    public void quitToOS() {
+        app.stop();
+    }
+
+    /**
+     * Campaign level selected, transition the screen and display the briefing
+     *
+     * @param selectedLevel the selected level
+     */
+    protected void selectCampaignLevel(FrontEndLevelControl selectedLevel) {
+        this.selectedLevel = selectedLevel.getLevel();
+        screen.doTransition("253", "briefing", null);
+    }
+
+    /**
+     * Stops the level briefing sound
+     */
+    protected void clearLevelBriefingNarration() {
+
+        // Quit playing the sound
+        if (levelBriefing != null && levelBriefing.getStatus() == AudioSource.Status.Playing) {
+            levelBriefing.stop();
+        }
+        levelBriefing = null;
+    }
+
+    protected List<MyDisplayMode> getResolutions(GraphicsDevice device) {
+
+        //Get from the system
+        DisplayMode[] modes = device.getDisplayModes();
+
+        List<MyDisplayMode> displayModes = new ArrayList<>(modes.length);
+
+        //Loop them through
+        for (DisplayMode dm : modes) {
+
+            //They may already exist, then just add the possible resfresh rate
+            MyDisplayMode mdm = new MyDisplayMode(dm);
+            if (displayModes.contains(mdm)) {
+                mdm = displayModes.get(displayModes.indexOf(mdm));
+                mdm.addRefreshRate(dm);
+            } else {
+                displayModes.add(mdm);
+            }
+        }
+
+        return displayModes;
+    }
+
+    public void doDebriefing(GameResult result) {
+        setEnabled(true);
+        if (selectedLevel != null && result != null) {
+            screen.showDebriefing(result);
+        } else {
+            screen.goToScreen(MainMenuScreenController.SCREEN_START_ID);
+        }
+    }
+
+    /**
+     * See if the map thumbnail exist, otherwise create one TODO maybe move to
+     * KwdFile class ???
+     *
+     * @param map
+     * @return path to map thumbnail file
+     */
+    protected String getMapThumbnail(KwdFile map) {
+
+        // See if the map thumbnail exist, otherwise create one
+        String asset = AssetsConverter.MAP_THUMBNAILS_FOLDER + File.separator + ConversionUtils.stripFileName(map.getGameLevel().getName()) + ".png";
+        if (assetManager.locateAsset(new TextureKey(asset)) == null) {
+
+            // Generate
+            try {
+                AssetsConverter.genererateMapThumbnail(map, AssetsConverter.getAssetsFolder() + AssetsConverter.MAP_THUMBNAILS_FOLDER + File.separator);
+            } catch (Exception e) {
+                logger.log(java.util.logging.Level.WARNING, "Failed to generate map file out of {0}!", map);
+                asset = "Textures/Unique_NoTextureName.png";
+            }
+        }
+        return asset;
+    }
+
+    private class MainMenuConnectionErrorListener implements ConnectionErrorListener {
+
+        @Override
+        public void showError(String title, String message, Throwable e, boolean fatal) {
+            app.enqueue(() -> {
+                screen.showError(title, message);
+            });
+        }
+
+    }
+}
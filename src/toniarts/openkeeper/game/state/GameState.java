--- conflicted
+++ resolved
@@ -1,614 +1,611 @@
-/*
- * Copyright (C) 2014-2015 OpenKeeper
- *
- * OpenKeeper is free software: you can redistribute it and/or modify
- * it under the terms of the GNU General Public License as published by
- * the Free Software Foundation, either version 3 of the License, or
- * (at your option) any later version.
- *
- * OpenKeeper is distributed in the hope that it will be useful,
- * but WITHOUT ANY WARRANTY; without even the implied warranty of
- * MERCHANTABILITY or FITNESS FOR A PARTICULAR PURPOSE.  See the
- * GNU General Public License for more details.
- *
- * You should have received a copy of the GNU General Public License
- * along with OpenKeeper.  If not, see <http://www.gnu.org/licenses/>.
- */
-package toniarts.openkeeper.game.state;
-
-import com.badlogic.gdx.ai.GdxAI;
-import com.jme3.app.Application;
-import com.jme3.app.state.AppStateManager;
-import java.io.File;
-import java.io.IOException;
-import java.util.ArrayList;
-import java.util.Collection;
-import java.util.List;
-import java.util.Map;
-import java.util.Map.Entry;
-import java.util.TreeMap;
-import java.util.concurrent.ThreadFactory;
-import java.util.concurrent.TimeUnit;
-import java.util.logging.Level;
-import java.util.logging.Logger;
-import javax.annotation.Nullable;
-import toniarts.openkeeper.Main;
-import toniarts.openkeeper.game.GameTimer;
-import toniarts.openkeeper.game.action.ActionPointState;
-import toniarts.openkeeper.game.data.GameResult;
-import toniarts.openkeeper.game.data.GeneralLevel;
-import toniarts.openkeeper.game.data.ISoundable;
-import toniarts.openkeeper.game.data.Keeper;
-import toniarts.openkeeper.game.data.Settings;
-import toniarts.openkeeper.game.logic.CreatureLogicState;
-import toniarts.openkeeper.game.logic.CreatureSpawnLogicState;
-import toniarts.openkeeper.game.logic.GameLogicThread;
-import toniarts.openkeeper.game.logic.IGameLogicUpdateable;
-import toniarts.openkeeper.game.logic.MovementThread;
-import toniarts.openkeeper.game.logic.RoomGoldFixer;
-import toniarts.openkeeper.game.state.loading.SingleBarLoadingState;
-import toniarts.openkeeper.game.task.TaskManager;
-import toniarts.openkeeper.game.trigger.TriggerControl;
-import toniarts.openkeeper.game.trigger.creature.CreatureTriggerState;
-import toniarts.openkeeper.game.trigger.door.DoorTriggerState;
-import toniarts.openkeeper.game.trigger.object.ObjectTriggerState;
-import toniarts.openkeeper.game.trigger.party.PartyTriggerState;
-import toniarts.openkeeper.tools.convert.ConversionUtils;
-import toniarts.openkeeper.tools.convert.map.KeeperSpell;
-import toniarts.openkeeper.tools.convert.map.KwdFile;
-import toniarts.openkeeper.tools.convert.map.Player;
-import toniarts.openkeeper.tools.convert.map.Variable;
-import toniarts.openkeeper.tools.modelviewer.SoundsLoader;
-import toniarts.openkeeper.utils.AssetUtils;
-import toniarts.openkeeper.utils.PathUtils;
-import toniarts.openkeeper.utils.PauseableScheduledThreadPoolExecutor;
-import toniarts.openkeeper.world.WorldState;
-
-/**
- * The GAME state!
- *
- * @author Toni Helenius <helenius.toni@gmail.com>
- */
-public class GameState extends AbstractPauseAwareState implements IGameLogicUpdateable {
-
-    public static final int LEVEL_TIMER_MAX_COUNT = 16;
-    private static final int LEVEL_FLAG_MAX_COUNT = 128;
-    private static final float MOVEMENT_UPDATE_TPF = 0.02f;
-
-    private Main app;
-
-    private AppStateManager stateManager;
-
-    private final String level;
-    private KwdFile kwdFile;
-    private final toniarts.openkeeper.game.data.Level levelObject;
-
-    private GameLogicThread gameLogicThread;
-    private TriggerControl triggerControl = null;
-    private CreatureTriggerState creatureTriggerState;
-    private ObjectTriggerState objectTriggerState;
-    private DoorTriggerState doorTriggerState;
-    private PartyTriggerState partyTriggerState;
-    private ActionPointState actionPointState;
-    private final List<Integer> flags = new ArrayList<>(LEVEL_FLAG_MAX_COUNT);
-    // TODO What timer class we should take ?
-    private final List<GameTimer> timers = new ArrayList<>(LEVEL_TIMER_MAX_COUNT);
-    private int levelScore = 0;
-
-    private GameResult gameResult = null;
-    private float timeTaken = 0;
-    private Float timeLimit = null;
-    private TaskManager taskManager;
-    private final Map<Short, Keeper> players = new TreeMap<>();
-    private PauseableScheduledThreadPoolExecutor exec;
-
-    private static final Logger logger = Logger.getLogger(GameState.class.getName());
-
-    /**
-     * Single use game states
-     *
-     * @param level the level to load
-     */
-    public GameState(String level) {
-        this.level = level;
-        this.levelObject = null;
-    }
-
-    /**
-     * Single use game states
-     *
-     * @param level the level to load
-     * @param players player participating in this game, can be {@code null}
-     */
-    public GameState(KwdFile level, List<Keeper> players) {
-        this.level = null;
-        this.kwdFile = level;
-        this.levelObject = null;
-        if (players != null) {
-            for (Keeper keeper : players) {
-                this.players.put(keeper.getId(), keeper);
-            }
-        }
-    }
-
-    /**
-     * Single use game states
-     *
-     * @param selectedLevel the level to load
-     */
-    public GameState(GeneralLevel selectedLevel) {
-        this.level = null;
-        this.kwdFile = selectedLevel.getKwdFile();
-        if (selectedLevel instanceof toniarts.openkeeper.game.data.Level) {
-            this.levelObject = (toniarts.openkeeper.game.data.Level) selectedLevel;
-        } else {
-            this.levelObject = null;
-        }
-    }
-
-    @Override
-    public void initialize(final AppStateManager stateManager, final Application app) {
-        this.app = (Main) app;
-        this.stateManager = stateManager;
-
-        // Set up the loading screen
-        SingleBarLoadingState loader = new SingleBarLoadingState() {
-
-            @Override
-            public Void onLoad() {
-
-                try {
-
-                    // Load the level data
-                    if (level != null) {
-                        kwdFile = new KwdFile(Main.getDkIIFolder(),
-                                new File(ConversionUtils.getRealFileName(Main.getDkIIFolder(), PathUtils.DKII_MAPS_FOLDER + level + ".kwd")));
-                    } else {
-                        kwdFile.load();
-                    }
-                    AssetUtils.prewarmAssets(kwdFile, assetManager, app);
-                    setProgress(0.1f);
-
-                    // load sounds
-                    loadSounds();
-
-                    // The players
-                    setupPlayers();
-
-                    // Triggers
-                    partyTriggerState = new PartyTriggerState(true);
-                    partyTriggerState.initialize(stateManager, app);
-                    creatureTriggerState = new CreatureTriggerState(true);
-                    creatureTriggerState.initialize(stateManager, app);
-                    objectTriggerState = new ObjectTriggerState(true);
-                    objectTriggerState.initialize(stateManager, app);
-                    doorTriggerState = new DoorTriggerState(true);
-                    doorTriggerState.initialize(stateManager, app);
-                    actionPointState = new ActionPointState(true);
-                    actionPointState.initialize(stateManager, app);
-                    setProgress(0.20f);
-
-                    // Create the actual level
-                    WorldState worldState = new WorldState(kwdFile, assetManager, GameState.this) {
-                        @Override
-                        protected void updateProgress(float progress) {
-                            setProgress(0.2f + progress * 0.6f);
-                        }
-                    };
-
-                    // Initialize tasks
-                    taskManager = new TaskManager(worldState, getPlayers());
-
-                    GameState.this.stateManager.attach(worldState);
-
-                    GameState.this.stateManager.attach(new SoundState(false));
-                    setProgress(0.60f);
-
-                    // Trigger data
-                    for (short i = 0; i < LEVEL_FLAG_MAX_COUNT; i++) {
-                        flags.add(i, 0);
-                    }
-
-                    for (byte i = 0; i < LEVEL_TIMER_MAX_COUNT; i++) {
-                        timers.add(i, new GameTimer());
-                    }
-
-                    int triggerId = kwdFile.getGameLevel().getTriggerId();
-                    if (triggerId != 0) {
-                        triggerControl = new TriggerControl(stateManager, triggerId);
-                        setProgress(0.90f);
-                    }
-
-                    // Game logic thread & movement
-                    exec = new PauseableScheduledThreadPoolExecutor(2, true);
-                    exec.setThreadFactory(new ThreadFactory() {
-
-                        @Override
-                        public Thread newThread(Runnable r) {
-                            return new Thread(r, "GameLogicAndMovementThread");
-                        }
-                    });
-                    gameLogicThread = new GameLogicThread(GameState.this.app,
-                            worldState, 1.0f / kwdFile.getGameLevel().getTicksPerSec(),
-                            GameState.this, new CreatureLogicState(worldState.getThingLoader()),
-                            new CreatureSpawnLogicState(worldState.getThingLoader(), getPlayers(), GameState.this),
-                            new RoomGoldFixer(worldState));
-                    exec.scheduleAtFixedRate(gameLogicThread,
-                            0, 1000 / kwdFile.getGameLevel().getTicksPerSec(), TimeUnit.MILLISECONDS);
-                    exec.scheduleAtFixedRate(new MovementThread(GameState.this.app, MOVEMENT_UPDATE_TPF, worldState.getThingLoader()),
-                            0, (long) (MOVEMENT_UPDATE_TPF * 1000), TimeUnit.MILLISECONDS);
-
-                    setProgress(1.0f);
-                } catch (Exception e) {
-                    logger.log(Level.SEVERE, "Failed to load the game!", e);
-                }
-
-                return null;
-            }
-
-            private void setupPlayers() {
-
-                // Setup players
-                boolean addMissingPlayers = players.isEmpty(); // Add all if none is given (campaign..)
-                for (Entry<Short, Player> entry : kwdFile.getPlayers().entrySet()) {
-                    Keeper keeper = null;
-                    if (players.containsKey(entry.getKey())) {
-                        keeper = players.get(entry.getKey());
-                        keeper.setPlayer(entry.getValue());
-                    } else if (addMissingPlayers || entry.getKey() < Keeper.KEEPER1_ID) {
-                        keeper = new Keeper(entry.getValue(), app);
-                        players.put(entry.getKey(), keeper);
-                    }
-
-                    // Init
-                    if (keeper != null) {
-                        keeper.initialize(stateManager, app);
-
-                        // Spells are all available for research unless otherwise stated
-                        for (KeeperSpell spell : kwdFile.getKeeperSpells()) {
-                            if (spell.getBonusRTime() != 0) {
-                                keeper.getSpellControl().setTypeAvailable(spell, true);
-                            }
-                        }
-                    }
-                }
-
-                // Set player availabilities
-                // TODO: the player customized game settings
-                for (Variable.Availability availability : kwdFile.getAvailabilities()) {
-                    if (availability.getPlayerId() == 0 && availability.getType() != Variable.Availability.AvailabilityType.SPELL) {
-
-                        // All players
-                        for (Keeper player : getPlayers()) {
-                            setAvailability(player, availability);
-                        }
-                    } else {
-                        Keeper player = getPlayer((short) availability.getPlayerId());
-
-                        // Not all the players are participating...
-                        if (player != null) {
-                            setAvailability(player, availability);
-                        }
-                    }
-                }
-            }
-
-            private void setAvailability(Keeper player, Variable.Availability availability) {
-                switch (availability.getType()) {
-                    case CREATURE: {
-                        player.getCreatureControl().setTypeAvailable(kwdFile.getCreature((short) availability.getTypeId()), availability.getValue() == Variable.Availability.AvailabilityValue.ENABLE);
-                        break;
-                    }
-                    case ROOM: {
-                        player.getRoomControl().setTypeAvailable(kwdFile.getRoomById((short) availability.getTypeId()), availability.getValue() == Variable.Availability.AvailabilityValue.ENABLE);
-                        break;
-                    }
-                    case SPELL: {
-                        if (availability.getValue() == Variable.Availability.AvailabilityValue.ENABLE) {
-
-                            // Enable the spell, no need to research it
-                            player.getSpellControl().setSpellDiscovered(kwdFile.getKeeperSpellById(availability.getTypeId()), true);
-                        } else {
-                            player.getSpellControl().setTypeAvailable(kwdFile.getKeeperSpellById(availability.getTypeId()), false);
-                        }
-                    }
-                }
-            }
-
-            @Override
-            public void onLoadComplete() {
-
-                // Prewarm the whole scene
-                GameState.this.app.getRenderManager().preloadScene(rootNode);
-
-                // Enable player state
-                GameState.this.stateManager.getState(PlayerState.class).setEnabled(true);
-                GameState.this.stateManager.getState(SoundState.class).setEnabled(true);
-
-                // Set initialized
-                GameState.this.initialized = true;
-
-                // Set the processors
-                GameState.this.app.setViewProcessors();
-
-                // FIXME: this is not correct
-                // Enqueue the thread starting to next frame so that the states are initialized
-                app.enqueue(() -> {
-
-                    // Enable game logic thread
-                    exec.resume();
-
-                    return null;
-                });
-            }
-        };
-        stateManager.attach(loader);
-    }
-
-    @Override
-    public void setEnabled(boolean enabled) {
-        super.setEnabled(enabled);
-
-        // Game logic thread
-        if (enabled) {
-            exec.resume();
-        } else {
-            exec.pause();
-        }
-        stateManager.getState(WorldState.class).setEnabled(enabled);
-    }
-
-    private void detachRelatedAppStates() {
-        stateManager.detach(stateManager.getState(WorldState.class));
-        stateManager.detach(stateManager.getState(SoundState.class));
-    }
-
-    /**
-     * If you are getting rid of the game state, use this so that all the
-     * related states are detached on the same render loop. Otherwise the app
-     * might crash.
-     */
-    public void detach() {
-        if (exec != null) {
-            exec.shutdownNow();
-        }
-        stateManager.detach(this);
-        detachRelatedAppStates();
-    }
-
-    @Override
-    public void cleanup() {
-
-        // Detach
-        detach();
-
-        super.cleanup();
-    }
-
-    @Override
-    public void update(float tpf) {
-        super.update(tpf);
-        if (actionPointState != null) {
-            actionPointState.updateControls(tpf);
-        }
-        timeTaken += tpf;
-    }
-
-    @Override
-    public void processTick(float tpf, Application app) {
-
-        // Update time for AI
-        GdxAI.getTimepiece().update(tpf);
-
-        if (timeLimit != null && timeLimit > 0) {
-            timeLimit -= tpf;
-        }
-
-        for (GameTimer timer : timers) {
-            timer.update(tpf);
-        }
-
-        if (triggerControl != null) {
-            triggerControl.update(tpf);
-        }
-
-        if (partyTriggerState != null) {
-            partyTriggerState.update(tpf);
-        }
-
-        if (creatureTriggerState != null) {
-            creatureTriggerState.update(tpf);
-        }
-
-        if (objectTriggerState != null) {
-            objectTriggerState.update(tpf);
-        }
-        if (doorTriggerState != null) {
-            doorTriggerState.update(tpf);
-        }
-        if (actionPointState != null) {
-            actionPointState.update(tpf);
-        }
-
-        for (Keeper player : players.values()) {
-            player.update(tpf);
-        }
-    }
-
-    /**
-     * Get the level raw data file
-     *
-     * @return the KWD
-     */
-    public KwdFile getLevelData() {
-        return kwdFile;
-    }
-
-    public int getFlag(int id) {
-        return flags.get(id);
-    }
-
-    public void setFlag(int id, int value) {
-        flags.set(id, value);
-    }
-
-    public GameTimer getTimer(int id) {
-        return timers.get(id);
-    }
-
-    /**
-     * @see GameLogicThread#getGameTime()
-     * @return the game time
-     */
-    public double getGameTime() {
-        if (gameLogicThread != null) {
-            return gameLogicThread.getGameTime();
-        }
-        return 0;
-    }
-
-    public Float getTimeLimit() {
-        return timeLimit;
-    }
-
-    public void setTimeLimit(float timeLimit) {
-        this.timeLimit = timeLimit;
-    }
-
-    public void setEnd(boolean win) {
-
-        gameResult = new GameResult();
-        gameResult.setData(GameResult.ResultType.LEVEL_WON, win);
-        gameResult.setData(GameResult.ResultType.TIME_TAKEN, timeTaken);
-
-        // Enable the end game state
-        stateManager.getState(PlayerState.class).endGame(win);
-
-        // Mark the achievement if campaign level
-        if (levelObject != null) {
-            Main.getUserSettings().increaseLevelAttempts(levelObject);
-            if (win) {
-                Main.getUserSettings().setLevelStatus(levelObject, Settings.LevelStatus.COMPLETED);
-            }
-            try {
-                Main.getUserSettings().save();
-            } catch (IOException ex) {
-                Logger.getLogger(GameState.class.getName()).log(Level.SEVERE, "Failed to save the level progress!", ex);
-            }
-        }
-    }
-
-    public TaskManager getTaskManager() {
-        return taskManager;
-    }
-
-    public Keeper getPlayer(short playerId) {
-        return players.get(playerId);
-    }
-
-    public Collection<Keeper> getPlayers() {
-        return players.values();
-    }
-
-    @Override
-    public boolean isPauseable() {
-        return true;
-    }
-
-    public ActionPointState getActionPointState() {
-        return actionPointState;
-    }
-
-    /**
-     * Get level variable value
-     *
-     * @param variable the variable type
-     * @return variable value
-     */
-    public float getLevelVariable(Variable.MiscVariable.MiscType variable) {
-        // TODO: player is able to change these, so need a wrapper and store these to GameState
-        return kwdFile.getVariables().get(variable).getValue();
-    }
-
-    public Application getApplication() {
-        return app;
-    }
-
-    /**
-     * Get level score, not really a player score... kinda
-     *
-     * @return the level score
-     */
-    public int getLevelScore() {
-        return levelScore;
-    }
-
-    public void setLevelScore(int levelScore) {
-        this.levelScore = levelScore;
-    }
-
-    public CreatureTriggerState getCreatureTriggerState() {
-        return creatureTriggerState;
-    }
-
-    public ObjectTriggerState getObjectTriggerState() {
-        return objectTriggerState;
-    }
-
-    public DoorTriggerState getDoorTriggerState() {
-        return doorTriggerState;
-    }
-
-    public PartyTriggerState getPartyTriggerState() {
-        return partyTriggerState;
-    }
-
-    /**
-     * Creates alliance between two players
-     *
-     * @param playerOneId player ID 1
-     * @param playerTwoId player ID 2
-     */
-    public void createAlliance(short playerOneId, short playerTwoId) {
-        getPlayer(playerOneId).createAlliance(playerTwoId);
-        getPlayer(playerTwoId).createAlliance(playerOneId);
-    }
-
-    /**
-     * Breaks alliance between two players
-     *
-     * @param playerOneId player ID 1
-     * @param playerTwoId player ID 2
-     */
-    public void breakAlliance(short playerOneId, short playerTwoId) {
-        getPlayer(playerOneId).breakAlliance(playerTwoId);
-        getPlayer(playerTwoId).breakAlliance(playerOneId);
-    }
-
-<<<<<<< HEAD
-    private void loadSounds() {
-        SoundsLoader.load(kwdFile.getGameLevel().getSoundCategory(), false);
-
-        List<ISoundable> items = new ArrayList<>();
-        items.addAll(kwdFile.getCreatureList());
-        items.addAll(kwdFile.getDoors());
-        items.addAll(kwdFile.getObjectList());
-        items.addAll(kwdFile.getKeeperSpells());
-        items.addAll(kwdFile.getRooms());
-        items.addAll(kwdFile.getShots());
-        items.addAll(kwdFile.getTerrainList());
-        items.addAll(kwdFile.getTraps());
-
-        for (ISoundable item : items) {
-            // all in global space
-            SoundsLoader.load(item.getSoundCategory());
-        }
-    }
-=======
-    @Nullable
-    public GameResult getGameResult() {
-        return gameResult;
-    }
-
->>>>>>> 4236f5bc
-}
+/*
+ * Copyright (C) 2014-2015 OpenKeeper
+ *
+ * OpenKeeper is free software: you can redistribute it and/or modify
+ * it under the terms of the GNU General Public License as published by
+ * the Free Software Foundation, either version 3 of the License, or
+ * (at your option) any later version.
+ *
+ * OpenKeeper is distributed in the hope that it will be useful,
+ * but WITHOUT ANY WARRANTY; without even the implied warranty of
+ * MERCHANTABILITY or FITNESS FOR A PARTICULAR PURPOSE.  See the
+ * GNU General Public License for more details.
+ *
+ * You should have received a copy of the GNU General Public License
+ * along with OpenKeeper.  If not, see <http://www.gnu.org/licenses/>.
+ */
+package toniarts.openkeeper.game.state;
+
+import com.badlogic.gdx.ai.GdxAI;
+import com.jme3.app.Application;
+import com.jme3.app.state.AppStateManager;
+import java.io.File;
+import java.io.IOException;
+import java.util.ArrayList;
+import java.util.Collection;
+import java.util.List;
+import java.util.Map;
+import java.util.Map.Entry;
+import java.util.TreeMap;
+import java.util.concurrent.ThreadFactory;
+import java.util.concurrent.TimeUnit;
+import java.util.logging.Level;
+import java.util.logging.Logger;
+import javax.annotation.Nullable;
+import toniarts.openkeeper.Main;
+import toniarts.openkeeper.game.GameTimer;
+import toniarts.openkeeper.game.action.ActionPointState;
+import toniarts.openkeeper.game.data.GameResult;
+import toniarts.openkeeper.game.data.GeneralLevel;
+import toniarts.openkeeper.game.data.ISoundable;
+import toniarts.openkeeper.game.data.Keeper;
+import toniarts.openkeeper.game.data.Settings;
+import toniarts.openkeeper.game.logic.CreatureLogicState;
+import toniarts.openkeeper.game.logic.CreatureSpawnLogicState;
+import toniarts.openkeeper.game.logic.GameLogicThread;
+import toniarts.openkeeper.game.logic.IGameLogicUpdateable;
+import toniarts.openkeeper.game.logic.MovementThread;
+import toniarts.openkeeper.game.logic.RoomGoldFixer;
+import toniarts.openkeeper.game.state.loading.SingleBarLoadingState;
+import toniarts.openkeeper.game.task.TaskManager;
+import toniarts.openkeeper.game.trigger.TriggerControl;
+import toniarts.openkeeper.game.trigger.creature.CreatureTriggerState;
+import toniarts.openkeeper.game.trigger.door.DoorTriggerState;
+import toniarts.openkeeper.game.trigger.object.ObjectTriggerState;
+import toniarts.openkeeper.game.trigger.party.PartyTriggerState;
+import toniarts.openkeeper.tools.convert.ConversionUtils;
+import toniarts.openkeeper.tools.convert.map.KeeperSpell;
+import toniarts.openkeeper.tools.convert.map.KwdFile;
+import toniarts.openkeeper.tools.convert.map.Player;
+import toniarts.openkeeper.tools.convert.map.Variable;
+import toniarts.openkeeper.tools.modelviewer.SoundsLoader;
+import toniarts.openkeeper.utils.AssetUtils;
+import toniarts.openkeeper.utils.PathUtils;
+import toniarts.openkeeper.utils.PauseableScheduledThreadPoolExecutor;
+import toniarts.openkeeper.world.WorldState;
+
+/**
+ * The GAME state!
+ *
+ * @author Toni Helenius <helenius.toni@gmail.com>
+ */
+public class GameState extends AbstractPauseAwareState implements IGameLogicUpdateable {
+
+    public static final int LEVEL_TIMER_MAX_COUNT = 16;
+    private static final int LEVEL_FLAG_MAX_COUNT = 128;
+    private static final float MOVEMENT_UPDATE_TPF = 0.02f;
+
+    private Main app;
+
+    private AppStateManager stateManager;
+
+    private final String level;
+    private KwdFile kwdFile;
+    private final toniarts.openkeeper.game.data.Level levelObject;
+
+    private GameLogicThread gameLogicThread;
+    private TriggerControl triggerControl = null;
+    private CreatureTriggerState creatureTriggerState;
+    private ObjectTriggerState objectTriggerState;
+    private DoorTriggerState doorTriggerState;
+    private PartyTriggerState partyTriggerState;
+    private ActionPointState actionPointState;
+    private final List<Integer> flags = new ArrayList<>(LEVEL_FLAG_MAX_COUNT);
+    // TODO What timer class we should take ?
+    private final List<GameTimer> timers = new ArrayList<>(LEVEL_TIMER_MAX_COUNT);
+    private int levelScore = 0;
+
+    private GameResult gameResult = null;
+    private float timeTaken = 0;
+    private Float timeLimit = null;
+    private TaskManager taskManager;
+    private final Map<Short, Keeper> players = new TreeMap<>();
+    private PauseableScheduledThreadPoolExecutor exec;
+
+    private static final Logger logger = Logger.getLogger(GameState.class.getName());
+
+    /**
+     * Single use game states
+     *
+     * @param level the level to load
+     */
+    public GameState(String level) {
+        this.level = level;
+        this.levelObject = null;
+    }
+
+    /**
+     * Single use game states
+     *
+     * @param level the level to load
+     * @param players player participating in this game, can be {@code null}
+     */
+    public GameState(KwdFile level, List<Keeper> players) {
+        this.level = null;
+        this.kwdFile = level;
+        this.levelObject = null;
+        if (players != null) {
+            for (Keeper keeper : players) {
+                this.players.put(keeper.getId(), keeper);
+            }
+        }
+    }
+
+    /**
+     * Single use game states
+     *
+     * @param selectedLevel the level to load
+     */
+    public GameState(GeneralLevel selectedLevel) {
+        this.level = null;
+        this.kwdFile = selectedLevel.getKwdFile();
+        if (selectedLevel instanceof toniarts.openkeeper.game.data.Level) {
+            this.levelObject = (toniarts.openkeeper.game.data.Level) selectedLevel;
+        } else {
+            this.levelObject = null;
+        }
+    }
+
+    @Override
+    public void initialize(final AppStateManager stateManager, final Application app) {
+        this.app = (Main) app;
+        this.stateManager = stateManager;
+
+        // Set up the loading screen
+        SingleBarLoadingState loader = new SingleBarLoadingState() {
+
+            @Override
+            public Void onLoad() {
+
+                try {
+
+                    // Load the level data
+                    if (level != null) {
+                        kwdFile = new KwdFile(Main.getDkIIFolder(),
+                                new File(ConversionUtils.getRealFileName(Main.getDkIIFolder(), PathUtils.DKII_MAPS_FOLDER + level + ".kwd")));
+                    } else {
+                        kwdFile.load();
+                    }
+                    AssetUtils.prewarmAssets(kwdFile, assetManager, app);
+                    setProgress(0.1f);
+
+                    // load sounds
+                    loadSounds();
+
+                    // The players
+                    setupPlayers();
+
+                    // Triggers
+                    partyTriggerState = new PartyTriggerState(true);
+                    partyTriggerState.initialize(stateManager, app);
+                    creatureTriggerState = new CreatureTriggerState(true);
+                    creatureTriggerState.initialize(stateManager, app);
+                    objectTriggerState = new ObjectTriggerState(true);
+                    objectTriggerState.initialize(stateManager, app);
+                    doorTriggerState = new DoorTriggerState(true);
+                    doorTriggerState.initialize(stateManager, app);
+                    actionPointState = new ActionPointState(true);
+                    actionPointState.initialize(stateManager, app);
+                    setProgress(0.20f);
+
+                    // Create the actual level
+                    WorldState worldState = new WorldState(kwdFile, assetManager, GameState.this) {
+                        @Override
+                        protected void updateProgress(float progress) {
+                            setProgress(0.2f + progress * 0.6f);
+                        }
+                    };
+
+                    // Initialize tasks
+                    taskManager = new TaskManager(worldState, getPlayers());
+
+                    GameState.this.stateManager.attach(worldState);
+
+                    GameState.this.stateManager.attach(new SoundState(false));
+                    setProgress(0.60f);
+
+                    // Trigger data
+                    for (short i = 0; i < LEVEL_FLAG_MAX_COUNT; i++) {
+                        flags.add(i, 0);
+                    }
+
+                    for (byte i = 0; i < LEVEL_TIMER_MAX_COUNT; i++) {
+                        timers.add(i, new GameTimer());
+                    }
+
+                    int triggerId = kwdFile.getGameLevel().getTriggerId();
+                    if (triggerId != 0) {
+                        triggerControl = new TriggerControl(stateManager, triggerId);
+                        setProgress(0.90f);
+                    }
+
+                    // Game logic thread & movement
+                    exec = new PauseableScheduledThreadPoolExecutor(2, true);
+                    exec.setThreadFactory(new ThreadFactory() {
+
+                        @Override
+                        public Thread newThread(Runnable r) {
+                            return new Thread(r, "GameLogicAndMovementThread");
+                        }
+                    });
+                    gameLogicThread = new GameLogicThread(GameState.this.app,
+                            worldState, 1.0f / kwdFile.getGameLevel().getTicksPerSec(),
+                            GameState.this, new CreatureLogicState(worldState.getThingLoader()),
+                            new CreatureSpawnLogicState(worldState.getThingLoader(), getPlayers(), GameState.this),
+                            new RoomGoldFixer(worldState));
+                    exec.scheduleAtFixedRate(gameLogicThread,
+                            0, 1000 / kwdFile.getGameLevel().getTicksPerSec(), TimeUnit.MILLISECONDS);
+                    exec.scheduleAtFixedRate(new MovementThread(GameState.this.app, MOVEMENT_UPDATE_TPF, worldState.getThingLoader()),
+                            0, (long) (MOVEMENT_UPDATE_TPF * 1000), TimeUnit.MILLISECONDS);
+
+                    setProgress(1.0f);
+                } catch (Exception e) {
+                    logger.log(Level.SEVERE, "Failed to load the game!", e);
+                }
+
+                return null;
+            }
+
+            private void setupPlayers() {
+
+                // Setup players
+                boolean addMissingPlayers = players.isEmpty(); // Add all if none is given (campaign..)
+                for (Entry<Short, Player> entry : kwdFile.getPlayers().entrySet()) {
+                    Keeper keeper = null;
+                    if (players.containsKey(entry.getKey())) {
+                        keeper = players.get(entry.getKey());
+                        keeper.setPlayer(entry.getValue());
+                    } else if (addMissingPlayers || entry.getKey() < Keeper.KEEPER1_ID) {
+                        keeper = new Keeper(entry.getValue(), app);
+                        players.put(entry.getKey(), keeper);
+                    }
+
+                    // Init
+                    if (keeper != null) {
+                        keeper.initialize(stateManager, app);
+
+                        // Spells are all available for research unless otherwise stated
+                        for (KeeperSpell spell : kwdFile.getKeeperSpells()) {
+                            if (spell.getBonusRTime() != 0) {
+                                keeper.getSpellControl().setTypeAvailable(spell, true);
+                            }
+                        }
+                    }
+                }
+
+                // Set player availabilities
+                // TODO: the player customized game settings
+                for (Variable.Availability availability : kwdFile.getAvailabilities()) {
+                    if (availability.getPlayerId() == 0 && availability.getType() != Variable.Availability.AvailabilityType.SPELL) {
+
+                        // All players
+                        for (Keeper player : getPlayers()) {
+                            setAvailability(player, availability);
+                        }
+                    } else {
+                        Keeper player = getPlayer((short) availability.getPlayerId());
+
+                        // Not all the players are participating...
+                        if (player != null) {
+                            setAvailability(player, availability);
+                        }
+                    }
+                }
+            }
+
+            private void setAvailability(Keeper player, Variable.Availability availability) {
+                switch (availability.getType()) {
+                    case CREATURE: {
+                        player.getCreatureControl().setTypeAvailable(kwdFile.getCreature((short) availability.getTypeId()), availability.getValue() == Variable.Availability.AvailabilityValue.ENABLE);
+                        break;
+                    }
+                    case ROOM: {
+                        player.getRoomControl().setTypeAvailable(kwdFile.getRoomById((short) availability.getTypeId()), availability.getValue() == Variable.Availability.AvailabilityValue.ENABLE);
+                        break;
+                    }
+                    case SPELL: {
+                        if (availability.getValue() == Variable.Availability.AvailabilityValue.ENABLE) {
+
+                            // Enable the spell, no need to research it
+                            player.getSpellControl().setSpellDiscovered(kwdFile.getKeeperSpellById(availability.getTypeId()), true);
+                        } else {
+                            player.getSpellControl().setTypeAvailable(kwdFile.getKeeperSpellById(availability.getTypeId()), false);
+                        }
+                    }
+                }
+            }
+
+            @Override
+            public void onLoadComplete() {
+
+                // Prewarm the whole scene
+                GameState.this.app.getRenderManager().preloadScene(rootNode);
+
+                // Enable player state
+                GameState.this.stateManager.getState(PlayerState.class).setEnabled(true);
+                GameState.this.stateManager.getState(SoundState.class).setEnabled(true);
+
+                // Set initialized
+                GameState.this.initialized = true;
+
+                // Set the processors
+                GameState.this.app.setViewProcessors();
+
+                // FIXME: this is not correct
+                // Enqueue the thread starting to next frame so that the states are initialized
+                app.enqueue(() -> {
+
+                    // Enable game logic thread
+                    exec.resume();
+
+                    return null;
+                });
+            }
+        };
+        stateManager.attach(loader);
+    }
+
+    @Override
+    public void setEnabled(boolean enabled) {
+        super.setEnabled(enabled);
+
+        // Game logic thread
+        if (enabled) {
+            exec.resume();
+        } else {
+            exec.pause();
+        }
+        stateManager.getState(WorldState.class).setEnabled(enabled);
+    }
+
+    private void detachRelatedAppStates() {
+        stateManager.detach(stateManager.getState(WorldState.class));
+        stateManager.detach(stateManager.getState(SoundState.class));
+    }
+
+    /**
+     * If you are getting rid of the game state, use this so that all the
+     * related states are detached on the same render loop. Otherwise the app
+     * might crash.
+     */
+    public void detach() {
+        if (exec != null) {
+            exec.shutdownNow();
+        }
+        stateManager.detach(this);
+        detachRelatedAppStates();
+    }
+
+    @Override
+    public void cleanup() {
+
+        // Detach
+        detach();
+
+        super.cleanup();
+    }
+
+    @Override
+    public void update(float tpf) {
+        super.update(tpf);
+        if (actionPointState != null) {
+            actionPointState.updateControls(tpf);
+        }
+        timeTaken += tpf;
+    }
+
+    @Override
+    public void processTick(float tpf, Application app) {
+
+        // Update time for AI
+        GdxAI.getTimepiece().update(tpf);
+
+        if (timeLimit != null && timeLimit > 0) {
+            timeLimit -= tpf;
+        }
+
+        for (GameTimer timer : timers) {
+            timer.update(tpf);
+        }
+
+        if (triggerControl != null) {
+            triggerControl.update(tpf);
+        }
+
+        if (partyTriggerState != null) {
+            partyTriggerState.update(tpf);
+        }
+
+        if (creatureTriggerState != null) {
+            creatureTriggerState.update(tpf);
+        }
+
+        if (objectTriggerState != null) {
+            objectTriggerState.update(tpf);
+        }
+        if (doorTriggerState != null) {
+            doorTriggerState.update(tpf);
+        }
+        if (actionPointState != null) {
+            actionPointState.update(tpf);
+        }
+
+        for (Keeper player : players.values()) {
+            player.update(tpf);
+        }
+    }
+
+    /**
+     * Get the level raw data file
+     *
+     * @return the KWD
+     */
+    public KwdFile getLevelData() {
+        return kwdFile;
+    }
+
+    public int getFlag(int id) {
+        return flags.get(id);
+    }
+
+    public void setFlag(int id, int value) {
+        flags.set(id, value);
+    }
+
+    public GameTimer getTimer(int id) {
+        return timers.get(id);
+    }
+
+    /**
+     * @see GameLogicThread#getGameTime()
+     * @return the game time
+     */
+    public double getGameTime() {
+        if (gameLogicThread != null) {
+            return gameLogicThread.getGameTime();
+        }
+        return 0;
+    }
+
+    public Float getTimeLimit() {
+        return timeLimit;
+    }
+
+    public void setTimeLimit(float timeLimit) {
+        this.timeLimit = timeLimit;
+    }
+
+    public void setEnd(boolean win) {
+
+        gameResult = new GameResult();
+        gameResult.setData(GameResult.ResultType.LEVEL_WON, win);
+        gameResult.setData(GameResult.ResultType.TIME_TAKEN, timeTaken);
+
+        // Enable the end game state
+        stateManager.getState(PlayerState.class).endGame(win);
+
+        // Mark the achievement if campaign level
+        if (levelObject != null) {
+            Main.getUserSettings().increaseLevelAttempts(levelObject);
+            if (win) {
+                Main.getUserSettings().setLevelStatus(levelObject, Settings.LevelStatus.COMPLETED);
+            }
+            try {
+                Main.getUserSettings().save();
+            } catch (IOException ex) {
+                Logger.getLogger(GameState.class.getName()).log(Level.SEVERE, "Failed to save the level progress!", ex);
+            }
+        }
+    }
+
+    public TaskManager getTaskManager() {
+        return taskManager;
+    }
+
+    public Keeper getPlayer(short playerId) {
+        return players.get(playerId);
+    }
+
+    public Collection<Keeper> getPlayers() {
+        return players.values();
+    }
+
+    @Override
+    public boolean isPauseable() {
+        return true;
+    }
+
+    public ActionPointState getActionPointState() {
+        return actionPointState;
+    }
+
+    /**
+     * Get level variable value
+     *
+     * @param variable the variable type
+     * @return variable value
+     */
+    public float getLevelVariable(Variable.MiscVariable.MiscType variable) {
+        // TODO: player is able to change these, so need a wrapper and store these to GameState
+        return kwdFile.getVariables().get(variable).getValue();
+    }
+
+    public Application getApplication() {
+        return app;
+    }
+
+    /**
+     * Get level score, not really a player score... kinda
+     *
+     * @return the level score
+     */
+    public int getLevelScore() {
+        return levelScore;
+    }
+
+    public void setLevelScore(int levelScore) {
+        this.levelScore = levelScore;
+    }
+
+    public CreatureTriggerState getCreatureTriggerState() {
+        return creatureTriggerState;
+    }
+
+    public ObjectTriggerState getObjectTriggerState() {
+        return objectTriggerState;
+    }
+
+    public DoorTriggerState getDoorTriggerState() {
+        return doorTriggerState;
+    }
+
+    public PartyTriggerState getPartyTriggerState() {
+        return partyTriggerState;
+    }
+
+    /**
+     * Creates alliance between two players
+     *
+     * @param playerOneId player ID 1
+     * @param playerTwoId player ID 2
+     */
+    public void createAlliance(short playerOneId, short playerTwoId) {
+        getPlayer(playerOneId).createAlliance(playerTwoId);
+        getPlayer(playerTwoId).createAlliance(playerOneId);
+    }
+
+    /**
+     * Breaks alliance between two players
+     *
+     * @param playerOneId player ID 1
+     * @param playerTwoId player ID 2
+     */
+    public void breakAlliance(short playerOneId, short playerTwoId) {
+        getPlayer(playerOneId).breakAlliance(playerTwoId);
+        getPlayer(playerTwoId).breakAlliance(playerOneId);
+    }
+
+    private void loadSounds() {
+        SoundsLoader.load(kwdFile.getGameLevel().getSoundCategory(), false);
+
+        List<ISoundable> items = new ArrayList<>();
+        items.addAll(kwdFile.getCreatureList());
+        items.addAll(kwdFile.getDoors());
+        items.addAll(kwdFile.getObjectList());
+        items.addAll(kwdFile.getKeeperSpells());
+        items.addAll(kwdFile.getRooms());
+        items.addAll(kwdFile.getShots());
+        items.addAll(kwdFile.getTerrainList());
+        items.addAll(kwdFile.getTraps());
+
+        for (ISoundable item : items) {
+            // all in global space
+            SoundsLoader.load(item.getSoundCategory());
+        }
+    }
+
+    @Nullable
+    public GameResult getGameResult() {
+        return gameResult;
+    }
+}
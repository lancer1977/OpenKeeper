--- conflicted
+++ resolved
@@ -1,271 +1,263 @@
-/*
- * Copyright (C) 2014-2015 OpenKeeper
- *
- * OpenKeeper is free software: you can redistribute it and/or modify
- * it under the terms of the GNU General Public License as published by
- * the Free Software Foundation, either version 3 of the License, or
- * (at your option) any later version.
- *
- * OpenKeeper is distributed in the hope that it will be useful,
- * but WITHOUT ANY WARRANTY; without even the implied warranty of
- * MERCHANTABILITY or FITNESS FOR A PARTICULAR PURPOSE.  See the
- * GNU General Public License for more details.
- *
- * You should have received a copy of the GNU General Public License
- * along with OpenKeeper.  If not, see <http://www.gnu.org/licenses/>.
- */
-package toniarts.openkeeper.game.state;
-
-import com.badlogic.gdx.ai.GdxAI;
-import com.jme3.app.Application;
-import com.jme3.app.state.AbstractAppState;
-import com.jme3.app.state.AppStateManager;
-import com.jme3.asset.AssetManager;
-import com.jme3.bullet.BulletAppState;
-import com.jme3.input.InputManager;
-import com.jme3.renderer.ViewPort;
-import com.jme3.scene.Node;
-import de.lessvoid.nifty.screen.Screen;
-import java.io.File;
-import java.util.HashMap;
-import java.util.Map;
-import java.util.logging.Level;
-import java.util.logging.Logger;
-import toniarts.openkeeper.Main;
-import toniarts.openkeeper.game.GameTimer;
-import toniarts.openkeeper.game.PlayerManaControl;
-import toniarts.openkeeper.game.state.loading.SingleBarLoadingState;
-import toniarts.openkeeper.game.trigger.TriggerControl;
-import toniarts.openkeeper.game.trigger.TriggerGenericData;
-import toniarts.openkeeper.tools.convert.AssetsConverter;
-import toniarts.openkeeper.tools.convert.map.KwdFile;
-import toniarts.openkeeper.world.WorldHandler;
-
-/**
- * The GAME state!
- *
- * @author Toni Helenius <helenius.toni@gmail.com>
- */
-public class GameState extends AbstractAppState {
-
-    private Main app;
-    private Node rootNode;
-    private AssetManager assetManager;
-    private AppStateManager stateManager;
-    private InputManager inputManager;
-    private ViewPort viewPort;
-    private Screen screen;
-    private Node worldNode;
-    private String level;
-    private KwdFile kwdFile;
-    private WorldHandler worldHandler;
-    private static final Logger logger = Logger.getLogger(GameState.class.getName());
-    private BulletAppState bulletAppState;
-    private float tick = 0;
-    private PlayerManaControl manaControl;
-<<<<<<< HEAD
-
-=======
-    private static Map<Short, Integer> flags = new HashMap<>(127);
-    // TODO What timer class we should take ?
-    private static Map<Byte, GameTimer> timers = new HashMap<>(15);
-    private static int gameScore = 0;
-    private static boolean isTransition = false;
-    private static float gameTime = 0;
-    private static Float timeLimit = null;
->>>>>>> d4f4beca
-    /**
-     * Single use game states
-     *
-     * @param level the level to load
-     */
-    public GameState(String level) {
-        this.level = level;
-    }
-
-    /**
-     * Single use game states
-     *
-     * @param level the level to load
-     */
-    public GameState(KwdFile level) {
-        this.kwdFile = level;
-    }
-
-    @Override
-    public void initialize(final AppStateManager stateManager, final Application app) {
-        super.initialize(stateManager, app);
-        this.app = (Main) app;
-        rootNode = this.app.getRootNode();
-        assetManager = this.app.getAssetManager();
-        this.stateManager = this.app.getStateManager();
-        inputManager = this.app.getInputManager();
-        viewPort = this.app.getViewPort();
-
-        // Create physics state
-        bulletAppState = new BulletAppState();
-        this.stateManager.attach(bulletAppState);
-
-        // Set up the loading screen
-        SingleBarLoadingState loader = new SingleBarLoadingState() {
-            @Override
-            public Void onLoad() {
-
-                try {
-
-                    // Load the level data
-                    if (level != null) {
-                        kwdFile = new KwdFile(Main.getDkIIFolder(), new File(Main.getDkIIFolder().concat(AssetsConverter.MAPS_FOLDER.concat(level).concat(".kwd"))));
-                    } else {
-                        kwdFile.load();
-                    }
-                    setProgress(0.25f);
-
-                    // Create the actual level
-                    worldHandler = new WorldHandler(assetManager, kwdFile, bulletAppState) {
-                        @Override
-                        protected void updateProgress(int progress, int max) {
-                            setProgress(0.25f + ((float) progress / max * 0.75f));
-                        }
-                    };
-                    worldNode = worldHandler.getWorld();
-                    manaControl = new PlayerManaControl((short) 3, worldHandler);
-
-                    setProgress(1.0f);
-                } catch (Exception e) {
-                    logger.log(Level.SEVERE, "Failed to load the game!", e);
-                }
-
-                return null;
-            }
-
-            @Override
-            public void onLoadComplete() {
-
-                // Set the processors
-                GameState.this.app.setViewProcessors();
-
-                // Attach the world
-                rootNode.attachChild(worldNode);
-
-                // Enable player state
-                stateManager.getState(PlayerState.class).setEnabled(true);
-
-                for (short i = 0; i < 128; i++) {
-                    GameState.flags.put(i, 0);
-                }
-
-                for (byte i = 0; i < 16; i++) {
-                    GameState.timers.put(i, new GameTimer());
-                }
-            }
-        };
-        stateManager.attach(loader);
-    }
-
-    @Override
-    public void cleanup() {
-
-        // Detach our map
-        if (worldNode != null) {
-            rootNode.detachChild(worldNode);
-            worldNode = null;
-        }
-
-        // Physics away
-        stateManager.detach(bulletAppState);
-
-        super.cleanup();
-    }
-
-    @Override
-    public void update(float tpf) {
-        tick += tpf;
-        if (tick >= 1) {
-            if (manaControl != null) {
-                manaControl.update();
-                manaControl.updateManaFromTiles();
-                manaControl.updateManaFromCreatures();
-            }
-            tick -= 1;
-        }
-        if (manaControl != null) {
-            manaControl.updateManaGet();
-            manaControl.updateManaLose();
-        }
-
-<<<<<<< HEAD
-        // Update time for AI
-        GdxAI.getTimepiece().update(tpf);
-=======
-        gameTime += tpf;
-
-        if (timeLimit != null && timeLimit > 0) {
-            timeLimit -= tpf;
-        }
-
-        super.update(tpf);
->>>>>>> d4f4beca
-    }
-
-    /**
-     * Get the level raw data file
-     *
-     * @return the KWD
-     */
-    public KwdFile getLevelData() {
-        return kwdFile;
-    }
-
-    public WorldHandler getWorldHandler() {
-        return worldHandler;
-    }
-
-    public PlayerManaControl getPlayerManaControl() {
-        return manaControl;
-    }
-
-    public static int getFlag(int id) {
-        return flags.get((short) id);
-    }
-
-    public static void setFlag(int id, int value) {
-        flags.put((short) id, value);
-    }
-
-    public static GameTimer getTimer(int id) {
-        return timers.get((byte) id);
-    }
-
-    public static void setTransition(boolean value) {
-        isTransition = value;
-    }
-
-    public static boolean getTransition() {
-        return isTransition;
-    }
-
-    public static int getGameScore() {
-        return gameScore;
-    }
-
-    public static void setGameScore(int gameScore) {
-        GameState.gameScore = gameScore;
-    }
-
-    public static float getGameTime() {
-        return gameTime;
-    }
-
-    public String getLevel() {
-        return level;
-    }
-
-    public static Float getTimeLimit() {
-        return timeLimit;
-    }
-
-    public static void setTimeLimit(float timeLimit) {
-        GameState.timeLimit = timeLimit;
-    }
-}
+/*
+ * Copyright (C) 2014-2015 OpenKeeper
+ *
+ * OpenKeeper is free software: you can redistribute it and/or modify
+ * it under the terms of the GNU General Public License as published by
+ * the Free Software Foundation, either version 3 of the License, or
+ * (at your option) any later version.
+ *
+ * OpenKeeper is distributed in the hope that it will be useful,
+ * but WITHOUT ANY WARRANTY; without even the implied warranty of
+ * MERCHANTABILITY or FITNESS FOR A PARTICULAR PURPOSE.  See the
+ * GNU General Public License for more details.
+ *
+ * You should have received a copy of the GNU General Public License
+ * along with OpenKeeper.  If not, see <http://www.gnu.org/licenses/>.
+ */
+package toniarts.openkeeper.game.state;
+
+import com.badlogic.gdx.ai.GdxAI;
+import com.jme3.app.Application;
+import com.jme3.app.state.AbstractAppState;
+import com.jme3.app.state.AppStateManager;
+import com.jme3.asset.AssetManager;
+import com.jme3.bullet.BulletAppState;
+import com.jme3.input.InputManager;
+import com.jme3.renderer.ViewPort;
+import com.jme3.scene.Node;
+import de.lessvoid.nifty.screen.Screen;
+import java.io.File;
+import java.util.HashMap;
+import java.util.Map;
+import java.util.logging.Level;
+import java.util.logging.Logger;
+import toniarts.openkeeper.Main;
+import toniarts.openkeeper.game.GameTimer;
+import toniarts.openkeeper.game.PlayerManaControl;
+import toniarts.openkeeper.game.state.loading.SingleBarLoadingState;
+import toniarts.openkeeper.tools.convert.AssetsConverter;
+import toniarts.openkeeper.tools.convert.map.KwdFile;
+import toniarts.openkeeper.world.WorldHandler;
+
+/**
+ * The GAME state!
+ *
+ * @author Toni Helenius <helenius.toni@gmail.com>
+ */
+public class GameState extends AbstractAppState {
+
+    private Main app;
+    private Node rootNode;
+    private AssetManager assetManager;
+    private AppStateManager stateManager;
+    private InputManager inputManager;
+    private ViewPort viewPort;
+    private Screen screen;
+    private Node worldNode;
+    private String level;
+    private KwdFile kwdFile;
+    private WorldHandler worldHandler;
+    private static final Logger logger = Logger.getLogger(GameState.class.getName());
+    private BulletAppState bulletAppState;
+    private float tick = 0;
+    private PlayerManaControl manaControl;
+    private static Map<Short, Integer> flags = new HashMap<>(127);
+    // TODO What timer class we should take ?
+    private static Map<Byte, GameTimer> timers = new HashMap<>(15);
+    private static int gameScore = 0;
+    private static boolean isTransition = false;
+    private static float gameTime = 0;
+    private static Float timeLimit = null;
+
+    /**
+     * Single use game states
+     *
+     * @param level the level to load
+     */
+    public GameState(String level) {
+        this.level = level;
+    }
+
+    /**
+     * Single use game states
+     *
+     * @param level the level to load
+     */
+    public GameState(KwdFile level) {
+        this.kwdFile = level;
+    }
+
+    @Override
+    public void initialize(final AppStateManager stateManager, final Application app) {
+        super.initialize(stateManager, app);
+        this.app = (Main) app;
+        rootNode = this.app.getRootNode();
+        assetManager = this.app.getAssetManager();
+        this.stateManager = this.app.getStateManager();
+        inputManager = this.app.getInputManager();
+        viewPort = this.app.getViewPort();
+
+        // Create physics state
+        bulletAppState = new BulletAppState();
+        this.stateManager.attach(bulletAppState);
+
+        // Set up the loading screen
+        SingleBarLoadingState loader = new SingleBarLoadingState() {
+            @Override
+            public Void onLoad() {
+
+                try {
+
+                    // Load the level data
+                    if (level != null) {
+                        kwdFile = new KwdFile(Main.getDkIIFolder(), new File(Main.getDkIIFolder().concat(AssetsConverter.MAPS_FOLDER.concat(level).concat(".kwd"))));
+                    } else {
+                        kwdFile.load();
+                    }
+                    setProgress(0.25f);
+
+                    // Create the actual level
+                    worldHandler = new WorldHandler(assetManager, kwdFile, bulletAppState) {
+                        @Override
+                        protected void updateProgress(int progress, int max) {
+                            setProgress(0.25f + ((float) progress / max * 0.75f));
+                        }
+                    };
+                    worldNode = worldHandler.getWorld();
+                    manaControl = new PlayerManaControl((short) 3, worldHandler);
+
+                    setProgress(1.0f);
+                } catch (Exception e) {
+                    logger.log(Level.SEVERE, "Failed to load the game!", e);
+                }
+
+                return null;
+            }
+
+            @Override
+            public void onLoadComplete() {
+
+                // Set the processors
+                GameState.this.app.setViewProcessors();
+
+                // Attach the world
+                rootNode.attachChild(worldNode);
+
+                // Enable player state
+                stateManager.getState(PlayerState.class).setEnabled(true);
+
+                for (short i = 0; i < 128; i++) {
+                    GameState.flags.put(i, 0);
+                }
+
+                for (byte i = 0; i < 16; i++) {
+                    GameState.timers.put(i, new GameTimer());
+                }
+            }
+        };
+        stateManager.attach(loader);
+    }
+
+    @Override
+    public void cleanup() {
+
+        // Detach our map
+        if (worldNode != null) {
+            rootNode.detachChild(worldNode);
+            worldNode = null;
+        }
+
+        // Physics away
+        stateManager.detach(bulletAppState);
+
+        super.cleanup();
+    }
+
+    @Override
+    public void update(float tpf) {
+        tick += tpf;
+        if (tick >= 1) {
+            if (manaControl != null) {
+                manaControl.update();
+                manaControl.updateManaFromTiles();
+                manaControl.updateManaFromCreatures();
+            }
+            tick -= 1;
+        }
+        if (manaControl != null) {
+            manaControl.updateManaGet();
+            manaControl.updateManaLose();
+        }
+
+        // Update time for AI
+        GdxAI.getTimepiece().update(tpf);
+        gameTime += tpf;
+
+        if (timeLimit != null && timeLimit > 0) {
+            timeLimit -= tpf;
+        }
+
+        super.update(tpf);
+    }
+
+    /**
+     * Get the level raw data file
+     *
+     * @return the KWD
+     */
+    public KwdFile getLevelData() {
+        return kwdFile;
+    }
+
+    public WorldHandler getWorldHandler() {
+        return worldHandler;
+    }
+
+    public PlayerManaControl getPlayerManaControl() {
+        return manaControl;
+    }
+
+    public static int getFlag(int id) {
+        return flags.get((short) id);
+    }
+
+    public static void setFlag(int id, int value) {
+        flags.put((short) id, value);
+    }
+
+    public static GameTimer getTimer(int id) {
+        return timers.get((byte) id);
+    }
+
+    public static void setTransition(boolean value) {
+        isTransition = value;
+    }
+
+    public static boolean getTransition() {
+        return isTransition;
+    }
+
+    public static int getGameScore() {
+        return gameScore;
+    }
+
+    public static void setGameScore(int gameScore) {
+        GameState.gameScore = gameScore;
+    }
+
+    public static float getGameTime() {
+        return gameTime;
+    }
+
+    public String getLevel() {
+        return level;
+    }
+
+    public static Float getTimeLimit() {
+        return timeLimit;
+    }
+
+    public static void setTimeLimit(float timeLimit) {
+        GameState.timeLimit = timeLimit;
+    }
+}
--- conflicted
+++ resolved
@@ -46,11 +46,8 @@
 import java.util.Arrays;
 import java.util.Collections;
 import java.util.List;
-<<<<<<< HEAD
+import java.util.concurrent.TimeUnit;
 import java.util.ResourceBundle;
-=======
-import java.util.concurrent.TimeUnit;
->>>>>>> 4a275046
 import java.util.logging.Logger;
 import toniarts.openkeeper.Main;
 import toniarts.openkeeper.game.MapSelector;
@@ -88,11 +85,8 @@
 
     public final static String SCREEN_EMPTY_ID = "empty";
     public final static String SCREEN_START_ID = "start";
-<<<<<<< HEAD
     private final static String PLAYER_LIST_ID = "playersTable";
-=======
     public final static String SCREEN_DEBRIEFING_ID = "debriefing";
->>>>>>> 4a275046
 
     private final MainMenuState state;
     private Nifty nifty;
@@ -1048,11 +1042,7 @@
             mainObjectiveImage.setHeight(img.getHeight());
             mainObjectiveImage.show();
         } catch (Exception e) {
-<<<<<<< HEAD
-            logger.log(java.util.logging.Level.WARNING, "Can''t find image {0}", objectiveImage.replace("$index", "1"));
-=======
             logger.warning("Can't find image " + objectiveImage.replace("$index", "0"));
->>>>>>> 4a275046
             mainObjectiveImage.hide();
         }
 
@@ -1098,8 +1088,6 @@
         }
     }
 
-<<<<<<< HEAD
-=======
     public void showDebriefing(GameResult result) {
         Screen deScreen = nifty.getScreen(SCREEN_DEBRIEFING_ID);
 
@@ -1173,5 +1161,4 @@
 
         return result.trim();
     }
->>>>>>> 4a275046
 }
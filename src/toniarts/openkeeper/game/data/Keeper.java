--- conflicted
+++ resolved
@@ -1,267 +1,255 @@
-/*
- * Copyright (C) 2014-2015 OpenKeeper
- *
- * OpenKeeper is free software: you can redistribute it and/or modify
- * it under the terms of the GNU General Public License as published by
- * the Free Software Foundation, either version 3 of the License, or
- * (at your option) any later version.
- *
- * OpenKeeper is distributed in the hope that it will be useful,
- * but WITHOUT ANY WARRANTY; without even the implied warranty of
- * MERCHANTABILITY or FITNESS FOR A PARTICULAR PURPOSE.  See the
- * GNU General Public License for more details.
- *
- * You should have received a copy of the GNU General Public License
- * along with OpenKeeper.  If not, see <http://www.gnu.org/licenses/>.
- */
-package toniarts.openkeeper.game.data;
-
-import com.jme3.app.Application;
-import com.jme3.app.state.AppStateManager;
-import java.util.HashSet;
-import java.util.Set;
-import toniarts.openkeeper.game.player.PlayerCreatureControl;
-import toniarts.openkeeper.game.player.PlayerGoldControl;
-import toniarts.openkeeper.game.player.PlayerManaControl;
-import toniarts.openkeeper.game.player.PlayerRoomControl;
-import toniarts.openkeeper.game.player.PlayerSpellControl;
-import toniarts.openkeeper.game.player.PlayerStatsControl;
-import toniarts.openkeeper.game.player.PlayerTriggerControl;
-import toniarts.openkeeper.tools.convert.map.AI.AIType;
-import toniarts.openkeeper.tools.convert.map.Player;
-
-/**
- * Your FRIENDLY neighbourhood Keeper, or not
- *
- * @author Toni Helenius <helenius.toni@gmail.com>
- */
-<<<<<<< HEAD
-public class Keeper implements Comparable<Keeper> {
-=======
-public class Keeper implements IIndexable {
->>>>>>> 4a275046
-
-    public final static short KEEPER1_ID = 3;
-    public final static short KEEPER2_ID = 4;
-    public final static short KEEPER3_ID = 5;
-    public final static short KEEPER4_ID = 6;
-
-    private boolean ai;
-    private AIType aiType = AIType.MASTER_KEEPER;
-    private transient Player player;
-    private short id;
-    private int initialGold = 0;
-    private transient PlayerGoldControl goldControl = new PlayerGoldControl();
-    private transient PlayerCreatureControl creatureControl;
-    private transient PlayerSpellControl spellControl;
-    private transient PlayerStatsControl statsControl = new PlayerStatsControl();
-    private transient PlayerRoomControl roomControl;
-    private transient PlayerTriggerControl triggerControl;
-    private transient PlayerManaControl manaControl;
-    private boolean destroyed = false;
-    private final Set<Short> allies = new HashSet<>(4);
-
-    public Keeper() {
-
-    }
-
-    public Keeper(boolean ai, short id, final Application app) {
-        this.ai = ai;
-        this.id = id;
-    }
-
-    public Keeper(Player player, final Application app) {
-        this.player = player;
-        this.id = player.getPlayerId();
-        initialGold = player.getStartingGold();
-    }
-
-    public void initialize(final AppStateManager stateManager, final Application app) {
-        creatureControl = new PlayerCreatureControl(app);
-        roomControl = new PlayerRoomControl(app);
-        spellControl = new PlayerSpellControl(app);
-
-        int triggerId = player.getTriggerId();
-        if (triggerId != 0) {
-            triggerControl = new PlayerTriggerControl(stateManager, triggerId);
-            triggerControl.setPlayer(id);
-        }
-
-        // Don't create mana control for neutral nor good player
-        if (id != Player.GOOD_PLAYER_ID && id != Player.NEUTRAL_PLAYER_ID) {
-            manaControl = new PlayerManaControl(id, stateManager);
-        }
-    }
-
-<<<<<<< HEAD
-=======
-    public boolean isReady() {
-        return ready;
-    }
-
-    @Override
->>>>>>> 4a275046
-    public short getId() {
-        return id;
-    }
-
-    public void setId(short id) {
-        this.id = id;
-    }
-
-    public int getInitialGold() {
-        return initialGold;
-    }
-
-    public Player getPlayer() {
-        return player;
-    }
-
-    public PlayerGoldControl getGoldControl() {
-        return goldControl;
-    }
-
-    public PlayerCreatureControl getCreatureControl() {
-        return creatureControl;
-    }
-
-    public PlayerStatsControl getStatsControl() {
-        return statsControl;
-    }
-
-    public PlayerRoomControl getRoomControl() {
-        return roomControl;
-    }
-
-    public PlayerTriggerControl getTriggerControl() {
-        return triggerControl;
-    }
-
-    public PlayerManaControl getManaControl() {
-        return manaControl;
-    }
-
-    public PlayerSpellControl getSpellControl() {
-        return spellControl;
-    }
-
-    public void update(float tpf) {
-        if (triggerControl != null) {
-            triggerControl.update(tpf);
-        }
-
-        if (manaControl != null) {
-            manaControl.update(tpf);
-        }
-    }
-
-    public void setPlayer(Player player) {
-        this.player = player;
-
-        // Set the gold
-        initialGold = player.getStartingGold();
-    }
-
-    @Override
-    public String toString() {
-        return Short.toString(id);
-    }
-
-    /**
-     * Check whether the player is destroyed or not
-     *
-     * @return is destroyed
-     */
-    public boolean isDestroyed() {
-        return destroyed;
-    }
-
-    public AIType getAiType() {
-        return aiType;
-    }
-
-    public void setAiType(AIType aiType) {
-        this.aiType = aiType;
-    }
-
-    public boolean isAi() {
-        return ai;
-    }
-
-    /**
-     * Is the given player an enemy of ours
-     *
-     * @param playerId the other player
-     * @return is the player enemy of ours
-     * @see #isAlly(short)
-     */
-    public boolean isEnemy(short playerId) {
-        if (playerId == id || playerId == Player.NEUTRAL_PLAYER_ID || id == Player.NEUTRAL_PLAYER_ID) {
-            return false; // Neutral player has no enemies
-        }
-        return !allies.contains(playerId);
-    }
-
-    /**
-     * Is the player an ally of us. If not, it is not necessarily the enemy. But
-     * we do not share vision, battless etc. with non-allies
-     *
-     * @param playerId the other player
-     * @return is the player an ally of ours
-     * @see #isEnemy(short)
-     */
-    public boolean isAlly(short playerId) {
-        return id == playerId || allies.contains(playerId);
-    }
-
-    /**
-     * Create alliance between two players, remember to set both players as
-     * allies
-     *
-     * @param playerId the player to form alliance with
-     */
-    public void createAlliance(short playerId) {
-        allies.add(playerId);
-    }
-
-    /**
-     * Breaks alliance between two players, remember to break the alliance on
-     * both players
-     *
-     * @param playerId the player to break alliance with
-     */
-    public void breakAlliance(short playerId) {
-        allies.remove(playerId);
-    }
-
-    @Override
-    public int compareTo(Keeper keeper) {
-        return Short.compare(id, keeper.id);
-    }
-
-    @Override
-    public int hashCode() {
-        int hash = 5;
-        hash = 67 * hash + this.id;
-        return hash;
-    }
-
-    @Override
-    public boolean equals(Object obj) {
-        if (this == obj) {
-            return true;
-        }
-        if (obj == null) {
-            return false;
-        }
-        if (getClass() != obj.getClass()) {
-            return false;
-        }
-        final Keeper other = (Keeper) obj;
-        if (this.id != other.id) {
-            return false;
-        }
-        return true;
-    }
-
-}
+/*
+ * Copyright (C) 2014-2015 OpenKeeper
+ *
+ * OpenKeeper is free software: you can redistribute it and/or modify
+ * it under the terms of the GNU General Public License as published by
+ * the Free Software Foundation, either version 3 of the License, or
+ * (at your option) any later version.
+ *
+ * OpenKeeper is distributed in the hope that it will be useful,
+ * but WITHOUT ANY WARRANTY; without even the implied warranty of
+ * MERCHANTABILITY or FITNESS FOR A PARTICULAR PURPOSE.  See the
+ * GNU General Public License for more details.
+ *
+ * You should have received a copy of the GNU General Public License
+ * along with OpenKeeper.  If not, see <http://www.gnu.org/licenses/>.
+ */
+package toniarts.openkeeper.game.data;
+
+import com.jme3.app.Application;
+import com.jme3.app.state.AppStateManager;
+import java.util.HashSet;
+import java.util.Set;
+import toniarts.openkeeper.game.player.PlayerCreatureControl;
+import toniarts.openkeeper.game.player.PlayerGoldControl;
+import toniarts.openkeeper.game.player.PlayerManaControl;
+import toniarts.openkeeper.game.player.PlayerRoomControl;
+import toniarts.openkeeper.game.player.PlayerSpellControl;
+import toniarts.openkeeper.game.player.PlayerStatsControl;
+import toniarts.openkeeper.game.player.PlayerTriggerControl;
+import toniarts.openkeeper.tools.convert.map.AI.AIType;
+import toniarts.openkeeper.tools.convert.map.Player;
+
+/**
+ * Your FRIENDLY neighbourhood Keeper, or not
+ *
+ * @author Toni Helenius <helenius.toni@gmail.com>
+ */
+public class Keeper implements Comparable<Keeper>, IIndexable {
+
+    public final static short KEEPER1_ID = 3;
+    public final static short KEEPER2_ID = 4;
+    public final static short KEEPER3_ID = 5;
+    public final static short KEEPER4_ID = 6;
+
+    private boolean ai;
+    private AIType aiType = AIType.MASTER_KEEPER;
+    private transient Player player;
+    private short id;
+    private int initialGold = 0;
+    private transient PlayerGoldControl goldControl = new PlayerGoldControl();
+    private transient PlayerCreatureControl creatureControl;
+    private transient PlayerSpellControl spellControl;
+    private transient PlayerStatsControl statsControl = new PlayerStatsControl();
+    private transient PlayerRoomControl roomControl;
+    private transient PlayerTriggerControl triggerControl;
+    private transient PlayerManaControl manaControl;
+    private boolean destroyed = false;
+    private final Set<Short> allies = new HashSet<>(4);
+
+    public Keeper() {
+
+    }
+
+    public Keeper(boolean ai, short id, final Application app) {
+        this.ai = ai;
+        this.id = id;
+    }
+
+    public Keeper(Player player, final Application app) {
+        this.player = player;
+        this.id = player.getPlayerId();
+        initialGold = player.getStartingGold();
+    }
+
+    public void initialize(final AppStateManager stateManager, final Application app) {
+        creatureControl = new PlayerCreatureControl(app);
+        roomControl = new PlayerRoomControl(app);
+        spellControl = new PlayerSpellControl(app);
+
+        int triggerId = player.getTriggerId();
+        if (triggerId != 0) {
+            triggerControl = new PlayerTriggerControl(stateManager, triggerId);
+            triggerControl.setPlayer(id);
+        }
+
+        // Don't create mana control for neutral nor good player
+        if (id != Player.GOOD_PLAYER_ID && id != Player.NEUTRAL_PLAYER_ID) {
+            manaControl = new PlayerManaControl(id, stateManager);
+        }
+    }
+
+    public short getId() {
+        return id;
+    }
+
+    public void setId(short id) {
+        this.id = id;
+    }
+
+    public int getInitialGold() {
+        return initialGold;
+    }
+
+    public Player getPlayer() {
+        return player;
+    }
+
+    public PlayerGoldControl getGoldControl() {
+        return goldControl;
+    }
+
+    public PlayerCreatureControl getCreatureControl() {
+        return creatureControl;
+    }
+
+    public PlayerStatsControl getStatsControl() {
+        return statsControl;
+    }
+
+    public PlayerRoomControl getRoomControl() {
+        return roomControl;
+    }
+
+    public PlayerTriggerControl getTriggerControl() {
+        return triggerControl;
+    }
+
+    public PlayerManaControl getManaControl() {
+        return manaControl;
+    }
+
+    public PlayerSpellControl getSpellControl() {
+        return spellControl;
+    }
+
+    public void update(float tpf) {
+        if (triggerControl != null) {
+            triggerControl.update(tpf);
+        }
+
+        if (manaControl != null) {
+            manaControl.update(tpf);
+        }
+    }
+
+    public void setPlayer(Player player) {
+        this.player = player;
+
+        // Set the gold
+        initialGold = player.getStartingGold();
+    }
+
+    @Override
+    public String toString() {
+        return Short.toString(id);
+    }
+
+    /**
+     * Check whether the player is destroyed or not
+     *
+     * @return is destroyed
+     */
+    public boolean isDestroyed() {
+        return destroyed;
+    }
+
+    public AIType getAiType() {
+        return aiType;
+    }
+
+    public void setAiType(AIType aiType) {
+        this.aiType = aiType;
+    }
+
+    public boolean isAi() {
+        return ai;
+    }
+
+    /**
+     * Is the given player an enemy of ours
+     *
+     * @param playerId the other player
+     * @return is the player enemy of ours
+     * @see #isAlly(short)
+     */
+    public boolean isEnemy(short playerId) {
+        if (playerId == id || playerId == Player.NEUTRAL_PLAYER_ID || id == Player.NEUTRAL_PLAYER_ID) {
+            return false; // Neutral player has no enemies
+        }
+        return !allies.contains(playerId);
+    }
+
+    /**
+     * Is the player an ally of us. If not, it is not necessarily the enemy. But
+     * we do not share vision, battless etc. with non-allies
+     *
+     * @param playerId the other player
+     * @return is the player an ally of ours
+     * @see #isEnemy(short)
+     */
+    public boolean isAlly(short playerId) {
+        return id == playerId || allies.contains(playerId);
+    }
+
+    /**
+     * Create alliance between two players, remember to set both players as
+     * allies
+     *
+     * @param playerId the player to form alliance with
+     */
+    public void createAlliance(short playerId) {
+        allies.add(playerId);
+    }
+
+    /**
+     * Breaks alliance between two players, remember to break the alliance on
+     * both players
+     *
+     * @param playerId the player to break alliance with
+     */
+    public void breakAlliance(short playerId) {
+        allies.remove(playerId);
+    }
+
+    @Override
+    public int compareTo(Keeper keeper) {
+        return Short.compare(id, keeper.id);
+    }
+
+    @Override
+    public int hashCode() {
+        int hash = 5;
+        hash = 67 * hash + this.id;
+        return hash;
+    }
+
+    @Override
+    public boolean equals(Object obj) {
+        if (this == obj) {
+            return true;
+        }
+        if (obj == null) {
+            return false;
+        }
+        if (getClass() != obj.getClass()) {
+            return false;
+        }
+        final Keeper other = (Keeper) obj;
+        if (this.id != other.id) {
+            return false;
+        }
+        return true;
+    }
+
+}
--- conflicted
+++ resolved
@@ -1,1110 +1,1101 @@
-/*
- * Copyright (C) 2014-2015 OpenKeeper
- *
- * OpenKeeper is free software: you can redistribute it and/or modify
- * it under the terms of the GNU General Public License as published by
- * the Free Software Foundation, either version 3 of the License, or
- * (at your option) any later version.
- *
- * OpenKeeper is distributed in the hope that it will be useful,
- * but WITHOUT ANY WARRANTY; without even the implied warranty of
- * MERCHANTABILITY or FITNESS FOR A PARTICULAR PURPOSE.  See the
- * GNU General Public License for more details.
- *
- * You should have received a copy of the GNU General Public License
- * along with OpenKeeper.  If not, see <http://www.gnu.org/licenses/>.
- */
-package toniarts.openkeeper.world;
-
-import com.jme3.asset.AssetManager;
-import com.jme3.asset.TextureKey;
-<<<<<<< HEAD
-import com.jme3.bounding.BoundingBox;
-import com.jme3.light.Light;
-import com.jme3.light.PointLight;
-=======
->>>>>>> ecbe8d1d
-import com.jme3.material.Material;
-import com.jme3.math.ColorRGBA;
-import com.jme3.math.FastMath;
-import com.jme3.math.Vector3f;
-import com.jme3.renderer.queue.RenderQueue;
-import com.jme3.scene.BatchNode;
-import com.jme3.scene.Geometry;
-import com.jme3.scene.Node;
-import com.jme3.scene.SceneGraphVisitor;
-import com.jme3.scene.Spatial;
-import com.jme3.texture.Texture;
-import java.awt.Color;
-import java.awt.Point;
-import java.util.ArrayList;
-import java.util.EnumSet;
-import java.util.HashMap;
-import java.util.HashSet;
-import java.util.LinkedHashMap;
-import java.util.List;
-import java.util.Map;
-import java.util.Map.Entry;
-import java.util.Set;
-import java.util.logging.Level;
-import java.util.logging.Logger;
-import toniarts.openkeeper.tools.convert.ConversionUtils;
-import toniarts.openkeeper.tools.convert.KmfModelLoader;
-import toniarts.openkeeper.tools.convert.map.ArtResource;
-import toniarts.openkeeper.tools.convert.map.KwdFile;
-import toniarts.openkeeper.tools.convert.map.Room;
-import toniarts.openkeeper.tools.convert.map.Terrain;
-import toniarts.openkeeper.tools.convert.map.Thing;
-import toniarts.openkeeper.utils.AssetUtils;
-import toniarts.openkeeper.utils.WorldUtils;
-import toniarts.openkeeper.world.effect.EffectManagerState;
-import toniarts.openkeeper.world.effect.TorchControl;
-import toniarts.openkeeper.world.object.ObjectLoader;
-import toniarts.openkeeper.world.room.GenericRoom;
-import toniarts.openkeeper.world.room.RoomConstructor;
-import toniarts.openkeeper.world.room.RoomInstance;
-import toniarts.openkeeper.world.room.WallSection;
-import toniarts.openkeeper.world.room.WallSection.WallDirection;
-import toniarts.openkeeper.world.terrain.Water;
-
-/**
- * Loads whole maps, and handles the maps
- *
- * @author Toni Helenius <helenius.toni@gmail.com>
- */
-public abstract class MapLoader implements ILoader<KwdFile> {
-
-    public final static float TILE_WIDTH = 1;
-    public final static float TILE_HEIGHT = 1;
-    public final static float TORCH_HEIGHT = 3 * TILE_HEIGHT / 2; // FIXME use Terrain Torch Height
-    public final static float TOP_HEIGHT = 2 * TILE_HEIGHT;
-    public final static float FLOOR_HEIGHT = 1 * TILE_HEIGHT;
-    public final static float UNDERFLOOR_HEIGHT = 0 * TILE_HEIGHT;
-    public final static float WATER_LEVEL = MapLoader.FLOOR_HEIGHT - 0.07f;
-
-    public final static ColorRGBA COLOR_FLASH = new ColorRGBA(0.8f, 0, 0, 1);
-    public final static ColorRGBA COLOR_TAG = new ColorRGBA(0, 0, 0.8f, 1);
-    private final static int PAGE_SQUARE_SIZE = 8; // Divide the terrain to square "pages"
-    private final static int FLOOR_INDEX = 0;
-    private final static int WALL_INDEX = 1;
-    private final static int TOP_INDEX = 2;
-    private final static String MAP_NODE = "Map";
-    private final static String TERRAIN_NODE = "Terrain";
-    private final static String ROOM_NODE = "Rooms";
-    private List<Node> pages;
-    private final KwdFile kwdFile;
-    private Node map;
-    private final MapData mapData;
-    private final AssetManager assetManager;
-    private final EffectManagerState effectManager;
-    private Node roomsNode;
-    private final Map<Point, Light> lightMap = new HashMap<>();
-    private final WorldState worldState;
-    private final ObjectLoader objectLoader;
-    private final List<RoomInstance> rooms = new ArrayList<>(); // The list of rooms
-    private final List<EntityInstance<Terrain>> waterBatches = new ArrayList<>(); // Lakes and rivers
-    private final List<EntityInstance<Terrain>> lavaBatches = new ArrayList<>(); // Lakes and rivers, but hot
-    private final HashMap<Point, RoomInstance> roomCoordinates = new HashMap<>(); // A quick glimpse whether room at specific coordinates is already "found"
-    private final HashMap<RoomInstance, Spatial> roomNodes = new HashMap<>(); // Room instances by node
-    private final Map<RoomInstance, GenericRoom> roomActuals = new LinkedHashMap<>(); // Rooms by room instance
-    private final HashMap<Point, EntityInstance<Terrain>> terrainBatchCoordinates = new HashMap<>(); // A quick glimpse whether terrain batch at specific coordinates is already "found"
-    private static final Logger logger = Logger.getLogger(MapLoader.class.getName());
-
-    public MapLoader(AssetManager assetManager, KwdFile kwdFile, EffectManagerState effectManager, WorldState worldState, ObjectLoader objectLoader) {
-        this.kwdFile = kwdFile;
-        this.assetManager = assetManager;
-        this.effectManager = effectManager;
-        this.worldState = worldState;
-        this.objectLoader = objectLoader;
-
-        // Create modifiable tiles
-        mapData = new MapData(kwdFile);
-    }
-
-    @Override
-    public Spatial load(AssetManager assetManager, KwdFile object) {
-
-        //Create a root
-        map = new Node(MAP_NODE);
-        Node terrain = new Node(TERRAIN_NODE);
-        generatePages(terrain);
-        roomsNode = new Node(ROOM_NODE);
-        terrain.attachChild(roomsNode);
-
-        // Go through the fixed rooms and construct them
-        for (Thing thing : kwdFile.getThings()) {
-            if (thing instanceof Thing.Room) {
-                Point p = new Point(((Thing.Room) thing).getPosX(), ((Thing.Room) thing).getPosY());
-                handleRoom(p, kwdFile.getRoomByTerrain(mapData.getTile(p).getTerrain().getTerrainId()), (Thing.Room) thing);
-            }
-        }
-
-        // Go through the map
-        int tilesCount = mapData.getWidth() * object.getMap().getHeight();
-
-        for (int y = 0; y < mapData.getHeight(); y++) {
-            for (int x = 0; x < mapData.getWidth(); x++) {
-
-                try {
-                    handleTile(mapData.getTile(x, y), terrain);
-                } catch (Exception e) {
-                    logger.log(Level.SEVERE, "Failed to handle tile at " + x + ", " + y + "!", e);
-                }
-
-                // Update progress
-                updateProgress((float) (y * object.getMap().getWidth() + x + 1) / tilesCount);
-            }
-        }
-
-        // Batch the terrain pages
-        for (Node page : pages) {
-            ((BatchNode) page.getChild(FLOOR_INDEX)).batch();
-            ((BatchNode) page.getChild(WALL_INDEX)).batch();
-            ((BatchNode) page.getChild(TOP_INDEX)).batch();
-        }
-        map.attachChild(terrain);
-
-        // Create the water
-        if (!waterBatches.isEmpty()) {
-            map.attachChild(Water.construct(assetManager, waterBatches));
-        }
-
-        // And the lava
-        if (!lavaBatches.isEmpty()) {
-            map.attachChild(Water.construct(assetManager, lavaBatches));
-        }
-
-        return map;
-    }
-
-    public MapData getMapData() {
-        return mapData;
-    }
-
-    /**
-     * Update the selected tiles (and neighbouring tiles if needed)
-     *
-     * @param points tile coordinates to update
-     */
-    protected void updateTiles(Point... points) {
-
-        // Reconstruct all tiles in the area
-        Set<BatchNode> nodesNeedBatching = new HashSet<>();
-        Node terrainNode = (Node) map.getChild(TERRAIN_NODE);
-        for (Point point : points) {
-            TileData tile = mapData.getTile(point);
-            // Reconstruct and mark for patching
-            // The tile node needs to created anew, somehow the BatchNode just doesn't get it if I remove children from subnode
-            Node pageNode = getPageNode(point, terrainNode);
-            Node tileNode = getTileNode(point, (Node) pageNode.getChild(FLOOR_INDEX));
-            if (!tileNode.getChildren().isEmpty()) {
-                tileNode.removeFromParent();
-                ((BatchNode) pageNode.getChild(FLOOR_INDEX)).attachChildAt(new Node(tileNode.getName()), getTileNodeIndex(point));
-                nodesNeedBatching.add((BatchNode) pageNode.getChild(FLOOR_INDEX));
-            }
-            tileNode = getTileNode(point, (Node) pageNode.getChild(WALL_INDEX));
-            if (!tileNode.getChildren().isEmpty()) {
-                tileNode.removeFromParent();
-                ((BatchNode) pageNode.getChild(WALL_INDEX)).attachChildAt(new Node(tileNode.getName()), getTileNodeIndex(point));
-                nodesNeedBatching.add((BatchNode) pageNode.getChild(WALL_INDEX));
-            }
-            tileNode = getTileNode(point, (Node) pageNode.getChild(TOP_INDEX));
-            if (!tileNode.getChildren().isEmpty()) {
-                tileNode.removeFromParent();
-                ((BatchNode) pageNode.getChild(TOP_INDEX)).attachChildAt(new Node(tileNode.getName()), getTileNodeIndex(point));
-                nodesNeedBatching.add((BatchNode) pageNode.getChild(TOP_INDEX));
-            }
-
-            // Remove lights
-            Light light = lightMap.get(point);
-            if (light != null) {
-                map.removeLight(light);
-            }
-
-            // Reconstruct
-            handleTile(tile, (Node) map.getChild(TERRAIN_NODE));
-        }
-
-        // Batch
-        for (BatchNode batchNode : nodesNeedBatching) {
-            batchNode.batch();
-        }
-    }
-
-    /**
-     * Sets the right material to tile (selected / decayed...)
-     *
-     * @param node
-     */
-    private void setTileMaterialToGeometries(final TileData tile, final Node node) {
-
-        // Change the material on geometries
-        if (!tile.isFlashed() && !tile.isSelected()
-                && !tile.getTerrain().getFlags().contains(Terrain.TerrainFlag.DECAY)) {
-            return;
-        }
-
-        node.depthFirstTraversal(new SceneGraphVisitor() {
-            @Override
-            public void visit(Spatial spatial) {
-                if (!(spatial instanceof Geometry)) {
-                    return;
-                }
-
-                Material material = ((Geometry) spatial).getMaterial();
-
-                // Decay
-                if (tile.getTerrain().getFlags().contains(Terrain.TerrainFlag.DECAY) && tile.getTerrain().getTextureFrames() > 1) {
-
-                    Integer texCount = spatial.getUserData(KmfModelLoader.MATERIAL_ALTERNATIVE_TEXTURES_COUNT);
-                    if (texCount != null) {
-
-                        // FIXME: This doesn't sit well with the material thinking (meaning we produce the actual material files)
-                        // Now we have a random starting texture...
-                        int textureIndex = tile.getTerrain().getTextureFrames() - (int) Math.ceil(tile.getHealthPercent() / (100f / tile.getTerrain().getTextureFrames()));
-                        String diffuseTexture = ((Texture) material.getParam("DiffuseMap").getValue()).getKey().getName().replaceFirst("_DECAY\\d", ""); // Unharmed texture
-                        if (textureIndex > 0) {
-
-                            // The first one doesn't have a number
-                            if (textureIndex == 1) {
-                                diffuseTexture = diffuseTexture.replaceFirst(".png", "_DECAY.png");
-                            } else {
-                                diffuseTexture = diffuseTexture.replaceFirst(".png", "_DECAY" + textureIndex + ".png");
-                            }
-                        }
-                        try {
-                            Texture texture = assetManager.loadTexture(new TextureKey(ConversionUtils.getCanonicalAssetKey(diffuseTexture), false));
-                            material.setTexture("DiffuseMap", texture);
-
-                            AssetUtils.assignMapsToMaterial(assetManager, material);
-                        } catch (Exception e) {
-                            logger.log(Level.WARNING, "Error applying decay texture: {0} to {1} terrain! ({2})", new Object[]{diffuseTexture, tile.getTerrain().getName(), e.getMessage()});
-                        }
-                    }
-                }
-
-                if (tile.isFlashed()) {
-                    material.setColor("Ambient", COLOR_FLASH);
-                    material.setBoolean("UseMaterialColors", true);
-                }
-                if (tile.isSelected()) {
-                    material.setColor("Ambient", COLOR_TAG);
-                    material.setBoolean("UseMaterialColors", true);
-                }
-
-            }
-
-        });
-
-    }
-
-    /**
-     * Generate the page nodes
-     *
-     * @param root where to generate pages on
-     */
-    private void generatePages(Node root) {
-        pages = new ArrayList<>(((int) Math.ceil(mapData.getHeight() / (float) PAGE_SQUARE_SIZE))
-                * ((int) Math.ceil(mapData.getWidth() / (float) PAGE_SQUARE_SIZE)));
-        for (int y = 0; y < (int) Math.ceil(mapData.getHeight() / (float) PAGE_SQUARE_SIZE); y++) {
-            for (int x = 0; x < (int) Math.ceil(mapData.getWidth() / (float) PAGE_SQUARE_SIZE); x++) {
-                Node page = new Node(x + "_" + y);
-
-                // Create batch nodes for ceiling, floor and walls
-                BatchNode floor = new BatchNode("floor");
-                floor.setShadowMode(RenderQueue.ShadowMode.Receive); // Floors don't cast
-                generateTileNodes(floor, x, y);
-                page.attachChild(floor);
-                BatchNode wall = new BatchNode("wall");
-                wall.setShadowMode(RenderQueue.ShadowMode.CastAndReceive); // Walls cast and receive shadows
-                generateTileNodes(wall, x, y);
-                page.attachChild(wall);
-                BatchNode ceiling = new BatchNode("ceiling");
-                ceiling.setShadowMode(RenderQueue.ShadowMode.Off); // No lights above ceilings
-                generateTileNodes(ceiling, x, y);
-                page.attachChild(ceiling);
-
-                pages.add(page);
-                root.attachChild(page);
-            }
-        }
-    }
-
-    /**
-     * Create tile nodes inside a page
-     *
-     * @param pageBatch the page
-     * @param pageX page x
-     * @param pageY page y
-     */
-    private void generateTileNodes(BatchNode pageBatch, int pageX, int pageY) {
-        for (int y = 0; y < PAGE_SQUARE_SIZE; y++) {
-            for (int x = 0; x < PAGE_SQUARE_SIZE; x++) {
-                pageBatch.attachChild(new Node((x + pageX * PAGE_SQUARE_SIZE) + "_" + (y + pageY * PAGE_SQUARE_SIZE)));
-            }
-        }
-    }
-
-    private Spatial getWallSpatial(TileData tile, WallDirection direction) {
-        String modelName = tile.getTerrain().getSideResource().getName();
-        Point p = tile.getLocation();
-        TileData neigbourTile;
-        switch (direction) {
-            case NORTH:
-                neigbourTile = mapData.getTile(p.x, p.y - 1);
-                break;
-            case SOUTH:
-                neigbourTile = mapData.getTile(p.x, p.y + 1);
-                break;
-            case EAST:
-                neigbourTile = mapData.getTile(p.x + 1, p.y);
-                break;
-            default: // WEST
-                neigbourTile = mapData.getTile(p.x - 1, p.y);
-                break;
-        }
-        // Check for out of bounds
-        if (neigbourTile == null) {
-            return loadModel(modelName);
-        }
-
-        if (neigbourTile.getTerrain().getFlags().contains(Terrain.TerrainFlag.SOLID)) {
-            return null;
-        }
-
-        if (!(tile.getTerrain().getFlags().contains(Terrain.TerrainFlag.ALLOW_ROOM_WALLS))) {
-            return loadModel(modelName);
-        } else if (hasRoomWalls(neigbourTile)) {
-            return getRoomWall(neigbourTile, direction);
-        }
-
-        return loadModel(modelName);
-    }
-
-    private Spatial getRoomWall(TileData tile, WallDirection direction) {
-        Point p = tile.getLocation();
-        Room room = kwdFile.getRoomByTerrain(tile.getTerrainId());
-        RoomInstance roomInstance = handleRoom(p, room, null);
-        GenericRoom gr = roomActuals.get(roomInstance);
-        return gr.getWallSpatial(p, direction);
-    }
-
-    /**
-     * Sets random material (from the list) to all the geometries that have been
-     * tagged for this in this spatial
-     *
-     * @param spatial the spatial
-     * @param tile the tile
-     */
-    private void setRandomTexture(final Spatial spatial, final TileData tile) {
-
-        // Check the data on geometry
-        spatial.depthFirstTraversal(new SceneGraphVisitor() {
-            @Override
-            public void visit(Spatial spatial) {
-                Integer texCount = spatial.getUserData(KmfModelLoader.MATERIAL_ALTERNATIVE_TEXTURES_COUNT);
-                if (texCount != null) {
-
-                    // On redrawing, see if we already randomized this
-                    // The principle is bit wrong, the random texture is tied to the tile, and not material etc.
-                    // But it is probably just the tops of few tiles, so...
-                    int tex;
-                    if (tile.getRandomTextureIndex() != null) {
-                        tex = tile.getRandomTextureIndex();
-                    } else {
-                        tex = FastMath.rand.nextInt(texCount);
-                        tile.setRandomTextureIndex(tex);
-                    }
-                    if (tex != 0) { // 0 is the default anyway
-                        Geometry g = (Geometry) spatial;
-                        Material m = g.getMaterial();
-                        String asset = m.getAssetName();
-
-                        // Load new material
-                        Material newMaterial = assetManager.loadMaterial(asset.substring(0,
-                                asset.lastIndexOf(KmfModelLoader.MATERIAL_ALTERNATIVE_TEXTURE_SUFFIX_SEPARATOR) + 1).concat(tex + ".j3m"));
-                        AssetUtils.assignMapsToMaterial(assetManager, newMaterial);
-                        g.setMaterial(newMaterial);
-                    }
-                }
-            }
-        });
-    }
-
-    private Spatial loadModel(final String model) {
-        Spatial spatial = AssetUtils.loadModel(assetManager, model);
-
-        return spatial;
-    }
-
-    /**
-     * Handle single tile from the map, represented by the X & Y coordinates
-     *
-     * @param tile tile to handle
-     * @param root the root node
-     */
-    private void handleTile(TileData tile, Node root) {
-
-        // Get the terrain
-        Terrain terrain = tile.getTerrain();
-        Point p = tile.getLocation();
-        Node pageNode = getPageNode(p, root);
-
-        // Torch (see https://github.com/tonihele/OpenKeeper/issues/128)
-        if (!terrain.getFlags().contains(Terrain.TerrainFlag.SOLID)
-                && (tile.getX() % 2 == 0 || tile.getY() % 2 == 0)) {
-            handleTorch(tile, pageNode);
-        }
-
-        // Room
-        if (terrain.getFlags().contains(Terrain.TerrainFlag.ROOM)) {
-
-            // Construct the actual room
-            Room room = kwdFile.getRoomByTerrain(terrain.getTerrainId());
-            handleRoom(p, room, null);
-
-            // Swap the terrain if this is a bridge
-            terrain = kwdFile.getTerrainBridge(tile.getFlag(), room);
-            if (terrain == null) {
-                return;
-            }
-        }
-
-        handleTop(tile, terrain, pageNode);
-        if (terrain.getFlags().contains(Terrain.TerrainFlag.SOLID)) {
-            handleSide(tile, pageNode);
-        }
-    }
-
-    private void handleTorch(TileData tile, Node pageNode) {
-
-        // The rooms actually contain the torch model resource, but it is always the same,
-        // and sometimes even null and there is still a torch. So I don't think they are used
-        // Take the first direction where we can put a torch
-        String name = null;
-        float angleY = 0;
-        Vector3f position = Vector3f.ZERO;
-
-        if (tile.getY() % 2 == 0 && tile.getX() % 2 != 0  && canPlaceTorch(tile.getX(), tile.getY() - 1)) { // North
-            name = "Torch1";
-            angleY = -FastMath.HALF_PI;
-            position = new Vector3f(0, TORCH_HEIGHT, -TILE_WIDTH / 2);
-
-        } else if (tile.getX() % 2 == 0 && tile.getY() % 2 == 0 && canPlaceTorch(tile.getX() - 1, tile.getY())) { // West
-            name = "Torch1";
-            position = new Vector3f(-TILE_WIDTH / 2, TORCH_HEIGHT, 0);
-
-        } else if (tile.getY() % 2 == 0 && tile.getX() % 2 != 0 && canPlaceTorch(tile.getX(), tile.getY() + 1)) { // South
-            name = "Torch1";
-            angleY = FastMath.HALF_PI;
-            position = new Vector3f(0, TORCH_HEIGHT, TILE_WIDTH / 2);
-
-        } else if (tile.getX() % 2 == 0 && tile.getY() % 2 == 0 && canPlaceTorch(tile.getX() + 1, tile.getY())) { // East
-            name = "Torch1";
-            angleY = FastMath.PI;
-            position = new Vector3f(TILE_WIDTH / 2, TORCH_HEIGHT, 0);
-        }
-
-        // Move to tile and right height
-<<<<<<< HEAD
-        if (spatial != null) {
-            spatial.move(tile.getX(), 0.75f, tile.getY());
-
-            // Light
-            PointLight light = new PointLight(spatial.getLocalTranslation(), ColorRGBA.Orange, TILE_WIDTH * 2);
-            light.setName(tile.getX() + "-" + tile.getY());
-            map.addLight(light);
-            lightMap.put(new Point(tile.getX(), tile.getY()), light);
-=======
-        if (name != null) {
-            // if room get room torch
-            if (tile.getTerrain().getFlags().contains(Terrain.TerrainFlag.ROOM)) {
-                RoomInstance roomInstance = roomCoordinates.get(tile.getLocation());
-                if (roomInstance != null) {
-                    ArtResource torch = roomInstance.getRoom().getTorch();
-                    if (torch == null) {
-                        return;
-                    }
-                    name = torch.getName();
-                }
-            }
-            Spatial spatial = AssetUtils.loadModel(assetManager, name);
-            spatial.addControl(new TorchControl(kwdFile, assetManager, angleY));
-            spatial.rotate(0, angleY, 0);
-            spatial.setLocalTranslation(WorldUtils.pointToVector3f(tile.getLocation()).addLocal(position));
-
-            ((Node) getTileNode(tile.getLocation(), (Node) pageNode.getChild(WALL_INDEX))).attachChild(spatial);
->>>>>>> ecbe8d1d
-        }
-    }
-
-    private boolean canPlaceTorch(int x, int y) {
-        TileData tile = mapData.getTile(x, y);
-        return (tile != null && tile.getTerrain().getFlags().contains(Terrain.TerrainFlag.TORCH));
-
-    }
-
-    private RoomInstance handleRoom(Point p, Room room, Thing.Room thing) {
-        if (roomCoordinates.containsKey(p)) {
-            RoomInstance roomInstance = roomCoordinates.get(p);
-            return roomInstance;
-        }
-
-        RoomInstance roomInstance = new RoomInstance(room, mapData, thing);
-        findRoom(p, roomInstance);
-        findRoomWallSections(roomInstance);
-        rooms.add(roomInstance);
-
-        // Put the thing attributes in
-        if (thing != null) {
-            for (Point roomPoint : roomInstance.getCoordinates()) {
-                TileData tile = mapData.getTile(roomPoint);
-                tile.setPlayerId(thing.getPlayerId());
-                tile.setHealth((int) (tile.getTerrain().getMaxHealth() * (thing.getInitialHealth() / 100f)));
-            }
-        }
-
-        Spatial roomNode = handleRoom(roomInstance);
-        roomsNode.attachChild(roomNode);
-
-        // Add to registry
-        roomNodes.put(roomInstance, roomNode);
-        return roomInstance;
-    }
-
-    /**
-     * Handle top construction on the tile
-     *
-     * @param tile this tile
-     * @param terrain DO NOT REMOVE. Need for construct water bed
-     * @param pageNode page node
-     */
-    private void handleTop(TileData tile, Terrain terrain, Node pageNode) {
-
-        ArtResource model = terrain.getCompleteResource();
-        Point p = tile.getLocation();
-        Spatial spatial;
-        // For water construction type (lava & water), there are 8 pieces (0-7 suffix) in complete resource
-        // And in the top resource there is the actual lava/water
-        if (terrain.getFlags().contains(Terrain.TerrainFlag.CONSTRUCTION_TYPE_WATER)) {
-
-            // Store the batch instance
-            if (!terrainBatchCoordinates.containsKey(p)) {
-                EntityInstance<Terrain> entityInstance = new EntityInstance<>(terrain);
-                findTerrainBatch(p, entityInstance);
-                if (terrain.getFlags().contains(Terrain.TerrainFlag.LAVA)) {
-                    lavaBatches.add(entityInstance);
-                } else {
-                    waterBatches.add(entityInstance);
-                }
-            }
-
-            spatial = new WaterConstructor(kwdFile).construct(mapData, p.x, p.y, terrain, assetManager, model.getName());
-
-        } else if (terrain.getFlags().contains(Terrain.TerrainFlag.CONSTRUCTION_TYPE_QUAD)) {
-            // If this resource is type quad, parse it together. With fixed Hero Lair
-            String modelName = (model == null && terrain.getTerrainId() == 35) ? "hero_outpost_floor" : model.getName();
-            spatial = new QuadConstructor(kwdFile).construct(mapData, p.x, p.y, terrain, assetManager, modelName);
-
-        } else {
-
-            if (terrain.getFlags().contains(Terrain.TerrainFlag.SOLID)) {
-                model = terrain.getTopResource();
-            }
-            spatial = loadModel(model.getName());
-        }
-
-        if (terrain.getFlags().contains(Terrain.TerrainFlag.RANDOM_TEXTURE)) {
-            setRandomTexture(spatial, tile);
-        }
-
-        Node topTileNode;
-        if (terrain.getFlags().contains(Terrain.TerrainFlag.SOLID)) {
-            topTileNode = getTileNode(p, (Node) pageNode.getChild(TOP_INDEX));
-        } else {
-            topTileNode = getTileNode(p, (Node) pageNode.getChild(FLOOR_INDEX));
-        }
-
-        topTileNode.attachChild(spatial);
-        setTileMaterialToGeometries(tile, topTileNode);
-        AssetUtils.translateToTile(topTileNode, p);
-
-        tile.setTopNode(topTileNode);
-    }
-
-    private void handleSide(TileData tile, Node pageNode) {
-        Point p = tile.getLocation();
-        Node sideTileNode = getTileNode(p, (Node) pageNode.getChild(WALL_INDEX));
-
-        for (WallDirection direction : WallDirection.values()) {
-            Spatial wall = getWallSpatial(tile, direction);
-            if (wall != null) {
-                wall.rotate(0, direction.getAngle(), 0);
-                sideTileNode.attachChild(wall);
-            }
-        }
-
-        setTileMaterialToGeometries(tile, sideTileNode);
-        AssetUtils.translateToTile(sideTileNode, p);
-
-        tile.setSideNode(sideTileNode);
-    }
-
-    public void flashTile(boolean enabled, List<Point> points) {
-
-        for (Point p : points) {
-            mapData.getTile(p.x, p.y).setFlashed(enabled);
-        }
-
-        updateTiles(points.toArray(new Point[points.size()]));
-    }
-
-    /**
-     * Get the terrain tile node
-     *
-     * @param p the tile coordinates
-     * @param page the page node
-     * @return tile node
-     */
-    private Node getTileNode(Point p, Node page) {
-        return (Node) page.getChild(getTileNodeIndex(p));
-    }
-
-    /**
-     * Get index for the tile node, where it should be
-     *
-     * @param p the tile coordinates
-     * @return the index inside the page
-     */
-    private int getTileNodeIndex(Point p) {
-        int tileX = p.x - ((int) Math.floor(p.x / (float) PAGE_SQUARE_SIZE)) * PAGE_SQUARE_SIZE;
-        int tileY = p.y - ((int) Math.floor(p.y / (float) PAGE_SQUARE_SIZE)) * PAGE_SQUARE_SIZE;
-        return tileY * PAGE_SQUARE_SIZE + tileX;
-    }
-
-    /**
-     * Get the terrain "page" we are on
-     *
-     * @param p the tile coordinates
-     * @param root the root node
-     * @return page node
-     */
-    protected Node getPageNode(Point p, Node root) {
-        int pageX = (int) Math.floor(p.x / (float) PAGE_SQUARE_SIZE);
-        int pageY = (int) Math.floor(p.y / (float) PAGE_SQUARE_SIZE);
-
-        // Get the page index
-        int index = pageX;
-        if (pageY > 0) {
-            int pagesPerRow = (int) Math.ceil(mapData.getWidth() / (float) PAGE_SQUARE_SIZE);
-            index += pagesPerRow * pageY;
-        }
-        return (Node) root.getChild(index);
-    }
-
-    /**
-     * Checks if this terrain piece is actually a room and the room type has
-     * walls
-     *
-     * @param tile the terrain tile
-     * @return true if this is a room and it has its own walls
-     */
-    private boolean hasRoomWalls(TileData tile) {
-        Terrain terrain = tile.getTerrain();
-        if (terrain.getFlags().contains(Terrain.TerrainFlag.ROOM)) {
-
-            Room room = kwdFile.getRoomByTerrain(terrain.getTerrainId());
-            return hasRoomWalls(room);
-        }
-        return false;
-    }
-
-    public static boolean hasRoomWalls(Room room) {
-        return room.getFlags().contains(Room.RoomFlag.HAS_WALLS)
-                || room.getTileConstruction() == Room.TileConstruction.HERO_GATE_FRONT_END
-                || room.getTileConstruction() == Room.TileConstruction.HERO_GATE_3_BY_1;
-    }
-
-    /**
-     * Find the room starting from a certain point, rooms are never diagonally
-     * attached
-     *
-     * @param p starting point
-     * @param roomInstance the room instance
-     */
-    private void findRoom(Point p, RoomInstance roomInstance) {
-        TileData tile = mapData.getTile(p);
-        // Get the terrain
-        Terrain terrain = kwdFile.getTerrain(tile.getTerrainId());
-        if (terrain.getFlags().contains(Terrain.TerrainFlag.ROOM)) {
-
-            if (!roomCoordinates.containsKey(p)) {
-                if (roomInstance.getRoom().equals(kwdFile.getRoomByTerrain(terrain.getTerrainId()))) {
-
-                    // Add the coordinate
-                    roomCoordinates.put(p, roomInstance);
-                    roomInstance.addCoordinate(p);
-
-                    // Find north
-                    findRoom(new Point(p.x, p.y - 1), roomInstance);
-
-                    // Find east
-                    findRoom(new Point(p.x + 1, p.y), roomInstance);
-
-                    // Find south
-                    findRoom(new Point(p.x, p.y + 1), roomInstance);
-
-                    // Find west
-                    findRoom(new Point(p.x - 1, p.y), roomInstance);
-                }
-            }
-        }
-    }
-
-    /**
-     * Find a terrain batch starting from a certain point, they are never
-     * diagonally attached
-     *
-     * @param p starting point
-     * @param entityInstance the batch instance
-     */
-    private void findTerrainBatch(Point p, EntityInstance<Terrain> entityInstance) {
-        TileData tile = mapData.getTile(p);
-
-        if (!terrainBatchCoordinates.containsKey(p)) {
-
-            // Get the terrain
-            Terrain terrain = tile.getTerrain();
-            Terrain bridgeTerrain = kwdFile.getTerrainBridge(tile.getFlag(), terrain);
-            if (bridgeTerrain != null) {
-                terrain = bridgeTerrain;
-            }
-
-            if (entityInstance.getEntity().equals(terrain)) {
-
-                // Add the coordinate
-                terrainBatchCoordinates.put(p, entityInstance);
-                entityInstance.addCoordinate(p);
-
-                // Find north
-                findTerrainBatch(new Point(p.x, p.y - 1), entityInstance);
-
-                // Find east
-                findTerrainBatch(new Point(p.x + 1, p.y), entityInstance);
-
-                // Find south
-                findTerrainBatch(new Point(p.x, p.y + 1), entityInstance);
-
-                // Find west
-                findTerrainBatch(new Point(p.x - 1, p.y), entityInstance);
-            }
-        }
-    }
-
-    /**
-     * Constructs the given room
-     *
-     * @param roomInstance the room instance
-     */
-    private Spatial handleRoom(RoomInstance roomInstance) {
-        GenericRoom room = RoomConstructor.constructRoom(roomInstance, assetManager, effectManager, worldState, objectLoader);
-        roomActuals.put(roomInstance, room);
-        updateRoomWalls(roomInstance);
-        return room.construct();
-    }
-
-    /**
-     * Sets material lighting accorting to the terrain setting
-     *
-     * @param material the material to adjust
-     * @param terrain the terrain data
-     */
-    public static void setTerrainMaterialLighting(Material material, Terrain terrain) {
-
-        // Ambient light
-        if (terrain.getFlags().contains(Terrain.TerrainFlag.AMBIENT_LIGHT)) {
-            Color c = terrain.getAmbientLight();
-            int r = c.getRed();
-            if (terrain.getFlags().contains(Terrain.TerrainFlag.AMBIENT_COLOR_RED)) {
-                r += 256;
-            }
-            int g = c.getGreen();
-            if (terrain.getFlags().contains(Terrain.TerrainFlag.AMBIENT_COLOR_GREEN)) {
-                g += 256;
-            }
-            int b = c.getBlue();
-            if (terrain.getFlags().contains(Terrain.TerrainFlag.AMBIENT_COLOR_BLUE)) {
-                b += 256;
-            }
-            material.setColor("Ambient", new ColorRGBA(r / 255f, g / 255f, b / 255f, 0));
-        }
-
-        // Not sure what the terrain light is supposed to be
-        if (terrain.getFlags().contains(Terrain.TerrainFlag.TERRAIN_LIGHT)) {
-            Color c = terrain.getTerrainLight();
-            int r = c.getRed();
-            if (terrain.getFlags().contains(Terrain.TerrainFlag.TERRAIN_COLOR_RED)) {
-                r += 256;
-            }
-            int g = c.getGreen();
-            if (terrain.getFlags().contains(Terrain.TerrainFlag.TERRAIN_COLOR_GREEN)) {
-                g += 256;
-            }
-            int b = c.getBlue();
-            if (terrain.getFlags().contains(Terrain.TerrainFlag.TERRAIN_COLOR_BLUE)) {
-                b += 256;
-            }
-            material.setColor("Specular", new ColorRGBA(r / 255f, g / 255f, b / 255f, 0));
-        }
-        material.setColor("Diffuse", ColorRGBA.White);
-        material.setBoolean("UseMaterialColors", false); // Hmm...
-    }
-
-    /**
-     * Get coordinate / room instance mapping
-     *
-     * @return mapping
-     */
-    public HashMap<Point, RoomInstance> getRoomCoordinates() {
-        return roomCoordinates;
-    }
-
-    /**
-     * Get list of room instances
-     *
-     * @return room instances
-     */
-    protected List<RoomInstance> getRooms() {
-        return rooms;
-    }
-
-    /**
-     * Remove all the given room instances (and actually removes them from the
-     * scene)
-     *
-     * @param instances room instances to remove
-     */
-    protected void removeRoomInstances(RoomInstance... instances) {
-        for (RoomInstance instance : instances) {
-            roomsNode.detachChild(roomNodes.get(instance));
-            roomNodes.remove(instance);
-            rooms.remove(instance);
-
-            // Signal the room
-            GenericRoom room = roomActuals.get(instance);
-            room.destroy();
-
-            roomActuals.remove(instance);
-            for (Point p : instance.getCoordinates()) {
-                roomCoordinates.remove(p);
-            }
-        }
-    }
-
-    /**
-     * Find room wall sections, continuous sections facing the same way
-     *
-     * @param roomInstance room instance
-     */
-    private void findRoomWallSections(RoomInstance roomInstance) {
-        if (hasRoomWalls(roomInstance.getRoom())) {
-            List<WallSection> sections = new ArrayList<>();
-            Map<Point, Set<WallDirection>> alreadyWalledPoints = new HashMap<>();
-            for (Point p : roomInstance.getCoordinates()) {
-
-                // Traverse in all four directions to find wallable sections facing the same direction
-                traverseRoomWalls(p, roomInstance, WallDirection.NORTH, sections, alreadyWalledPoints);
-                traverseRoomWalls(p, roomInstance, WallDirection.EAST, sections, alreadyWalledPoints);
-                traverseRoomWalls(p, roomInstance, WallDirection.SOUTH, sections, alreadyWalledPoints);
-                traverseRoomWalls(p, roomInstance, WallDirection.WEST, sections, alreadyWalledPoints);
-            }
-            roomInstance.setWallSections(sections);
-        }
-    }
-
-    /**
-     * Traverses room walls facing in certain direction from a room point. Finds
-     * a section.
-     *
-     * @param p starting room point
-     * @param roomInstance the room instance of which walls we need to find
-     * @param direction the direction of which the want the walls to face
-     * @param sections list of already find sections
-     * @param alreadyWalledPoints already found wall points
-     */
-    private void traverseRoomWalls(Point p, RoomInstance roomInstance, WallDirection direction,
-            List<WallSection> sections, Map<Point, Set<WallDirection>> alreadyWalledPoints) {
-
-        Set<WallDirection> alreadyTraversedDirections = alreadyWalledPoints.get(p);
-        if (alreadyTraversedDirections == null || !alreadyTraversedDirections.contains(direction)) {
-
-            List<Point> section = getRoomWalls(p, roomInstance, direction);
-            if (section != null) {
-
-                // Add section
-                sections.add(new WallSection(direction, section));
-
-                // Add to known points
-                for (Point sectionPoint : section) {
-                    Set<WallDirection> directions = alreadyWalledPoints.get(sectionPoint);
-                    if (directions == null) {
-                        directions = EnumSet.noneOf(WallDirection.class);
-                    }
-                    directions.add(direction);
-                    alreadyWalledPoints.put(sectionPoint, directions);
-                }
-            }
-        }
-    }
-
-    private List<Point> getRoomWalls(Point p, RoomInstance roomInstance, WallDirection wallDirection) {
-
-        // See if the starting point has a wall to the given direction
-        TileData tile;
-        if (wallDirection == WallDirection.NORTH) {
-            tile = mapData.getTile(p.x, p.y + 1);
-        } else if (wallDirection == WallDirection.EAST) {
-            tile = mapData.getTile(p.x - 1, p.y);
-        } else if (wallDirection == WallDirection.SOUTH) {
-            tile = mapData.getTile(p.x, p.y - 1);
-        } else {
-            tile = mapData.getTile(p.x + 1, p.y); // West
-        }
-        Terrain terrain = kwdFile.getTerrain(tile.getTerrainId());
-        if (terrain.getFlags().contains(Terrain.TerrainFlag.SOLID)
-                && terrain.getFlags().contains(Terrain.TerrainFlag.ALLOW_ROOM_WALLS)) {
-
-            // Found wallable
-            List<Point> wallPoints = new ArrayList<>();
-            wallPoints.add(p);
-
-            // Traverse possible directions, well one direction, "to the right"
-            List<Point> adjacentWallPoints = null;
-            if (wallDirection == WallDirection.NORTH) {
-                Point nextPoint = new Point(p.x + 1, p.y); // East
-                RoomInstance instance = roomCoordinates.get(nextPoint);
-                if (instance != null && instance.equals(roomInstance)) {
-                    adjacentWallPoints = getRoomWalls(nextPoint, roomInstance, wallDirection);
-                }
-            } else if (wallDirection == WallDirection.EAST) {
-                Point nextPoint = new Point(p.x, p.y + 1); // South
-                RoomInstance instance = roomCoordinates.get(nextPoint);
-                if (instance != null && instance.equals(roomInstance)) {
-                    adjacentWallPoints = getRoomWalls(nextPoint, roomInstance, wallDirection);
-                }
-            } else if (wallDirection == WallDirection.SOUTH) {
-                Point nextPoint = new Point(p.x + 1, p.y); // East, sorting, so right is left now
-                RoomInstance instance = roomCoordinates.get(nextPoint);
-                if (instance != null && instance.equals(roomInstance)) {
-                    adjacentWallPoints = getRoomWalls(nextPoint, roomInstance, wallDirection);
-                }
-            } else {
-                Point nextPoint = new Point(p.x, p.y + 1); // South, sorting, so right is left now
-                RoomInstance instance = roomCoordinates.get(nextPoint);
-                if (instance != null && instance.equals(roomInstance)) {
-                    adjacentWallPoints = getRoomWalls(nextPoint, roomInstance, wallDirection);
-                }
-            }
-
-            // Add the point(s)
-            if (adjacentWallPoints != null) {
-                wallPoints.addAll(adjacentWallPoints);
-            }
-            return wallPoints;
-        }
-
-        return null;
-    }
-
-    public Point[] getSurroundingTiles(Point point, boolean diagonal) {
-
-        // Get all surrounding tiles
-        List<Point> tileCoords = new ArrayList<>(diagonal ? 9 : 5);
-        tileCoords.add(point);
-
-        addIfValidCoordinate(point.x, point.y - 1, tileCoords); // North
-        addIfValidCoordinate(point.x + 1, point.y, tileCoords); // East
-        addIfValidCoordinate(point.x, point.y + 1, tileCoords); // South
-        addIfValidCoordinate(point.x - 1, point.y, tileCoords); // West
-        if (diagonal) {
-            addIfValidCoordinate(point.x - 1, point.y - 1, tileCoords); // NW
-            addIfValidCoordinate(point.x + 1, point.y - 1, tileCoords); // NE
-            addIfValidCoordinate(point.x - 1, point.y + 1, tileCoords); // SW
-            addIfValidCoordinate(point.x + 1, point.y + 1, tileCoords); // SE
-        }
-
-        return tileCoords.toArray(new Point[tileCoords.size()]);
-    }
-
-    private void addIfValidCoordinate(final int x, final int y, List<Point> tileCoords) {
-        TileData tile = mapData.getTile(x, y);
-        if (tile != null) {
-            tileCoords.add(tile.getLocation());
-        }
-    }
-
-    /**
-     * Update the selected rooms' walls
-     *
-     * @param rooms the rooms to update
-     */
-    protected void updateRoomWalls(RoomInstance... rooms) {
-        for (RoomInstance room : rooms) {
-            findRoomWallSections(room);
-        }
-    }
-
-    protected void updateRoomWalls(List<RoomInstance> rooms) {
-        updateRoomWalls(rooms.toArray(new RoomInstance[rooms.size()]));
-    }
-
-    /**
-     * Redraws a room instance
-     *
-     * @param roomInstance the instance to redraw
-     */
-    protected void updateRoom(RoomInstance roomInstance) {
-
-        // Redraw
-        updateRoomWalls(roomInstance);
-        roomActuals.get(roomInstance).construct();
-//        roomsNode.attachChild(roomActuals.get(roomInstance).construct());
-    }
-
-    /**
-     * Get a rooms by knowing its instance
-     *
-     * @return room
-     */
-    public Map<RoomInstance, GenericRoom> getRoomActuals() {
-        return roomActuals;
-    }
-
-    /**
-     * Get rooms by function.<br> FIXME: Should the player have ready lists?
-     *
-     * @param objectType the function
-     * @param playerId the player id, can be null
-     * @return list of rooms that match the criteria
-     */
-    public List<GenericRoom> getRoomsByFunction(GenericRoom.ObjectType objectType, Short playerId) {
-        List<GenericRoom> roomsList = new ArrayList<>();
-        for (Entry<RoomInstance, GenericRoom> entry : roomActuals.entrySet()) {
-            if (playerId != null && entry.getKey().getOwnerId() != playerId) {
-                continue;
-            }
-            if (entry.getValue().hasObjectControl(objectType)) {
-                roomsList.add(entry.getValue());
-            }
-        }
-        return roomsList;
-    }
-
-    /**
-     * If you want to monitor the map loading progress, use this method
-     *
-     * @param progress current progress from 0.0 to 1.0
-     */
-    protected abstract void updateProgress(final float progress);
-
-}
+/*
+ * Copyright (C) 2014-2015 OpenKeeper
+ *
+ * OpenKeeper is free software: you can redistribute it and/or modify
+ * it under the terms of the GNU General Public License as published by
+ * the Free Software Foundation, either version 3 of the License, or
+ * (at your option) any later version.
+ *
+ * OpenKeeper is distributed in the hope that it will be useful,
+ * but WITHOUT ANY WARRANTY; without even the implied warranty of
+ * MERCHANTABILITY or FITNESS FOR A PARTICULAR PURPOSE.  See the
+ * GNU General Public License for more details.
+ *
+ * You should have received a copy of the GNU General Public License
+ * along with OpenKeeper.  If not, see <http://www.gnu.org/licenses/>.
+ */
+package toniarts.openkeeper.world;
+
+import com.jme3.asset.AssetManager;
+import com.jme3.asset.TextureKey;
+import com.jme3.light.Light;
+import com.jme3.light.PointLight;
+import com.jme3.material.Material;
+import com.jme3.math.ColorRGBA;
+import com.jme3.math.FastMath;
+import com.jme3.math.Vector3f;
+import com.jme3.renderer.queue.RenderQueue;
+import com.jme3.scene.BatchNode;
+import com.jme3.scene.Geometry;
+import com.jme3.scene.Node;
+import com.jme3.scene.SceneGraphVisitor;
+import com.jme3.scene.Spatial;
+import com.jme3.texture.Texture;
+import java.awt.Color;
+import java.awt.Point;
+import java.util.ArrayList;
+import java.util.EnumSet;
+import java.util.HashMap;
+import java.util.HashSet;
+import java.util.LinkedHashMap;
+import java.util.List;
+import java.util.Map;
+import java.util.Map.Entry;
+import java.util.Set;
+import java.util.logging.Level;
+import java.util.logging.Logger;
+import toniarts.openkeeper.tools.convert.ConversionUtils;
+import toniarts.openkeeper.tools.convert.KmfModelLoader;
+import toniarts.openkeeper.tools.convert.map.ArtResource;
+import toniarts.openkeeper.tools.convert.map.KwdFile;
+import toniarts.openkeeper.tools.convert.map.Room;
+import toniarts.openkeeper.tools.convert.map.Terrain;
+import toniarts.openkeeper.tools.convert.map.Thing;
+import toniarts.openkeeper.utils.AssetUtils;
+import toniarts.openkeeper.utils.WorldUtils;
+import toniarts.openkeeper.world.effect.EffectManagerState;
+import toniarts.openkeeper.world.effect.TorchControl;
+import toniarts.openkeeper.world.object.ObjectLoader;
+import toniarts.openkeeper.world.room.GenericRoom;
+import toniarts.openkeeper.world.room.RoomConstructor;
+import toniarts.openkeeper.world.room.RoomInstance;
+import toniarts.openkeeper.world.room.WallSection;
+import toniarts.openkeeper.world.room.WallSection.WallDirection;
+import toniarts.openkeeper.world.terrain.Water;
+
+/**
+ * Loads whole maps, and handles the maps
+ *
+ * @author Toni Helenius <helenius.toni@gmail.com>
+ */
+public abstract class MapLoader implements ILoader<KwdFile> {
+
+    public final static float TILE_WIDTH = 1;
+    public final static float TILE_HEIGHT = 1;
+    public final static float TORCH_HEIGHT = 3 * TILE_HEIGHT / 2; // FIXME use Terrain Torch Height
+    public final static float TOP_HEIGHT = 2 * TILE_HEIGHT;
+    public final static float FLOOR_HEIGHT = 1 * TILE_HEIGHT;
+    public final static float UNDERFLOOR_HEIGHT = 0 * TILE_HEIGHT;
+    public final static float WATER_LEVEL = MapLoader.FLOOR_HEIGHT - 0.07f;
+
+    public final static ColorRGBA COLOR_FLASH = new ColorRGBA(0.8f, 0, 0, 1);
+    public final static ColorRGBA COLOR_TAG = new ColorRGBA(0, 0, 0.8f, 1);
+    private final static int PAGE_SQUARE_SIZE = 8; // Divide the terrain to square "pages"
+    private final static int FLOOR_INDEX = 0;
+    private final static int WALL_INDEX = 1;
+    private final static int TOP_INDEX = 2;
+    private final static String MAP_NODE = "Map";
+    private final static String TERRAIN_NODE = "Terrain";
+    private final static String ROOM_NODE = "Rooms";
+    private List<Node> pages;
+    private final KwdFile kwdFile;
+    private Node map;
+    private final MapData mapData;
+    private final AssetManager assetManager;
+    private final EffectManagerState effectManager;
+    private Node roomsNode;
+    private final Map<Point, Light> lightMap = new HashMap<>();
+    private final WorldState worldState;
+    private final ObjectLoader objectLoader;
+    private final List<RoomInstance> rooms = new ArrayList<>(); // The list of rooms
+    private final List<EntityInstance<Terrain>> waterBatches = new ArrayList<>(); // Lakes and rivers
+    private final List<EntityInstance<Terrain>> lavaBatches = new ArrayList<>(); // Lakes and rivers, but hot
+    private final HashMap<Point, RoomInstance> roomCoordinates = new HashMap<>(); // A quick glimpse whether room at specific coordinates is already "found"
+    private final HashMap<RoomInstance, Spatial> roomNodes = new HashMap<>(); // Room instances by node
+    private final Map<RoomInstance, GenericRoom> roomActuals = new LinkedHashMap<>(); // Rooms by room instance
+    private final HashMap<Point, EntityInstance<Terrain>> terrainBatchCoordinates = new HashMap<>(); // A quick glimpse whether terrain batch at specific coordinates is already "found"
+    private static final Logger logger = Logger.getLogger(MapLoader.class.getName());
+
+    public MapLoader(AssetManager assetManager, KwdFile kwdFile, EffectManagerState effectManager, WorldState worldState, ObjectLoader objectLoader) {
+        this.kwdFile = kwdFile;
+        this.assetManager = assetManager;
+        this.effectManager = effectManager;
+        this.worldState = worldState;
+        this.objectLoader = objectLoader;
+
+        // Create modifiable tiles
+        mapData = new MapData(kwdFile);
+    }
+
+    @Override
+    public Spatial load(AssetManager assetManager, KwdFile object) {
+
+        //Create a root
+        map = new Node(MAP_NODE);
+        Node terrain = new Node(TERRAIN_NODE);
+        generatePages(terrain);
+        roomsNode = new Node(ROOM_NODE);
+        terrain.attachChild(roomsNode);
+
+        // Go through the fixed rooms and construct them
+        for (Thing thing : kwdFile.getThings()) {
+            if (thing instanceof Thing.Room) {
+                Point p = new Point(((Thing.Room) thing).getPosX(), ((Thing.Room) thing).getPosY());
+                handleRoom(p, kwdFile.getRoomByTerrain(mapData.getTile(p).getTerrain().getTerrainId()), (Thing.Room) thing);
+            }
+        }
+
+        // Go through the map
+        int tilesCount = mapData.getWidth() * object.getMap().getHeight();
+
+        for (int y = 0; y < mapData.getHeight(); y++) {
+            for (int x = 0; x < mapData.getWidth(); x++) {
+
+                try {
+                    handleTile(mapData.getTile(x, y), terrain);
+                } catch (Exception e) {
+                    logger.log(Level.SEVERE, "Failed to handle tile at " + x + ", " + y + "!", e);
+                }
+
+                // Update progress
+                updateProgress((float) (y * object.getMap().getWidth() + x + 1) / tilesCount);
+            }
+        }
+
+        // Batch the terrain pages
+        for (Node page : pages) {
+            ((BatchNode) page.getChild(FLOOR_INDEX)).batch();
+            ((BatchNode) page.getChild(WALL_INDEX)).batch();
+            ((BatchNode) page.getChild(TOP_INDEX)).batch();
+        }
+        map.attachChild(terrain);
+
+        // Create the water
+        if (!waterBatches.isEmpty()) {
+            map.attachChild(Water.construct(assetManager, waterBatches));
+        }
+
+        // And the lava
+        if (!lavaBatches.isEmpty()) {
+            map.attachChild(Water.construct(assetManager, lavaBatches));
+        }
+
+        return map;
+    }
+
+    public MapData getMapData() {
+        return mapData;
+    }
+
+    /**
+     * Update the selected tiles (and neighbouring tiles if needed)
+     *
+     * @param points tile coordinates to update
+     */
+    protected void updateTiles(Point... points) {
+
+        // Reconstruct all tiles in the area
+        Set<BatchNode> nodesNeedBatching = new HashSet<>();
+        Node terrainNode = (Node) map.getChild(TERRAIN_NODE);
+        for (Point point : points) {
+            TileData tile = mapData.getTile(point);
+            // Reconstruct and mark for patching
+            // The tile node needs to created anew, somehow the BatchNode just doesn't get it if I remove children from subnode
+            Node pageNode = getPageNode(point, terrainNode);
+            Node tileNode = getTileNode(point, (Node) pageNode.getChild(FLOOR_INDEX));
+            if (!tileNode.getChildren().isEmpty()) {
+                tileNode.removeFromParent();
+                ((BatchNode) pageNode.getChild(FLOOR_INDEX)).attachChildAt(new Node(tileNode.getName()), getTileNodeIndex(point));
+                nodesNeedBatching.add((BatchNode) pageNode.getChild(FLOOR_INDEX));
+            }
+            tileNode = getTileNode(point, (Node) pageNode.getChild(WALL_INDEX));
+            if (!tileNode.getChildren().isEmpty()) {
+                tileNode.removeFromParent();
+                ((BatchNode) pageNode.getChild(WALL_INDEX)).attachChildAt(new Node(tileNode.getName()), getTileNodeIndex(point));
+                nodesNeedBatching.add((BatchNode) pageNode.getChild(WALL_INDEX));
+            }
+            tileNode = getTileNode(point, (Node) pageNode.getChild(TOP_INDEX));
+            if (!tileNode.getChildren().isEmpty()) {
+                tileNode.removeFromParent();
+                ((BatchNode) pageNode.getChild(TOP_INDEX)).attachChildAt(new Node(tileNode.getName()), getTileNodeIndex(point));
+                nodesNeedBatching.add((BatchNode) pageNode.getChild(TOP_INDEX));
+            }
+
+            // Remove lights
+            Light light = lightMap.get(point);
+            if (light != null) {
+                map.removeLight(light);
+            }
+
+            // Reconstruct
+            handleTile(tile, (Node) map.getChild(TERRAIN_NODE));
+        }
+
+        // Batch
+        for (BatchNode batchNode : nodesNeedBatching) {
+            batchNode.batch();
+        }
+    }
+
+    /**
+     * Sets the right material to tile (selected / decayed...)
+     *
+     * @param node
+     */
+    private void setTileMaterialToGeometries(final TileData tile, final Node node) {
+
+        // Change the material on geometries
+        if (!tile.isFlashed() && !tile.isSelected()
+                && !tile.getTerrain().getFlags().contains(Terrain.TerrainFlag.DECAY)) {
+            return;
+        }
+
+        node.depthFirstTraversal(new SceneGraphVisitor() {
+            @Override
+            public void visit(Spatial spatial) {
+                if (!(spatial instanceof Geometry)) {
+                    return;
+                }
+
+                Material material = ((Geometry) spatial).getMaterial();
+
+                // Decay
+                if (tile.getTerrain().getFlags().contains(Terrain.TerrainFlag.DECAY) && tile.getTerrain().getTextureFrames() > 1) {
+
+                    Integer texCount = spatial.getUserData(KmfModelLoader.MATERIAL_ALTERNATIVE_TEXTURES_COUNT);
+                    if (texCount != null) {
+
+                        // FIXME: This doesn't sit well with the material thinking (meaning we produce the actual material files)
+                        // Now we have a random starting texture...
+                        int textureIndex = tile.getTerrain().getTextureFrames() - (int) Math.ceil(tile.getHealthPercent() / (100f / tile.getTerrain().getTextureFrames()));
+                        String diffuseTexture = ((Texture) material.getParam("DiffuseMap").getValue()).getKey().getName().replaceFirst("_DECAY\\d", ""); // Unharmed texture
+                        if (textureIndex > 0) {
+
+                            // The first one doesn't have a number
+                            if (textureIndex == 1) {
+                                diffuseTexture = diffuseTexture.replaceFirst(".png", "_DECAY.png");
+                            } else {
+                                diffuseTexture = diffuseTexture.replaceFirst(".png", "_DECAY" + textureIndex + ".png");
+                            }
+                        }
+                        try {
+                            Texture texture = assetManager.loadTexture(new TextureKey(ConversionUtils.getCanonicalAssetKey(diffuseTexture), false));
+                            material.setTexture("DiffuseMap", texture);
+
+                            AssetUtils.assignMapsToMaterial(assetManager, material);
+                        } catch (Exception e) {
+                            logger.log(Level.WARNING, "Error applying decay texture: {0} to {1} terrain! ({2})", new Object[]{diffuseTexture, tile.getTerrain().getName(), e.getMessage()});
+                        }
+                    }
+                }
+
+                if (tile.isFlashed()) {
+                    material.setColor("Ambient", COLOR_FLASH);
+                    material.setBoolean("UseMaterialColors", true);
+                }
+                if (tile.isSelected()) {
+                    material.setColor("Ambient", COLOR_TAG);
+                    material.setBoolean("UseMaterialColors", true);
+                }
+
+            }
+
+        });
+
+    }
+
+    /**
+     * Generate the page nodes
+     *
+     * @param root where to generate pages on
+     */
+    private void generatePages(Node root) {
+        pages = new ArrayList<>(((int) Math.ceil(mapData.getHeight() / (float) PAGE_SQUARE_SIZE))
+                * ((int) Math.ceil(mapData.getWidth() / (float) PAGE_SQUARE_SIZE)));
+        for (int y = 0; y < (int) Math.ceil(mapData.getHeight() / (float) PAGE_SQUARE_SIZE); y++) {
+            for (int x = 0; x < (int) Math.ceil(mapData.getWidth() / (float) PAGE_SQUARE_SIZE); x++) {
+                Node page = new Node(x + "_" + y);
+
+                // Create batch nodes for ceiling, floor and walls
+                BatchNode floor = new BatchNode("floor");
+                floor.setShadowMode(RenderQueue.ShadowMode.Receive); // Floors don't cast
+                generateTileNodes(floor, x, y);
+                page.attachChild(floor);
+                BatchNode wall = new BatchNode("wall");
+                wall.setShadowMode(RenderQueue.ShadowMode.CastAndReceive); // Walls cast and receive shadows
+                generateTileNodes(wall, x, y);
+                page.attachChild(wall);
+                BatchNode ceiling = new BatchNode("ceiling");
+                ceiling.setShadowMode(RenderQueue.ShadowMode.Off); // No lights above ceilings
+                generateTileNodes(ceiling, x, y);
+                page.attachChild(ceiling);
+
+                pages.add(page);
+                root.attachChild(page);
+            }
+        }
+    }
+
+    /**
+     * Create tile nodes inside a page
+     *
+     * @param pageBatch the page
+     * @param pageX page x
+     * @param pageY page y
+     */
+    private void generateTileNodes(BatchNode pageBatch, int pageX, int pageY) {
+        for (int y = 0; y < PAGE_SQUARE_SIZE; y++) {
+            for (int x = 0; x < PAGE_SQUARE_SIZE; x++) {
+                pageBatch.attachChild(new Node((x + pageX * PAGE_SQUARE_SIZE) + "_" + (y + pageY * PAGE_SQUARE_SIZE)));
+            }
+        }
+    }
+
+    private Spatial getWallSpatial(TileData tile, WallDirection direction) {
+        String modelName = tile.getTerrain().getSideResource().getName();
+        Point p = tile.getLocation();
+        TileData neigbourTile;
+        switch (direction) {
+            case NORTH:
+                neigbourTile = mapData.getTile(p.x, p.y - 1);
+                break;
+            case SOUTH:
+                neigbourTile = mapData.getTile(p.x, p.y + 1);
+                break;
+            case EAST:
+                neigbourTile = mapData.getTile(p.x + 1, p.y);
+                break;
+            default: // WEST
+                neigbourTile = mapData.getTile(p.x - 1, p.y);
+                break;
+        }
+        // Check for out of bounds
+        if (neigbourTile == null) {
+            return loadModel(modelName);
+        }
+
+        if (neigbourTile.getTerrain().getFlags().contains(Terrain.TerrainFlag.SOLID)) {
+            return null;
+        }
+
+        if (!(tile.getTerrain().getFlags().contains(Terrain.TerrainFlag.ALLOW_ROOM_WALLS))) {
+            return loadModel(modelName);
+        } else if (hasRoomWalls(neigbourTile)) {
+            return getRoomWall(neigbourTile, direction);
+        }
+
+        return loadModel(modelName);
+    }
+
+    private Spatial getRoomWall(TileData tile, WallDirection direction) {
+        Point p = tile.getLocation();
+        Room room = kwdFile.getRoomByTerrain(tile.getTerrainId());
+        RoomInstance roomInstance = handleRoom(p, room, null);
+        GenericRoom gr = roomActuals.get(roomInstance);
+        return gr.getWallSpatial(p, direction);
+    }
+
+    /**
+     * Sets random material (from the list) to all the geometries that have been
+     * tagged for this in this spatial
+     *
+     * @param spatial the spatial
+     * @param tile the tile
+     */
+    private void setRandomTexture(final Spatial spatial, final TileData tile) {
+
+        // Check the data on geometry
+        spatial.depthFirstTraversal(new SceneGraphVisitor() {
+            @Override
+            public void visit(Spatial spatial) {
+                Integer texCount = spatial.getUserData(KmfModelLoader.MATERIAL_ALTERNATIVE_TEXTURES_COUNT);
+                if (texCount != null) {
+
+                    // On redrawing, see if we already randomized this
+                    // The principle is bit wrong, the random texture is tied to the tile, and not material etc.
+                    // But it is probably just the tops of few tiles, so...
+                    int tex;
+                    if (tile.getRandomTextureIndex() != null) {
+                        tex = tile.getRandomTextureIndex();
+                    } else {
+                        tex = FastMath.rand.nextInt(texCount);
+                        tile.setRandomTextureIndex(tex);
+                    }
+                    if (tex != 0) { // 0 is the default anyway
+                        Geometry g = (Geometry) spatial;
+                        Material m = g.getMaterial();
+                        String asset = m.getAssetName();
+
+                        // Load new material
+                        Material newMaterial = assetManager.loadMaterial(asset.substring(0,
+                                asset.lastIndexOf(KmfModelLoader.MATERIAL_ALTERNATIVE_TEXTURE_SUFFIX_SEPARATOR) + 1).concat(tex + ".j3m"));
+                        AssetUtils.assignMapsToMaterial(assetManager, newMaterial);
+                        g.setMaterial(newMaterial);
+                    }
+                }
+            }
+        });
+    }
+
+    private Spatial loadModel(final String model) {
+        Spatial spatial = AssetUtils.loadModel(assetManager, model);
+
+        return spatial;
+    }
+
+    /**
+     * Handle single tile from the map, represented by the X & Y coordinates
+     *
+     * @param tile tile to handle
+     * @param root the root node
+     */
+    private void handleTile(TileData tile, Node root) {
+
+        // Get the terrain
+        Terrain terrain = tile.getTerrain();
+        Point p = tile.getLocation();
+        Node pageNode = getPageNode(p, root);
+
+        // Torch (see https://github.com/tonihele/OpenKeeper/issues/128)
+        if (!terrain.getFlags().contains(Terrain.TerrainFlag.SOLID)
+                && (tile.getX() % 2 == 0 || tile.getY() % 2 == 0)) {
+            handleTorch(tile, pageNode);
+        }
+
+        // Room
+        if (terrain.getFlags().contains(Terrain.TerrainFlag.ROOM)) {
+
+            // Construct the actual room
+            Room room = kwdFile.getRoomByTerrain(terrain.getTerrainId());
+            handleRoom(p, room, null);
+
+            // Swap the terrain if this is a bridge
+            terrain = kwdFile.getTerrainBridge(tile.getFlag(), room);
+            if (terrain == null) {
+                return;
+            }
+        }
+
+        handleTop(tile, terrain, pageNode);
+        if (terrain.getFlags().contains(Terrain.TerrainFlag.SOLID)) {
+            handleSide(tile, pageNode);
+        }
+    }
+
+    private void handleTorch(TileData tile, Node pageNode) {
+
+        // The rooms actually contain the torch model resource, but it is always the same,
+        // and sometimes even null and there is still a torch. So I don't think they are used
+        // Take the first direction where we can put a torch
+        String name = null;
+        float angleY = 0;
+        Vector3f position = Vector3f.ZERO;
+
+        if (tile.getY() % 2 == 0 && tile.getX() % 2 != 0 && canPlaceTorch(tile.getX(), tile.getY() - 1)) { // North
+            name = "Torch1";
+            angleY = -FastMath.HALF_PI;
+            position = new Vector3f(0, TORCH_HEIGHT, -TILE_WIDTH / 2);
+
+        } else if (tile.getX() % 2 == 0 && tile.getY() % 2 == 0 && canPlaceTorch(tile.getX() - 1, tile.getY())) { // West
+            name = "Torch1";
+            position = new Vector3f(-TILE_WIDTH / 2, TORCH_HEIGHT, 0);
+
+        } else if (tile.getY() % 2 == 0 && tile.getX() % 2 != 0 && canPlaceTorch(tile.getX(), tile.getY() + 1)) { // South
+            name = "Torch1";
+            angleY = FastMath.HALF_PI;
+            position = new Vector3f(0, TORCH_HEIGHT, TILE_WIDTH / 2);
+
+        } else if (tile.getX() % 2 == 0 && tile.getY() % 2 == 0 && canPlaceTorch(tile.getX() + 1, tile.getY())) { // East
+            name = "Torch1";
+            angleY = FastMath.PI;
+            position = new Vector3f(TILE_WIDTH / 2, TORCH_HEIGHT, 0);
+        }
+
+        // Move to tile and right height
+        if (name != null) {
+            // if room get room torch
+            if (tile.getTerrain().getFlags().contains(Terrain.TerrainFlag.ROOM)) {
+                RoomInstance roomInstance = roomCoordinates.get(tile.getLocation());
+                if (roomInstance != null) {
+                    ArtResource torch = roomInstance.getRoom().getTorch();
+                    if (torch == null) {
+                        return;
+                    }
+                    name = torch.getName();
+                }
+            }
+            Spatial spatial = AssetUtils.loadModel(assetManager, name);
+            spatial.addControl(new TorchControl(kwdFile, assetManager, angleY));
+            spatial.rotate(0, angleY, 0);
+            spatial.setLocalTranslation(WorldUtils.pointToVector3f(tile.getLocation()).addLocal(position));
+
+            ((Node) getTileNode(tile.getLocation(), (Node) pageNode.getChild(WALL_INDEX))).attachChild(spatial);
+
+            // Light
+            PointLight light = new PointLight(spatial.getLocalTranslation(), ColorRGBA.Orange, TILE_WIDTH * 2);
+            light.setName(tile.getX() + "-" + tile.getY());
+            map.addLight(light);
+            lightMap.put(new Point(tile.getX(), tile.getY()), light);
+        }
+    }
+
+    private boolean canPlaceTorch(int x, int y) {
+        TileData tile = mapData.getTile(x, y);
+        return (tile != null && tile.getTerrain().getFlags().contains(Terrain.TerrainFlag.TORCH));
+
+    }
+
+    private RoomInstance handleRoom(Point p, Room room, Thing.Room thing) {
+        if (roomCoordinates.containsKey(p)) {
+            RoomInstance roomInstance = roomCoordinates.get(p);
+            return roomInstance;
+        }
+
+        RoomInstance roomInstance = new RoomInstance(room, mapData, thing);
+        findRoom(p, roomInstance);
+        findRoomWallSections(roomInstance);
+        rooms.add(roomInstance);
+
+        // Put the thing attributes in
+        if (thing != null) {
+            for (Point roomPoint : roomInstance.getCoordinates()) {
+                TileData tile = mapData.getTile(roomPoint);
+                tile.setPlayerId(thing.getPlayerId());
+                tile.setHealth((int) (tile.getTerrain().getMaxHealth() * (thing.getInitialHealth() / 100f)));
+            }
+        }
+
+        Spatial roomNode = handleRoom(roomInstance);
+        roomsNode.attachChild(roomNode);
+
+        // Add to registry
+        roomNodes.put(roomInstance, roomNode);
+        return roomInstance;
+    }
+
+    /**
+     * Handle top construction on the tile
+     *
+     * @param tile this tile
+     * @param terrain DO NOT REMOVE. Need for construct water bed
+     * @param pageNode page node
+     */
+    private void handleTop(TileData tile, Terrain terrain, Node pageNode) {
+
+        ArtResource model = terrain.getCompleteResource();
+        Point p = tile.getLocation();
+        Spatial spatial;
+        // For water construction type (lava & water), there are 8 pieces (0-7 suffix) in complete resource
+        // And in the top resource there is the actual lava/water
+        if (terrain.getFlags().contains(Terrain.TerrainFlag.CONSTRUCTION_TYPE_WATER)) {
+
+            // Store the batch instance
+            if (!terrainBatchCoordinates.containsKey(p)) {
+                EntityInstance<Terrain> entityInstance = new EntityInstance<>(terrain);
+                findTerrainBatch(p, entityInstance);
+                if (terrain.getFlags().contains(Terrain.TerrainFlag.LAVA)) {
+                    lavaBatches.add(entityInstance);
+                } else {
+                    waterBatches.add(entityInstance);
+                }
+            }
+
+            spatial = new WaterConstructor(kwdFile).construct(mapData, p.x, p.y, terrain, assetManager, model.getName());
+
+        } else if (terrain.getFlags().contains(Terrain.TerrainFlag.CONSTRUCTION_TYPE_QUAD)) {
+            // If this resource is type quad, parse it together. With fixed Hero Lair
+            String modelName = (model == null && terrain.getTerrainId() == 35) ? "hero_outpost_floor" : model.getName();
+            spatial = new QuadConstructor(kwdFile).construct(mapData, p.x, p.y, terrain, assetManager, modelName);
+
+        } else {
+
+            if (terrain.getFlags().contains(Terrain.TerrainFlag.SOLID)) {
+                model = terrain.getTopResource();
+            }
+            spatial = loadModel(model.getName());
+        }
+
+        if (terrain.getFlags().contains(Terrain.TerrainFlag.RANDOM_TEXTURE)) {
+            setRandomTexture(spatial, tile);
+        }
+
+        Node topTileNode;
+        if (terrain.getFlags().contains(Terrain.TerrainFlag.SOLID)) {
+            topTileNode = getTileNode(p, (Node) pageNode.getChild(TOP_INDEX));
+        } else {
+            topTileNode = getTileNode(p, (Node) pageNode.getChild(FLOOR_INDEX));
+        }
+
+        topTileNode.attachChild(spatial);
+        setTileMaterialToGeometries(tile, topTileNode);
+        AssetUtils.translateToTile(topTileNode, p);
+
+        tile.setTopNode(topTileNode);
+    }
+
+    private void handleSide(TileData tile, Node pageNode) {
+        Point p = tile.getLocation();
+        Node sideTileNode = getTileNode(p, (Node) pageNode.getChild(WALL_INDEX));
+
+        for (WallDirection direction : WallDirection.values()) {
+            Spatial wall = getWallSpatial(tile, direction);
+            if (wall != null) {
+                wall.rotate(0, direction.getAngle(), 0);
+                sideTileNode.attachChild(wall);
+            }
+        }
+
+        setTileMaterialToGeometries(tile, sideTileNode);
+        AssetUtils.translateToTile(sideTileNode, p);
+
+        tile.setSideNode(sideTileNode);
+    }
+
+    public void flashTile(boolean enabled, List<Point> points) {
+
+        for (Point p : points) {
+            mapData.getTile(p.x, p.y).setFlashed(enabled);
+        }
+
+        updateTiles(points.toArray(new Point[points.size()]));
+    }
+
+    /**
+     * Get the terrain tile node
+     *
+     * @param p the tile coordinates
+     * @param page the page node
+     * @return tile node
+     */
+    private Node getTileNode(Point p, Node page) {
+        return (Node) page.getChild(getTileNodeIndex(p));
+    }
+
+    /**
+     * Get index for the tile node, where it should be
+     *
+     * @param p the tile coordinates
+     * @return the index inside the page
+     */
+    private int getTileNodeIndex(Point p) {
+        int tileX = p.x - ((int) Math.floor(p.x / (float) PAGE_SQUARE_SIZE)) * PAGE_SQUARE_SIZE;
+        int tileY = p.y - ((int) Math.floor(p.y / (float) PAGE_SQUARE_SIZE)) * PAGE_SQUARE_SIZE;
+        return tileY * PAGE_SQUARE_SIZE + tileX;
+    }
+
+    /**
+     * Get the terrain "page" we are on
+     *
+     * @param p the tile coordinates
+     * @param root the root node
+     * @return page node
+     */
+    protected Node getPageNode(Point p, Node root) {
+        int pageX = (int) Math.floor(p.x / (float) PAGE_SQUARE_SIZE);
+        int pageY = (int) Math.floor(p.y / (float) PAGE_SQUARE_SIZE);
+
+        // Get the page index
+        int index = pageX;
+        if (pageY > 0) {
+            int pagesPerRow = (int) Math.ceil(mapData.getWidth() / (float) PAGE_SQUARE_SIZE);
+            index += pagesPerRow * pageY;
+        }
+        return (Node) root.getChild(index);
+    }
+
+    /**
+     * Checks if this terrain piece is actually a room and the room type has
+     * walls
+     *
+     * @param tile the terrain tile
+     * @return true if this is a room and it has its own walls
+     */
+    private boolean hasRoomWalls(TileData tile) {
+        Terrain terrain = tile.getTerrain();
+        if (terrain.getFlags().contains(Terrain.TerrainFlag.ROOM)) {
+
+            Room room = kwdFile.getRoomByTerrain(terrain.getTerrainId());
+            return hasRoomWalls(room);
+        }
+        return false;
+    }
+
+    public static boolean hasRoomWalls(Room room) {
+        return room.getFlags().contains(Room.RoomFlag.HAS_WALLS)
+                || room.getTileConstruction() == Room.TileConstruction.HERO_GATE_FRONT_END
+                || room.getTileConstruction() == Room.TileConstruction.HERO_GATE_3_BY_1;
+    }
+
+    /**
+     * Find the room starting from a certain point, rooms are never diagonally
+     * attached
+     *
+     * @param p starting point
+     * @param roomInstance the room instance
+     */
+    private void findRoom(Point p, RoomInstance roomInstance) {
+        TileData tile = mapData.getTile(p);
+        // Get the terrain
+        Terrain terrain = kwdFile.getTerrain(tile.getTerrainId());
+        if (terrain.getFlags().contains(Terrain.TerrainFlag.ROOM)) {
+
+            if (!roomCoordinates.containsKey(p)) {
+                if (roomInstance.getRoom().equals(kwdFile.getRoomByTerrain(terrain.getTerrainId()))) {
+
+                    // Add the coordinate
+                    roomCoordinates.put(p, roomInstance);
+                    roomInstance.addCoordinate(p);
+
+                    // Find north
+                    findRoom(new Point(p.x, p.y - 1), roomInstance);
+
+                    // Find east
+                    findRoom(new Point(p.x + 1, p.y), roomInstance);
+
+                    // Find south
+                    findRoom(new Point(p.x, p.y + 1), roomInstance);
+
+                    // Find west
+                    findRoom(new Point(p.x - 1, p.y), roomInstance);
+                }
+            }
+        }
+    }
+
+    /**
+     * Find a terrain batch starting from a certain point, they are never
+     * diagonally attached
+     *
+     * @param p starting point
+     * @param entityInstance the batch instance
+     */
+    private void findTerrainBatch(Point p, EntityInstance<Terrain> entityInstance) {
+        TileData tile = mapData.getTile(p);
+
+        if (!terrainBatchCoordinates.containsKey(p)) {
+
+            // Get the terrain
+            Terrain terrain = tile.getTerrain();
+            Terrain bridgeTerrain = kwdFile.getTerrainBridge(tile.getFlag(), terrain);
+            if (bridgeTerrain != null) {
+                terrain = bridgeTerrain;
+            }
+
+            if (entityInstance.getEntity().equals(terrain)) {
+
+                // Add the coordinate
+                terrainBatchCoordinates.put(p, entityInstance);
+                entityInstance.addCoordinate(p);
+
+                // Find north
+                findTerrainBatch(new Point(p.x, p.y - 1), entityInstance);
+
+                // Find east
+                findTerrainBatch(new Point(p.x + 1, p.y), entityInstance);
+
+                // Find south
+                findTerrainBatch(new Point(p.x, p.y + 1), entityInstance);
+
+                // Find west
+                findTerrainBatch(new Point(p.x - 1, p.y), entityInstance);
+            }
+        }
+    }
+
+    /**
+     * Constructs the given room
+     *
+     * @param roomInstance the room instance
+     */
+    private Spatial handleRoom(RoomInstance roomInstance) {
+        GenericRoom room = RoomConstructor.constructRoom(roomInstance, assetManager, effectManager, worldState, objectLoader);
+        roomActuals.put(roomInstance, room);
+        updateRoomWalls(roomInstance);
+        return room.construct();
+    }
+
+    /**
+     * Sets material lighting accorting to the terrain setting
+     *
+     * @param material the material to adjust
+     * @param terrain the terrain data
+     */
+    public static void setTerrainMaterialLighting(Material material, Terrain terrain) {
+
+        // Ambient light
+        if (terrain.getFlags().contains(Terrain.TerrainFlag.AMBIENT_LIGHT)) {
+            Color c = terrain.getAmbientLight();
+            int r = c.getRed();
+            if (terrain.getFlags().contains(Terrain.TerrainFlag.AMBIENT_COLOR_RED)) {
+                r += 256;
+            }
+            int g = c.getGreen();
+            if (terrain.getFlags().contains(Terrain.TerrainFlag.AMBIENT_COLOR_GREEN)) {
+                g += 256;
+            }
+            int b = c.getBlue();
+            if (terrain.getFlags().contains(Terrain.TerrainFlag.AMBIENT_COLOR_BLUE)) {
+                b += 256;
+            }
+            material.setColor("Ambient", new ColorRGBA(r / 255f, g / 255f, b / 255f, 0));
+        }
+
+        // Not sure what the terrain light is supposed to be
+        if (terrain.getFlags().contains(Terrain.TerrainFlag.TERRAIN_LIGHT)) {
+            Color c = terrain.getTerrainLight();
+            int r = c.getRed();
+            if (terrain.getFlags().contains(Terrain.TerrainFlag.TERRAIN_COLOR_RED)) {
+                r += 256;
+            }
+            int g = c.getGreen();
+            if (terrain.getFlags().contains(Terrain.TerrainFlag.TERRAIN_COLOR_GREEN)) {
+                g += 256;
+            }
+            int b = c.getBlue();
+            if (terrain.getFlags().contains(Terrain.TerrainFlag.TERRAIN_COLOR_BLUE)) {
+                b += 256;
+            }
+            material.setColor("Specular", new ColorRGBA(r / 255f, g / 255f, b / 255f, 0));
+        }
+        material.setColor("Diffuse", ColorRGBA.White);
+        material.setBoolean("UseMaterialColors", false); // Hmm...
+    }
+
+    /**
+     * Get coordinate / room instance mapping
+     *
+     * @return mapping
+     */
+    public HashMap<Point, RoomInstance> getRoomCoordinates() {
+        return roomCoordinates;
+    }
+
+    /**
+     * Get list of room instances
+     *
+     * @return room instances
+     */
+    protected List<RoomInstance> getRooms() {
+        return rooms;
+    }
+
+    /**
+     * Remove all the given room instances (and actually removes them from the
+     * scene)
+     *
+     * @param instances room instances to remove
+     */
+    protected void removeRoomInstances(RoomInstance... instances) {
+        for (RoomInstance instance : instances) {
+            roomsNode.detachChild(roomNodes.get(instance));
+            roomNodes.remove(instance);
+            rooms.remove(instance);
+
+            // Signal the room
+            GenericRoom room = roomActuals.get(instance);
+            room.destroy();
+
+            roomActuals.remove(instance);
+            for (Point p : instance.getCoordinates()) {
+                roomCoordinates.remove(p);
+            }
+        }
+    }
+
+    /**
+     * Find room wall sections, continuous sections facing the same way
+     *
+     * @param roomInstance room instance
+     */
+    private void findRoomWallSections(RoomInstance roomInstance) {
+        if (hasRoomWalls(roomInstance.getRoom())) {
+            List<WallSection> sections = new ArrayList<>();
+            Map<Point, Set<WallDirection>> alreadyWalledPoints = new HashMap<>();
+            for (Point p : roomInstance.getCoordinates()) {
+
+                // Traverse in all four directions to find wallable sections facing the same direction
+                traverseRoomWalls(p, roomInstance, WallDirection.NORTH, sections, alreadyWalledPoints);
+                traverseRoomWalls(p, roomInstance, WallDirection.EAST, sections, alreadyWalledPoints);
+                traverseRoomWalls(p, roomInstance, WallDirection.SOUTH, sections, alreadyWalledPoints);
+                traverseRoomWalls(p, roomInstance, WallDirection.WEST, sections, alreadyWalledPoints);
+            }
+            roomInstance.setWallSections(sections);
+        }
+    }
+
+    /**
+     * Traverses room walls facing in certain direction from a room point. Finds
+     * a section.
+     *
+     * @param p starting room point
+     * @param roomInstance the room instance of which walls we need to find
+     * @param direction the direction of which the want the walls to face
+     * @param sections list of already find sections
+     * @param alreadyWalledPoints already found wall points
+     */
+    private void traverseRoomWalls(Point p, RoomInstance roomInstance, WallDirection direction,
+            List<WallSection> sections, Map<Point, Set<WallDirection>> alreadyWalledPoints) {
+
+        Set<WallDirection> alreadyTraversedDirections = alreadyWalledPoints.get(p);
+        if (alreadyTraversedDirections == null || !alreadyTraversedDirections.contains(direction)) {
+
+            List<Point> section = getRoomWalls(p, roomInstance, direction);
+            if (section != null) {
+
+                // Add section
+                sections.add(new WallSection(direction, section));
+
+                // Add to known points
+                for (Point sectionPoint : section) {
+                    Set<WallDirection> directions = alreadyWalledPoints.get(sectionPoint);
+                    if (directions == null) {
+                        directions = EnumSet.noneOf(WallDirection.class);
+                    }
+                    directions.add(direction);
+                    alreadyWalledPoints.put(sectionPoint, directions);
+                }
+            }
+        }
+    }
+
+    private List<Point> getRoomWalls(Point p, RoomInstance roomInstance, WallDirection wallDirection) {
+
+        // See if the starting point has a wall to the given direction
+        TileData tile;
+        if (wallDirection == WallDirection.NORTH) {
+            tile = mapData.getTile(p.x, p.y + 1);
+        } else if (wallDirection == WallDirection.EAST) {
+            tile = mapData.getTile(p.x - 1, p.y);
+        } else if (wallDirection == WallDirection.SOUTH) {
+            tile = mapData.getTile(p.x, p.y - 1);
+        } else {
+            tile = mapData.getTile(p.x + 1, p.y); // West
+        }
+        Terrain terrain = kwdFile.getTerrain(tile.getTerrainId());
+        if (terrain.getFlags().contains(Terrain.TerrainFlag.SOLID)
+                && terrain.getFlags().contains(Terrain.TerrainFlag.ALLOW_ROOM_WALLS)) {
+
+            // Found wallable
+            List<Point> wallPoints = new ArrayList<>();
+            wallPoints.add(p);
+
+            // Traverse possible directions, well one direction, "to the right"
+            List<Point> adjacentWallPoints = null;
+            if (wallDirection == WallDirection.NORTH) {
+                Point nextPoint = new Point(p.x + 1, p.y); // East
+                RoomInstance instance = roomCoordinates.get(nextPoint);
+                if (instance != null && instance.equals(roomInstance)) {
+                    adjacentWallPoints = getRoomWalls(nextPoint, roomInstance, wallDirection);
+                }
+            } else if (wallDirection == WallDirection.EAST) {
+                Point nextPoint = new Point(p.x, p.y + 1); // South
+                RoomInstance instance = roomCoordinates.get(nextPoint);
+                if (instance != null && instance.equals(roomInstance)) {
+                    adjacentWallPoints = getRoomWalls(nextPoint, roomInstance, wallDirection);
+                }
+            } else if (wallDirection == WallDirection.SOUTH) {
+                Point nextPoint = new Point(p.x + 1, p.y); // East, sorting, so right is left now
+                RoomInstance instance = roomCoordinates.get(nextPoint);
+                if (instance != null && instance.equals(roomInstance)) {
+                    adjacentWallPoints = getRoomWalls(nextPoint, roomInstance, wallDirection);
+                }
+            } else {
+                Point nextPoint = new Point(p.x, p.y + 1); // South, sorting, so right is left now
+                RoomInstance instance = roomCoordinates.get(nextPoint);
+                if (instance != null && instance.equals(roomInstance)) {
+                    adjacentWallPoints = getRoomWalls(nextPoint, roomInstance, wallDirection);
+                }
+            }
+
+            // Add the point(s)
+            if (adjacentWallPoints != null) {
+                wallPoints.addAll(adjacentWallPoints);
+            }
+            return wallPoints;
+        }
+
+        return null;
+    }
+
+    public Point[] getSurroundingTiles(Point point, boolean diagonal) {
+
+        // Get all surrounding tiles
+        List<Point> tileCoords = new ArrayList<>(diagonal ? 9 : 5);
+        tileCoords.add(point);
+
+        addIfValidCoordinate(point.x, point.y - 1, tileCoords); // North
+        addIfValidCoordinate(point.x + 1, point.y, tileCoords); // East
+        addIfValidCoordinate(point.x, point.y + 1, tileCoords); // South
+        addIfValidCoordinate(point.x - 1, point.y, tileCoords); // West
+        if (diagonal) {
+            addIfValidCoordinate(point.x - 1, point.y - 1, tileCoords); // NW
+            addIfValidCoordinate(point.x + 1, point.y - 1, tileCoords); // NE
+            addIfValidCoordinate(point.x - 1, point.y + 1, tileCoords); // SW
+            addIfValidCoordinate(point.x + 1, point.y + 1, tileCoords); // SE
+        }
+
+        return tileCoords.toArray(new Point[tileCoords.size()]);
+    }
+
+    private void addIfValidCoordinate(final int x, final int y, List<Point> tileCoords) {
+        TileData tile = mapData.getTile(x, y);
+        if (tile != null) {
+            tileCoords.add(tile.getLocation());
+        }
+    }
+
+    /**
+     * Update the selected rooms' walls
+     *
+     * @param rooms the rooms to update
+     */
+    protected void updateRoomWalls(RoomInstance... rooms) {
+        for (RoomInstance room : rooms) {
+            findRoomWallSections(room);
+        }
+    }
+
+    protected void updateRoomWalls(List<RoomInstance> rooms) {
+        updateRoomWalls(rooms.toArray(new RoomInstance[rooms.size()]));
+    }
+
+    /**
+     * Redraws a room instance
+     *
+     * @param roomInstance the instance to redraw
+     */
+    protected void updateRoom(RoomInstance roomInstance) {
+
+        // Redraw
+        updateRoomWalls(roomInstance);
+        roomActuals.get(roomInstance).construct();
+//        roomsNode.attachChild(roomActuals.get(roomInstance).construct());
+    }
+
+    /**
+     * Get a rooms by knowing its instance
+     *
+     * @return room
+     */
+    public Map<RoomInstance, GenericRoom> getRoomActuals() {
+        return roomActuals;
+    }
+
+    /**
+     * Get rooms by function.<br> FIXME: Should the player have ready lists?
+     *
+     * @param objectType the function
+     * @param playerId the player id, can be null
+     * @return list of rooms that match the criteria
+     */
+    public List<GenericRoom> getRoomsByFunction(GenericRoom.ObjectType objectType, Short playerId) {
+        List<GenericRoom> roomsList = new ArrayList<>();
+        for (Entry<RoomInstance, GenericRoom> entry : roomActuals.entrySet()) {
+            if (playerId != null && entry.getKey().getOwnerId() != playerId) {
+                continue;
+            }
+            if (entry.getValue().hasObjectControl(objectType)) {
+                roomsList.add(entry.getValue());
+            }
+        }
+        return roomsList;
+    }
+
+    /**
+     * If you want to monitor the map loading progress, use this method
+     *
+     * @param progress current progress from 0.0 to 1.0
+     */
+    protected abstract void updateProgress(final float progress);
+
+}
--- conflicted
+++ resolved
@@ -1,293 +1,278 @@
-/*
- * Copyright (C) 2014-2016 OpenKeeper
- *
- * OpenKeeper is free software: you can redistribute it and/or modify
- * it under the terms of the GNU General Public License as published by
- * the Free Software Foundation, either version 3 of the License, or
- * (at your option) any later version.
- *
- * OpenKeeper is distributed in the hope that it will be useful,
- * but WITHOUT ANY WARRANTY; without even the implied warranty of
- * MERCHANTABILITY or FITNESS FOR A PARTICULAR PURPOSE.  See the
- * GNU General Public License for more details.
- *
- * You should have received a copy of the GNU General Public License
- * along with OpenKeeper.  If not, see <http://www.gnu.org/licenses/>.
- */
-package toniarts.openkeeper.world.creature.steering;
-
-import com.badlogic.gdx.ai.steer.Steerable;
-import com.badlogic.gdx.ai.steer.SteeringAcceleration;
-import com.badlogic.gdx.ai.steer.SteeringBehavior;
-import com.badlogic.gdx.ai.utils.Location;
-import com.badlogic.gdx.math.Vector2;
-import com.jme3.app.Application;
-import com.jme3.bounding.BoundingBox;
-import com.jme3.scene.Spatial;
-import toniarts.openkeeper.game.logic.IGameLogicUpdateable;
-import toniarts.openkeeper.tools.convert.map.Creature;
-import toniarts.openkeeper.world.object.HighlightControl;
-
-/**
- * Handles the moving logic of the visual creature object
- *
- * @author Toni Helenius <helenius.toni@gmail.com>
- */
-public abstract class AbstractCreatureSteeringControl extends HighlightControl implements Steerable<Vector2>, IGameLogicUpdateable {
-
-    protected final Creature creature;
-    protected SteeringBehavior<Vector2> steeringBehavior;
-    private static final SteeringAcceleration<Vector2> steeringOutput = new SteeringAcceleration<>(new Vector2());
-    private final Vector2 position = new Vector2();
-    private float orientation = 0;
-    private final Vector2 linearVelocity = new Vector2();
-    private float angularVelocity;
-    private boolean tagged;
-    private boolean independentFacing = false;
-    private float maxLinearSpeed = 1;
-    private float maxLinearAcceleration = 2;
-<<<<<<< HEAD
-    private float maxAngularSpeed = 0.1f;
-    private float maxAngularAcceleration = 0.1f;
-    protected volatile boolean applySteering = false;
-=======
-    private float maxAngularSpeed = 10.0f;
-    private float maxAngularAcceleration = 20.0f;
-    private float zeroLinearSpeedThreshold = 0.1f;
-    private volatile boolean steeringReady = false;
->>>>>>> 445614ba
-
-    public AbstractCreatureSteeringControl(Creature creature) {
-        this.creature = creature;
-
-        maxLinearSpeed = creature.getSpeed();
-        // FIXME how calculate acceleration? mass & maxLinearSpeed?
-        maxLinearAcceleration = maxLinearSpeed * 4;
-<<<<<<< HEAD
-    }
-
-    @Override
-    public void setSpatial(Spatial spatial) {
-        super.setSpatial(spatial);
-
-        // Init the position
-        setPositionFromSpatial();
-=======
-        // FIXME how calculate zero linear speed threshold?
-        zeroLinearSpeedThreshold = maxLinearSpeed / 3;
->>>>>>> 445614ba
-    }
-
-    @Override
-    protected void controlUpdate(float tpf) {
-
-        // Set the actual location to where we believe it is
-        if (steeringReady) {
-            steeringReady = false;
-            getSpatial().setLocalTranslation(position.x, 0, position.y);
-            getSpatial().setLocalRotation(getSpatial().getLocalRotation().fromAngles(0, -orientation, 0));
-        }
-    }
-
-    public void processSteeringTick(float tpf, Application app) {
-        if (steeringBehavior != null && steeringBehavior.isEnabled()) {
-
-            // Calculate steering acceleration
-            steeringBehavior.calculateSteering(steeringOutput);
-
-            /*
-             * Here you might want to add a motor control layer filtering steering accelerations.
-             *
-             * For instance, a car in a driving game has physical constraints on its movement: it cannot turn while stationary; the
-             * faster it moves, the slower it can turn (without going into a skid); it can brake much more quickly than it can
-             * accelerate; and it only moves in the direction it is facing (ignoring power slides).
-             */
-            // Apply steering acceleration
-            applySteering(steeringOutput, tpf);
-            steeringReady = true;
-        }
-    }
-
-    protected void applySteering(SteeringAcceleration<Vector2> steering, float tpf) {
-        // We are done
-        // TODO: Call function?
-        if (steering.isZero()) {
-            steeringBehavior = null;
-        }
-        // Update position and linear velocity. Velocity is trimmed to maximum speed
-        linearVelocity.mulAdd(steering.linear, tpf).limit(maxLinearSpeed);
-        position.add(linearVelocity.x * tpf, linearVelocity.y * tpf);
-        // Update angular velocity. Velocity is trimmed to maximum speed
-        angularVelocity += steering.angular * tpf;
-        if (angularVelocity > maxAngularSpeed) {
-            angularVelocity = maxAngularSpeed;
-        }
-        // Update orientation and angular velocity
-        if (independentFacing) {
-<<<<<<< HEAD
-            setOrientation(getOrientation() + (angularVelocity * tpf));
-            angularVelocity += steering.angular * tpf;
-        } else // If we haven't got any velocity, then we can do nothing.
-         if (!linearVelocity.isZero(getZeroLinearSpeedThreshold())) {
-=======
-            orientation += angularVelocity * tpf;
-        } else {
-            // If we haven't got any velocity, then we can do nothing.
-            if (!linearVelocity.isZero(zeroLinearSpeedThreshold)) {
->>>>>>> 445614ba
-                float newOrientation = vectorToAngle(linearVelocity);
-                angularVelocity = (newOrientation - orientation) * tpf;
-                orientation = newOrientation;
-            } else if (angularVelocity !=0) {
-                orientation += angularVelocity * tpf;
-            }
-    }
-
-    @Override
-    public Vector2 getPosition() {
-        return position;
-    }
-
-    @Override
-    public float getOrientation() {
-        return orientation;
-    }
-
-    @Override
-    public void setOrientation(float orientation) {
-        this.orientation = orientation;
-    }
-
-    @Override
-    public Vector2 getLinearVelocity() {
-        return linearVelocity;
-    }
-
-    @Override
-    public float getAngularVelocity() {
-        return angularVelocity;
-    }
-
-    public void setAngularVelocity(float angularVelocity) {
-        this.angularVelocity = angularVelocity;
-    }
-
-    @Override
-    public float getBoundingRadius() {
-        BoundingBox worldBound = (BoundingBox) getSpatial().getWorldBound();
-        return Math.max(worldBound.getXExtent(), worldBound.getZExtent());
-    }
-
-    @Override
-    public boolean isTagged() {
-        return tagged;
-    }
-
-    @Override
-    public void setTagged(boolean tagged) {
-        this.tagged = tagged;
-    }
-
-    @Override
-    public Location<Vector2> newLocation() {
-        return new CreatureLocation();
-    }
-
-    @Override
-    public float vectorToAngle(Vector2 vector) {
-        return calculateVectorToAngle(vector);
-    }
-
-    @Override
-    public Vector2 angleToVector(Vector2 outVector, float angle) {
-        return calculateAngleToVector(outVector, angle);
-    }
-
-    @Override
-    public float getMaxLinearSpeed() {
-        return maxLinearSpeed;
-    }
-
-    @Override
-    public void setMaxLinearSpeed(float maxLinearSpeed) {
-        this.maxLinearSpeed = maxLinearSpeed;
-    }
-
-    @Override
-    public float getMaxLinearAcceleration() {
-        return maxLinearAcceleration;
-    }
-
-    @Override
-    public void setMaxLinearAcceleration(float maxLinearAcceleration) {
-        this.maxLinearAcceleration = maxLinearAcceleration;
-    }
-
-    @Override
-    public float getMaxAngularSpeed() {
-        return maxAngularSpeed;
-    }
-
-    @Override
-    public void setMaxAngularSpeed(float maxAngularSpeed) {
-        this.maxAngularSpeed = maxAngularSpeed;
-    }
-
-    @Override
-    public float getMaxAngularAcceleration() {
-        return maxAngularAcceleration;
-    }
-
-    @Override
-    public void setMaxAngularAcceleration(float maxAngularAcceleration) {
-        this.maxAngularAcceleration = maxAngularAcceleration;
-    }
-
-    @Override
-    public float getZeroLinearSpeedThreshold() {
-        return zeroLinearSpeedThreshold;
-    }
-
-    @Override
-    public void setZeroLinearSpeedThreshold(float value) {
-        throw new UnsupportedOperationException();
-    }
-
-    public boolean isIndependentFacing() {
-        return independentFacing;
-    }
-
-    public void setIndependentFacing(boolean independentFacing) {
-        this.independentFacing = independentFacing;
-    }
-
-    public SteeringBehavior<Vector2> getSteeringBehavior() {
-        return steeringBehavior;
-    }
-
-    public void setSteeringBehavior(SteeringBehavior<Vector2> steeringBehavior) {
-        this.steeringBehavior = steeringBehavior;
-
-        if (this.steeringBehavior != null) {
-            // Init the position
-            position.set(getSpatial().getLocalTranslation().x, getSpatial().getLocalTranslation().z);
-            orientation = getSpatial().getLocalRotation().getY();
-        }
-    }
-
-    public static float calculateVectorToAngle(Vector2 vector) {
-        return (float) Math.atan2(-vector.x, vector.y);
-    }
-
-    public static Vector2 calculateAngleToVector(Vector2 outVector, float angle) {
-        outVector.x = -(float) Math.sin(angle);
-        outVector.y = (float) Math.cos(angle);
-        return outVector;
-    }
-
-    protected void setPositionFromSpatial() {
-        position.set(getSpatial().getLocalTranslation().x, getSpatial().getLocalTranslation().z);
-        orientation = getSpatial().getLocalRotation().getY();
-    }
-
-}
+/*
+ * Copyright (C) 2014-2016 OpenKeeper
+ *
+ * OpenKeeper is free software: you can redistribute it and/or modify
+ * it under the terms of the GNU General Public License as published by
+ * the Free Software Foundation, either version 3 of the License, or
+ * (at your option) any later version.
+ *
+ * OpenKeeper is distributed in the hope that it will be useful,
+ * but WITHOUT ANY WARRANTY; without even the implied warranty of
+ * MERCHANTABILITY or FITNESS FOR A PARTICULAR PURPOSE.  See the
+ * GNU General Public License for more details.
+ *
+ * You should have received a copy of the GNU General Public License
+ * along with OpenKeeper.  If not, see <http://www.gnu.org/licenses/>.
+ */
+package toniarts.openkeeper.world.creature.steering;
+
+import com.badlogic.gdx.ai.steer.Steerable;
+import com.badlogic.gdx.ai.steer.SteeringAcceleration;
+import com.badlogic.gdx.ai.steer.SteeringBehavior;
+import com.badlogic.gdx.ai.utils.Location;
+import com.badlogic.gdx.math.Vector2;
+import com.jme3.app.Application;
+import com.jme3.bounding.BoundingBox;
+import com.jme3.scene.Spatial;
+import toniarts.openkeeper.game.logic.IGameLogicUpdateable;
+import toniarts.openkeeper.tools.convert.map.Creature;
+import toniarts.openkeeper.world.object.HighlightControl;
+
+/**
+ * Handles the moving logic of the visual creature object
+ *
+ * @author Toni Helenius <helenius.toni@gmail.com>
+ */
+public abstract class AbstractCreatureSteeringControl extends HighlightControl implements Steerable<Vector2>, IGameLogicUpdateable {
+
+    protected final Creature creature;
+    protected SteeringBehavior<Vector2> steeringBehavior;
+    private static final SteeringAcceleration<Vector2> steeringOutput = new SteeringAcceleration<>(new Vector2());
+    private final Vector2 position = new Vector2();
+    private float orientation = 0;
+    private final Vector2 linearVelocity = new Vector2();
+    private float angularVelocity;
+    private boolean tagged;
+    private boolean independentFacing = false;
+    private float maxLinearSpeed = 1;
+    private float maxLinearAcceleration = 2;
+    private float maxAngularSpeed = 10.0f;
+    private float maxAngularAcceleration = 20.0f;
+    private float zeroLinearSpeedThreshold = 0.1f;
+    private volatile boolean steeringReady = false;
+
+    public AbstractCreatureSteeringControl(Creature creature) {
+        this.creature = creature;
+
+        maxLinearSpeed = creature.getSpeed();
+        // FIXME how calculate acceleration? mass & maxLinearSpeed?
+        maxLinearAcceleration = maxLinearSpeed * 4;
+        // FIXME how calculate zero linear speed threshold?
+        zeroLinearSpeedThreshold = maxLinearSpeed / 3;
+    }
+
+    @Override
+    public void setSpatial(Spatial spatial) {
+        super.setSpatial(spatial);
+
+        // Init the position
+        setPositionFromSpatial();
+    }
+
+    @Override
+    protected void controlUpdate(float tpf) {
+
+        // Set the actual location to where we believe it is
+        if (steeringReady) {
+            steeringReady = false;
+            getSpatial().setLocalTranslation(position.x, 0, position.y);
+            getSpatial().setLocalRotation(getSpatial().getLocalRotation().fromAngles(0, -orientation, 0));
+        }
+    }
+
+    public void processSteeringTick(float tpf, Application app) {
+        if (steeringBehavior != null && steeringBehavior.isEnabled()) {
+
+            // Calculate steering acceleration
+            steeringBehavior.calculateSteering(steeringOutput);
+
+            /*
+             * Here you might want to add a motor control layer filtering steering accelerations.
+             *
+             * For instance, a car in a driving game has physical constraints on its movement: it cannot turn while stationary; the
+             * faster it moves, the slower it can turn (without going into a skid); it can brake much more quickly than it can
+             * accelerate; and it only moves in the direction it is facing (ignoring power slides).
+             */
+            // Apply steering acceleration
+            applySteering(steeringOutput, tpf);
+            steeringReady = true;
+        }
+    }
+
+    protected void applySteering(SteeringAcceleration<Vector2> steering, float tpf) {
+        // We are done
+        // TODO: Call function?
+        if (steering.isZero()) {
+            steeringBehavior = null;
+        }
+        // Update position and linear velocity. Velocity is trimmed to maximum speed
+        linearVelocity.mulAdd(steering.linear, tpf).limit(maxLinearSpeed);
+        position.add(linearVelocity.x * tpf, linearVelocity.y * tpf);
+        // Update angular velocity. Velocity is trimmed to maximum speed
+        angularVelocity += steering.angular * tpf;
+        if (angularVelocity > maxAngularSpeed) {
+            angularVelocity = maxAngularSpeed;
+        }
+        // Update orientation and angular velocity
+        if (independentFacing) {
+            orientation += angularVelocity * tpf;
+        } else // If we haven't got any velocity, then we can do nothing.
+        {
+            if (!linearVelocity.isZero(zeroLinearSpeedThreshold)) {
+                float newOrientation = vectorToAngle(linearVelocity);
+                angularVelocity = (newOrientation - orientation) * tpf;
+                orientation = newOrientation;
+            } else if (angularVelocity != 0) {
+                orientation += angularVelocity * tpf;
+            }
+        }
+    }
+
+    @Override
+    public Vector2 getPosition() {
+        return position;
+    }
+
+    @Override
+    public float getOrientation() {
+        return orientation;
+    }
+
+    @Override
+    public void setOrientation(float orientation) {
+        this.orientation = orientation;
+    }
+
+    @Override
+    public Vector2 getLinearVelocity() {
+        return linearVelocity;
+    }
+
+    @Override
+    public float getAngularVelocity() {
+        return angularVelocity;
+    }
+
+    public void setAngularVelocity(float angularVelocity) {
+        this.angularVelocity = angularVelocity;
+    }
+
+    @Override
+    public float getBoundingRadius() {
+        BoundingBox worldBound = (BoundingBox) getSpatial().getWorldBound();
+        return Math.max(worldBound.getXExtent(), worldBound.getZExtent());
+    }
+
+    @Override
+    public boolean isTagged() {
+        return tagged;
+    }
+
+    @Override
+    public void setTagged(boolean tagged) {
+        this.tagged = tagged;
+    }
+
+    @Override
+    public Location<Vector2> newLocation() {
+        return new CreatureLocation();
+    }
+
+    @Override
+    public float vectorToAngle(Vector2 vector) {
+        return calculateVectorToAngle(vector);
+    }
+
+    @Override
+    public Vector2 angleToVector(Vector2 outVector, float angle) {
+        return calculateAngleToVector(outVector, angle);
+    }
+
+    @Override
+    public float getMaxLinearSpeed() {
+        return maxLinearSpeed;
+    }
+
+    @Override
+    public void setMaxLinearSpeed(float maxLinearSpeed) {
+        this.maxLinearSpeed = maxLinearSpeed;
+    }
+
+    @Override
+    public float getMaxLinearAcceleration() {
+        return maxLinearAcceleration;
+    }
+
+    @Override
+    public void setMaxLinearAcceleration(float maxLinearAcceleration) {
+        this.maxLinearAcceleration = maxLinearAcceleration;
+    }
+
+    @Override
+    public float getMaxAngularSpeed() {
+        return maxAngularSpeed;
+    }
+
+    @Override
+    public void setMaxAngularSpeed(float maxAngularSpeed) {
+        this.maxAngularSpeed = maxAngularSpeed;
+    }
+
+    @Override
+    public float getMaxAngularAcceleration() {
+        return maxAngularAcceleration;
+    }
+
+    @Override
+    public void setMaxAngularAcceleration(float maxAngularAcceleration) {
+        this.maxAngularAcceleration = maxAngularAcceleration;
+    }
+
+    @Override
+    public float getZeroLinearSpeedThreshold() {
+        return zeroLinearSpeedThreshold;
+    }
+
+    @Override
+    public void setZeroLinearSpeedThreshold(float value) {
+        throw new UnsupportedOperationException();
+    }
+
+    public boolean isIndependentFacing() {
+        return independentFacing;
+    }
+
+    public void setIndependentFacing(boolean independentFacing) {
+        this.independentFacing = independentFacing;
+    }
+
+    public SteeringBehavior<Vector2> getSteeringBehavior() {
+        return steeringBehavior;
+    }
+
+    public void setSteeringBehavior(SteeringBehavior<Vector2> steeringBehavior) {
+        this.steeringBehavior = steeringBehavior;
+
+        if (this.steeringBehavior != null) {
+
+            // Init the position
+            setPositionFromSpatial();
+        }
+    }
+
+    public static float calculateVectorToAngle(Vector2 vector) {
+        return (float) Math.atan2(-vector.x, vector.y);
+    }
+
+    public static Vector2 calculateAngleToVector(Vector2 outVector, float angle) {
+        outVector.x = -(float) Math.sin(angle);
+        outVector.y = (float) Math.cos(angle);
+        return outVector;
+    }
+
+    protected void setPositionFromSpatial() {
+        position.set(getSpatial().getLocalTranslation().x, getSpatial().getLocalTranslation().z);
+        orientation = getSpatial().getLocalRotation().getY();
+    }
+
+}
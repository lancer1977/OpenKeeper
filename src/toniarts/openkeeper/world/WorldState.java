--- conflicted
+++ resolved
@@ -1,1518 +1,1486 @@
-/*
- * Copyright (C) 2014-2015 OpenKeeper
- *
- * OpenKeeper is free software: you can redistribute it and/or modify
- * it under the terms of the GNU General Public License as published by
- * the Free Software Foundation, either version 3 of the License, or
- * (at your option) any later version.
- *
- * OpenKeeper is distributed in the hope that it will be useful,
- * but WITHOUT ANY WARRANTY; without even the implied warranty of
- * MERCHANTABILITY or FITNESS FOR A PARTICULAR PURPOSE.  See the
- * GNU General Public License for more details.
- *
- * You should have received a copy of the GNU General Public License
- * along with OpenKeeper.  If not, see <http://www.gnu.org/licenses/>.
- */
-package toniarts.openkeeper.world;
-
-import com.badlogic.gdx.ai.pfa.DefaultGraphPath;
-import com.badlogic.gdx.ai.pfa.GraphPath;
-import com.badlogic.gdx.ai.steer.utils.paths.LinePath;
-import com.badlogic.gdx.ai.steer.utils.paths.LinePath.Segment;
-import com.badlogic.gdx.math.Vector2;
-import com.jme3.app.Application;
-import com.jme3.app.state.AbstractAppState;
-import com.jme3.app.state.AppStateManager;
-import com.jme3.asset.AssetManager;
-import com.jme3.audio.AudioData;
-import com.jme3.audio.AudioNode;
-import com.jme3.bullet.BulletAppState;
-import com.jme3.material.Material;
-import com.jme3.material.RenderState;
-import com.jme3.math.ColorRGBA;
-import com.jme3.math.Vector2f;
-import com.jme3.math.Vector3f;
-import com.jme3.scene.Geometry;
-import com.jme3.scene.Node;
-import com.jme3.scene.Spatial;
-import com.jme3.scene.shape.Line;
-import java.awt.Point;
-import java.util.ArrayList;
-import java.util.Arrays;
-import java.util.HashMap;
-import java.util.HashSet;
-import java.util.Iterator;
-import java.util.LinkedHashSet;
-import java.util.List;
-import java.util.Map;
-import java.util.Map.Entry;
-import java.util.Set;
-import java.util.logging.Logger;
-import java.util.stream.Collectors;
-import toniarts.openkeeper.Main;
-import toniarts.openkeeper.ai.creature.CreatureState;
-import toniarts.openkeeper.game.data.Keeper;
-import toniarts.openkeeper.game.state.GameState;
-import toniarts.openkeeper.game.state.PlayerState;
-import toniarts.openkeeper.game.state.SoundState;
-import toniarts.openkeeper.game.state.SystemMessageState;
-import toniarts.openkeeper.game.task.TaskManager;
-import toniarts.openkeeper.tools.convert.AssetsConverter;
-import toniarts.openkeeper.tools.convert.ConversionUtils;
-import toniarts.openkeeper.tools.convert.map.KwdFile;
-import toniarts.openkeeper.tools.convert.map.Player;
-import toniarts.openkeeper.tools.convert.map.Room;
-import toniarts.openkeeper.tools.convert.map.Terrain;
-import toniarts.openkeeper.tools.convert.map.Tile;
-import toniarts.openkeeper.tools.convert.map.Variable;
-import toniarts.openkeeper.utils.Utils;
-import toniarts.openkeeper.view.selection.SelectionArea;
-import toniarts.openkeeper.world.animation.AnimationLoader;
-import toniarts.openkeeper.world.control.FlashTileControl;
-import toniarts.openkeeper.world.control.IInteractiveControl;
-import toniarts.openkeeper.world.creature.CreatureControl;
-import toniarts.openkeeper.world.effect.EffectManagerState;
-import toniarts.openkeeper.world.listener.CreatureListener;
-import toniarts.openkeeper.world.listener.RoomListener;
-import toniarts.openkeeper.world.listener.TileChangeListener;
-import toniarts.openkeeper.world.object.GoldObjectControl;
-import toniarts.openkeeper.world.object.ObjectControl;
-import toniarts.openkeeper.world.pathfinding.MapDistance;
-import toniarts.openkeeper.world.pathfinding.MapIndexedGraph;
-import toniarts.openkeeper.world.pathfinding.MapPathFinder;
-import toniarts.openkeeper.world.pathfinding.PathFindable;
-import toniarts.openkeeper.world.room.GenericRoom;
-import toniarts.openkeeper.world.room.RoomInstance;
-import toniarts.openkeeper.world.room.control.RoomGoldControl;
-
-/**
- * Handles the handling of game world, physics & visual wise
- *
- * @author Toni Helenius <helenius.toni@gmail.com>
- */
-public abstract class WorldState extends AbstractAppState {
-
-    private Main app;
-    private AppStateManager stateManager;
-    private final MapLoader mapLoader;
-    private final ThingLoader thingLoader;
-    private final KwdFile kwdFile;
-    private AssetManager assetManager;
-    private Node worldNode;
-    private final MapIndexedGraph pathFindingMap;
-    private final MapPathFinder pathFinder;
-    private final MapDistance heuristic;
-    private final Node thingsNode;
-    private final BulletAppState bulletAppState;
-    private final EffectManagerState effectManager;
-    private List<TileChangeListener> tileChangeListener;
-    private Map<Short, List<RoomListener>> roomListeners;
-    private final GameState gameState;
-    private final FlashTileControl flashTileControl;
-    public final Object goldLock = new Object();
-
-    private static final Logger logger = Logger.getLogger(WorldState.class.getName());
-
-    public WorldState(final KwdFile kwdFile, final AssetManager assetManager, GameState gameState) {
-        this.kwdFile = kwdFile;
-        this.gameState = gameState;
-
-        // Effect manager
-        effectManager = new EffectManagerState(kwdFile, assetManager);
-
-        // World node
-        worldNode = new Node("World");
-
-        // Create physics state
-        bulletAppState = new BulletAppState();
-        bulletAppState.setThreadingType(BulletAppState.ThreadingType.PARALLEL);
-
-        // Create the actual map
-        thingLoader = new ThingLoader(this, kwdFile, assetManager);
-        this.mapLoader = new MapLoader(assetManager, kwdFile, effectManager, this, thingLoader.getObjectLoader()) {
-            @Override
-            protected void updateProgress(float progress) {
-                WorldState.this.updateProgress(progress);
-            }
-        };
-        worldNode.attachChild(mapLoader.load(assetManager, kwdFile));
-
-        // For path finding
-        pathFindingMap = new MapIndexedGraph(this);
-        pathFinder = new MapPathFinder(pathFindingMap, false);
-        heuristic = new MapDistance();
-
-        // Things
-        thingsNode = thingLoader.loadAll(gameState.getCreatureTriggerState(), gameState.getObjectTriggerState(), gameState.getDoorTriggerState(), gameState.getPartyTriggerState());
-        worldNode.attachChild(thingsNode);
-
-        flashTileControl = new FlashTileControl(this, (Main) gameState.getApplication());
-
-        // Player money
-        initPlayerMoney();
-
-        // Player creatures
-        initPlayerCreatures();
-
-        // Player rooms
-        initPlayerRooms();
-    }
-
-    private void initPlayerMoney() {
-
-        // The max money$$$
-        for (Entry<RoomInstance, GenericRoom> roomEntry : mapLoader.getRoomActuals().entrySet()) {
-            if (roomEntry.getValue().canStoreGold()) {
-                Keeper keeper = gameState.getPlayer(roomEntry.getKey().getOwnerId());
-                if (keeper != null) {
-                    keeper.getGoldControl().setGoldMax(keeper.getGoldControl().getGoldMax() + roomEntry.getValue().getObjectControl(GenericRoom.ObjectType.GOLD).getMaxCapacity());
-                }
-            }
-        }
-
-        // Set up the money$$$
-        for (Keeper player : gameState.getPlayers()) {
-            if (player.getInitialGold() > 0) {
-                addGold(player.getId(), player.getInitialGold());
-            }
-        }
-    }
-
-    private void initPlayerCreatures() {
-
-        // Add the initial creatures and add the listeners
-        Map<Short, List<CreatureControl>> playerCreatures = thingLoader.getCreatures().stream().collect(Collectors.groupingBy(c -> c.getOwnerId()));
-        for (Keeper player : gameState.getPlayers()) {
-            List<CreatureControl> creatures = playerCreatures.get(player.getId());
-            player.getCreatureControl().init(creatures, kwdFile.getImp());
-            thingLoader.addListener(player.getId(), new CreatureListener() {
-
-                @Override
-                public void onSpawn(CreatureControl creature) {
-                    if (player.getId() == stateManager.getState(PlayerState.class).getPlayerId() && player.getCreatureControl().getTypeCount(creature.getCreature()) == 0) {
-
-                        // First appearance
-                        String message;
-                        Integer overrideTextId = kwdFile.getGameLevel().getIntroductionOverrideTextIds().get(creature.getCreature().getCreatureId());
-                        if (overrideTextId != null) {
-                            message = String.format("${level.%d}", overrideTextId - 1);
-                            stateManager.getState(SoundState.class).attachLevelSpeech(overrideTextId);
-
-                            stateManager.getState(PlayerState.class).setText(overrideTextId, true, 0);
-                        } else {
-                            // default entrance message
-                            message = "${speech.376}";
-                            stateManager.getState(SoundState.class).attachMentorSpeech("portl003");
-                        }
-
-                        stateManager.getState(SystemMessageState.class).addMessage(SystemMessageState.MessageType.CREATURE, message);
-                    }
-                    player.getCreatureControl().onSpawn(creature);
-                }
-
-                @Override
-                public void onStateChange(CreatureControl creature, CreatureState newState, CreatureState oldState) {
-                    player.getCreatureControl().onStateChange(creature, newState, oldState);
-                }
-
-                @Override
-                public void onDie(CreatureControl creature) {
-                    player.getCreatureControl().onDie(creature);
-                }
-            });
-        }
-    }
-
-    private void initPlayerRooms() {
-
-        // Add the initial creatures and add the listeners
-        Map<Short, List<Entry<RoomInstance, GenericRoom>>> playerRooms = mapLoader.getRoomActuals().entrySet().stream().collect(Collectors.groupingBy(entry -> entry.getKey().getOwnerId()));
-        for (Keeper player : gameState.getPlayers()) {
-            List<Entry<RoomInstance, GenericRoom>> rooms = playerRooms.get(player.getId());
-            if (rooms != null) {
-                player.getRoomControl().init(rooms);
-            }
-
-            // Add the listener
-            addListener(player.getId(), player.getRoomControl());
-        }
-    }
-
-    @Override
-    public void initialize(final AppStateManager stateManager, final Application app) {
-        super.initialize(stateManager, app);
-        this.app = (Main) app;
-        this.stateManager = stateManager;
-        this.assetManager = app.getAssetManager();
-
-        // Attach physics
-        this.stateManager.attach(bulletAppState);
-
-        // Effects
-        this.stateManager.attach(effectManager);
-
-        // Attach the world
-        this.app.getRootNode().attachChild(worldNode);
-    }
-
-    @Override
-    public void cleanup() {
-
-        // Detach our map
-        if (worldNode != null) {
-            app.getRootNode().detachChild(worldNode);
-            worldNode = null;
-        }
-
-        // Physics away
-        stateManager.detach(bulletAppState);
-
-        // Effects
-        this.stateManager.detach(effectManager);
-
-        super.cleanup();
-    }
-
-    @Override
-    public void setEnabled(boolean enabled) {
-        super.setEnabled(enabled);
-
-        // Stop all the animations
-        for (CreatureControl creature : getThingLoader().getCreatures()) {
-            creature.setEnabled(enabled);
-            if (enabled) {
-                AnimationLoader.resumeAnimations(creature.getSpatial());
-            } else {
-                AnimationLoader.pauseAnimations(creature.getSpatial());
-            }
-        }
-    }
-
-    @Override
-    public void update(float tpf) {
-        if (!isInitialized() || !isEnabled()) {
-            return;
-        }
-
-        flashTileControl.update(tpf);
-    }
-
-    public AssetManager getAssetManager() {
-        return assetManager;
-    }
-
-    /**
-     * If you want to monitor the map loading progress, use this method
-     *
-     * @param progress current progress from 0.0 to 1.0
-     */
-    protected abstract void updateProgress(final float progress);
-
-    /**
-     * If you want to get notified about tile changes
-     *
-     * @param listener the listener
-     */
-    public void addListener(TileChangeListener listener) {
-        if (tileChangeListener == null) {
-            tileChangeListener = new ArrayList<>();
-        }
-        tileChangeListener.add(listener);
-    }
-
-    public MapData getMapData() {
-        return mapLoader.getMapData();
-    }
-
-    /**
-     * Get the map loader
-     *
-     * @return MapLoader
-     */
-    public MapLoader getMapLoader() {
-        return mapLoader;
-    }
-
-    public ThingLoader getThingLoader() {
-        return thingLoader;
-    }
-
-    public Node getWorld() {
-        return worldNode;
-    }
-
-    /**
-     * @deprecated
-     *
-     * @return KwdFile
-     */
-    public KwdFile getLevelData() {
-        return kwdFile;
-    }
-
-    /**
-     * Set some tiles selected/undelected
-     *
-     * @param selectionArea the selection area
-     * @param select select or unselect
-     * @param playerId the player who selected the tile
-     */
-    public void selectTiles(SelectionArea selectionArea, boolean select, short playerId) {
-        List<Point> updatableTiles = new ArrayList<>();
-        for (int x = (int) Math.max(0, selectionArea.getStart().x); x < Math.min(kwdFile.getMap().getWidth(), selectionArea.getEnd().x + 1); x++) {
-            for (int y = (int) Math.max(0, selectionArea.getStart().y); y < Math.min(kwdFile.getMap().getHeight(), selectionArea.getEnd().y + 1); y++) {
-                TileData tile = getMapData().getTile(x, y);
-                if (tile == null) {
-                    continue;
-                }
-                Terrain terrain = kwdFile.getTerrain(tile.getTerrainId());
-                if (!terrain.getFlags().contains(Terrain.TerrainFlag.TAGGABLE)) {
-                    continue;
-                }
-                tile.setSelected(select, playerId);
-                updatableTiles.add(new Point(x, y));
-            }
-        }
-        Point[] tiles = updatableTiles.toArray(new Point[updatableTiles.size()]);
-        mapLoader.updateTiles(tiles);
-
-        // Notify
-        notifyTileChange(tiles);
-    }
-
-    /**
-     * Determine if a tile at x & y is selected or not
-     *
-     * @param x x coordinate
-     * @param y y coordinate
-     * @return is the tile selected
-     */
-    public boolean isSelected(int x, int y) {
-        TileData tile = getMapData().getTile(x, y);
-        if (tile == null) {
-            return false;
-        }
-        return tile.isSelected();
-    }
-
-    /**
-     * Determine if a tile at x & y is selectable or not
-     *
-     * @param x x coordinate
-     * @param y y coordinate
-     * @return is the tile selectable
-     */
-    public boolean isTaggable(int x, int y) {
-        TileData tile = getMapData().getTile(x, y);
-        if (tile == null) {
-            return false;
-        }
-        Terrain terrain = kwdFile.getTerrain(tile.getTerrainId());
-        return terrain.getFlags().contains(Terrain.TerrainFlag.TAGGABLE);
-    }
-
-    /**
-     * Determine if a tile at x & y is buildable by the player
-     *
-     * @param x x coordinate
-     * @param y y coordinate
-     * @param player the player
-     * @param room the room to be build
-     * @return is the tile buildable
-     */
-    public boolean isBuildable(int x, int y, Player player, Room room) {
-        TileData tile = getMapData().getTile(x, y);
-        if (tile == null) {
-            return false;
-        }
-
-        Terrain terrain = kwdFile.getTerrain(tile.getTerrainId());
-
-        // Check that this is not already a room
-        if (mapLoader.getRoomCoordinates().containsKey(new Point(x, y))) {
-            return false;
-        }
-
-        // Ownable tile is needed for land building (and needs to be owned by us)
-        if (room.getFlags().contains(Room.RoomFlag.PLACEABLE_ON_LAND)
-                && !terrain.getFlags().contains(Terrain.TerrainFlag.SOLID)
-                && terrain.getFlags().contains(Terrain.TerrainFlag.OWNABLE)
-                && tile.getPlayerId() == player.getPlayerId()) {
-            return true;
-        }
-
-        // See if we are dealing with bridges
-        if (room.getFlags().contains(Room.RoomFlag.PLACEABLE_ON_WATER) && terrain.getFlags().contains(Terrain.TerrainFlag.WATER)) {
-            return true;
-        }
-        if (room.getFlags().contains(Room.RoomFlag.PLACEABLE_ON_LAVA) && terrain.getFlags().contains(Terrain.TerrainFlag.LAVA)) {
-            return true;
-        }
-
-        return false;
-    }
-
-    /**
-     * Determine if a tile (maybe a room) at x & y is claimable by the player
-     *
-     * @param x x coordinate
-     * @param y y coordinate
-     * @param playerId the player
-     * @return is the tile claimable by you
-     */
-    public boolean isClaimable(int x, int y, short playerId) {
-        TileData tile = getMapData().getTile(x, y);
-        if (tile == null) {
-            return false;
-        }
-
-        // See if the terrain is claimable at all
-        Terrain terrain = tile.getTerrain();
-        boolean claimable = false;
-        if (terrain.getFlags().contains(Terrain.TerrainFlag.ROOM)) {
-            if (tile.getPlayerId() != playerId) {
-                claimable = true;
-            }
-        } else if (terrain.getFlags().contains(Terrain.TerrainFlag.OWNABLE)) {
-            if (tile.getPlayerId() != playerId) {
-                claimable = true;
-            }
-        } else {
-            claimable = (terrain.getMaxHealthTypeTerrainId() != terrain.getTerrainId());
-        }
-
-        // In order to claim, it needs to be adjacent to your own tiles
-        if (claimable) {
-            for (Point p : getMapLoader().getSurroundingTiles(new Point(x, y), false)) {
-                TileData neighbourTile = getMapData().getTile(p);
-                if (neighbourTile != null && neighbourTile.getPlayerId() == playerId && neighbourTile.getTerrain().getFlags().contains(Terrain.TerrainFlag.OWNABLE) && !neighbourTile.getTerrain().getFlags().contains(Terrain.TerrainFlag.SOLID)) {
-                    return true;
-                }
-            }
-        }
-
-        return false;
-    }
-
-    private void addPlayerGold(short playerId, int value) {
-        if (value == 0) {
-            return;
-        }
-        Keeper keeper = gameState.getPlayer(playerId);
-        keeper.getGoldControl().addGold(value);
-    }
-
-    public void alterTerrain(Point pos, short terrainId, short playerId, boolean enqueue) {
-        TileData tile = getMapData().getTile(pos.x, pos.y);
-        if (tile == null) {
-            return;
-        }
-        // set type
-        tile.setTerrainId(terrainId);
-        // set owner
-        if (playerId != 0) {
-            tile.setPlayerId(playerId);
-        }
-
-        // See if room walls are allowed and does this touch any rooms
-        updateRoomWalls(tile);
-
-        // update one
-        updateTiles(enqueue, mapLoader.getSurroundingTiles(pos, true));
-    }
-
-    /**
-     * Update map tiles, on the scene graph
-     *
-     * @param enqueue if {@code false} this is executed in the current thread,
-     * otherwise it is enqueued to the update loop
-     * @param points the map points to update
-     */
-    protected void updateTiles(boolean enqueue, Point... points) {
-
-        // Enqueue if app is set
-        if (enqueue) {
-
-            app.enqueue(() -> {
-
-                mapLoader.updateTiles(points);
-
-                return null;
-            });
-        } else {
-            mapLoader.updateTiles(points);
-        }
-    }
-
-    /**
-     * Dig a tile at x & y
-     *
-     * @param x x coordinate
-     * @param y y coordinate
-     */
-    public void digTile(int x, int y) {
-
-        TileData tile = getMapData().getTile(x, y);
-        if (tile == null) {
-            return;
-        }
-
-        Terrain terrain = tile.getTerrain();
-        if (terrain.getFlags().contains(Terrain.TerrainFlag.IMPENETRABLE)) {
-            return;
-        }
-
-        // FIXME: this is just a debug stuff, remove when the imps can carry the gold
-        addPlayerGold(Keeper.KEEPER1_ID, terrain.getGoldValue());
-
-        tile.setTerrainId(terrain.getDestroyedTypeTerrainId());
-        tile.setSelected(false, Keeper.KEEPER1_ID);
-        tile.setFlashed(false);
-
-        // See if room walls are allowed and does this touch any rooms
-        updateRoomWalls(tile);
-        mapLoader.updateTiles(mapLoader.getSurroundingTiles(tile.getLocation(), true));
-    }
-
-    private void updateRoomWalls(TileData tile) {
-        Terrain terrain = tile.getTerrain();
-        // See if room walls are allowed and does this touch any rooms
-        if (!terrain.getFlags().contains(Terrain.TerrainFlag.ALLOW_ROOM_WALLS)) {
-            return;
-        }
-        List<RoomInstance> wallUpdatesNeeded = new ArrayList<>();
-        for (Point p : mapLoader.getSurroundingTiles(tile.getLocation(), false)) {
-            RoomInstance room = mapLoader.getRoomCoordinates().get(p);
-            if (room != null && room.getRoom().getFlags().contains(Room.RoomFlag.HAS_WALLS)) {
-                wallUpdatesNeeded.add(room);
-            }
-        }
-        if (!wallUpdatesNeeded.isEmpty()) {
-            mapLoader.updateRoomWalls(wallUpdatesNeeded);
-        }
-    }
-
-    public void flashTile(boolean enabled, List<Point> points) {
-        flashTileControl.attach(points, enabled);
-    }
-
-    /**
-     * Claim a tile at x & y to the player's name
-     *
-     * @param x x coordinate
-     * @param y y coordinate
-     * @param playerId the player, the new owner
-     */
-    public void claimTile(int x, int y, short playerId) {
-        if (!isClaimable(x, y, playerId)) {
-            return;
-        }
-
-        TileData tile = getMapData().getTile(x, y);
-        Terrain terrain = kwdFile.getTerrain(tile.getTerrainId());
-
-        if (terrain.getFlags().contains(Terrain.TerrainFlag.ROOM)) {
-            // TODO: Claim all current room
-        } else if (terrain.getFlags().contains(Terrain.TerrainFlag.OWNABLE)) {
-            // tile is claimed by another player and needs to be destroyed
-            if (tile.getPlayerId() != playerId) {
-                tile.setTerrainId(terrain.getDestroyedTypeTerrainId());
-            }
-        } else {
-            tile.setTerrainId(terrain.getMaxHealthTypeTerrainId());
-        }
-
-        terrain = tile.getTerrain();
-        if (terrain.getFlags().contains(Terrain.TerrainFlag.OWNABLE)) {
-            tile.setPlayerId(playerId);
-        }
-        // See if room walls are allowed and does this touch any rooms
-        updateRoomWalls(tile);
-
-        mapLoader.updateTiles(mapLoader.getSurroundingTiles(tile.getLocation(), true));
-    }
-
-    /**
-     * Build a building to the wanted area
-     *
-     * @param selectionArea the selection area
-     * @param player the player, the new owner
-     * @param room room to build
-     */
-    public void build(SelectionArea selectionArea, Player player, Room room) {
-        Set<Point> updatableTiles = new HashSet<>();
-        Set<Point> buildPlots = new HashSet<>();
-        List<Point> instancePlots = new ArrayList<>();
-        for (int x = (int) Math.max(0, selectionArea.getStart().x); x < Math.min(kwdFile.getMap().getWidth(), selectionArea.getEnd().x + 1); x++) {
-            for (int y = (int) Math.max(0, selectionArea.getStart().y); y < Math.min(kwdFile.getMap().getHeight(), selectionArea.getEnd().y + 1); y++) {
-
-                // See that is this valid
-                if (!isBuildable(x, y, player, room)) {
-                    continue;
-                }
-
-                Point p = new Point(x, y);
-                instancePlots.add(p);
-                buildPlots.addAll(Arrays.asList(mapLoader.getSurroundingTiles(p, false)));
-                updatableTiles.addAll(Arrays.asList(mapLoader.getSurroundingTiles(p, true)));
-            }
-        }
-
-        // See that can we afford the building
-        int cost = instancePlots.size() * room.getCost();
-        if (instancePlots.size() * room.getCost() > gameState.getPlayer(player.getPlayerId()).getGoldControl().getGold()) {
-            return;
-        }
-        substractGoldFromPlayer(cost, player.getPlayerId());
-
-        // Build
-        for (Point p : instancePlots) {
-            TileData tile = getMapData().getTile(p);
-            tile.setPlayerId(player.getPlayerId());
-            tile.setTerrainId(room.getTerrainId());
-        }
-
-        // See if we hit any of the adjacent rooms
-        Set<RoomInstance> adjacentInstances = new LinkedHashSet<>();
-        for (Point p : buildPlots) {
-            if (mapLoader.getRoomCoordinates().containsKey(p)) {
-                RoomInstance adjacentInstance = mapLoader.getRoomCoordinates().get(p);
-                if (adjacentInstance.getRoom().equals(room) && !adjacentInstances.contains(adjacentInstance)) {
-
-                    // Same room, see that we own it
-                    TileData tile = getMapData().getTile(p.x, p.y);
-                    if (tile.getPlayerId() == player.getPlayerId()) {
-
-                        // Bingo!
-                        adjacentInstances.add(adjacentInstance);
-                    }
-                }
-            }
-        }
-
-        // If any hits, merge to the first one, and update whole room
-        if (!adjacentInstances.isEmpty()) {
-
-            // Add the mergeable rooms to updatable tiles as well
-            RoomInstance firstInstance = null;
-            for (RoomInstance instance : adjacentInstances) {
-
-                // Merge to the first found room instance
-                if (firstInstance == null) {
-                    firstInstance = instance;
-                    substractGoldCapacityFromPlayer(firstInstance); // Important to update the gold here
-                    firstInstance.addCoordinates(instancePlots);
-                    for (Point p : instancePlots) {
-                        mapLoader.getRoomCoordinates().put(p, firstInstance);
-                    }
-                } else {
-                    removeRoomInstances(instance);
-                }
-
-                for (Point p : instance.getCoordinates()) {
-                    updatableTiles.addAll(Arrays.asList(mapLoader.getSurroundingTiles(p, true)));
-                    if (!firstInstance.equals(instance)) {
-                        firstInstance.addCoordinate(p);
-                        mapLoader.getRoomCoordinates().put(p, firstInstance);
-                    }
-                }
-            }
-            // TODO: The room health! We need to make sure that the health is distributed evenly
-            updateRoom(firstInstance);
-        }
-
-        mapLoader.updateTiles(updatableTiles.toArray(new Point[updatableTiles.size()]));
-
-        // New room, calculate gold capacity
-        RoomInstance instance = mapLoader.getRoomCoordinates().get(instancePlots.get(0));
-        if (adjacentInstances.isEmpty()) {
-            addGoldCapacityToPlayer(instance);
-            notifyOnBuild(instance.getOwnerId(), mapLoader.getRoomActuals().get(instance));
-        }
-
-        // Add any loose gold to the building
-        attachLooseGoldToRoom(mapLoader.getRoomActuals().get(instance), instance);
-    }
-
-    private void attachLooseGoldToRoom(GenericRoom genericRoom, RoomInstance instance) {
-        if (genericRoom.canStoreGold()) {
-            synchronized (goldLock) {
-                for (ObjectControl objectControl : thingLoader.getObjects()) {
-                    if (objectControl instanceof GoldObjectControl && instance.hasCoordinate(objectControl.getTile().getLocation())) {
-                        GoldObjectControl gold = (GoldObjectControl) objectControl;
-                        int goldLeft = (int) genericRoom.getObjectControl(GenericRoom.ObjectType.GOLD).addItem(gold.getGold(), gold.getTile().getLocation(), thingLoader, null);
-                        if (goldLeft == 0) {
-                            gold.removeObject();
-                        } else {
-                            gold.setGold(goldLeft);
-                        }
-                    }
-                }
-            }
-        }
-    }
-
-    /**
-     * Is the tile (building) sellable by us
-     *
-     * @param x x coordinate
-     * @param y y coordinate
-     * @param player the player, the seller
-     */
-    public boolean isSellable(int x, int y, Player player) {
-        TileData tile = getMapData().getTile(x, y);
-        Point p = new Point(x, y);
-        if (tile.getPlayerId() == player.getPlayerId() && mapLoader.getRoomCoordinates().containsKey(p)) {
-
-            // We own it, see if sellable
-            RoomInstance instance = mapLoader.getRoomCoordinates().get(p);
-            return instance.getRoom().getFlags().contains(Room.RoomFlag.BUILDABLE);
-        }
-        return false;
-    }
-
-    /**
-     * Sell building(s) from the wanted area
-     *
-     * @param selectionArea the selection area
-     * @param player the player, the new owner
-     */
-    public void sell(SelectionArea selectionArea, Player player) {
-        Set<Point> updatableTiles = new HashSet<>();
-        Set<RoomInstance> soldInstances = new HashSet<>();
-        List<Point> roomCoordinates = new ArrayList<>();
-        for (int x = (int) Math.max(0, selectionArea.getStart().x); x < Math.min(kwdFile.getMap().getWidth(), selectionArea.getEnd().x + 1); x++) {
-            for (int y = (int) Math.max(0, selectionArea.getStart().y); y < Math.min(kwdFile.getMap().getHeight(), selectionArea.getEnd().y + 1); y++) {
-
-                // See that is this valid
-                if (!isSellable(x, y, player)) {
-                    continue;
-                }
-
-                // Sell
-                Point p = new Point(x, y);
-                TileData tile = getMapData().getTile(p);
-                if (tile == null) {
-                    continue;
-                }
-                Terrain terrain = kwdFile.getTerrain(tile.getTerrainId());
-                if (terrain.getFlags().contains(Terrain.TerrainFlag.ROOM)) {
-                    Room room = kwdFile.getRoomByTerrain(tile.getTerrainId());
-                    if (room.getFlags().contains(Room.RoomFlag.PLACEABLE_ON_LAND)) {
-                        tile.setTerrainId(terrain.getDestroyedTypeTerrainId());
-                    } else // Water or lava
-                    {
-                        if (tile.getFlag() == Tile.BridgeTerrainType.LAVA) {
-                            tile.setTerrainId(kwdFile.getMap().getLava().getTerrainId());
-                        } else {
-                            tile.setTerrainId(kwdFile.getMap().getWater().getTerrainId());
-                        }
-                    }
-
-                    // Give money back
-                    int goldLeft = addGold(player.getPlayerId(), room.getCost() / 2);
-                    if (goldLeft > 0) {
-
-                        // Add loose gold to this tile
-                        getThingLoader().addLooseGold(p, new Vector2f(MapLoader.TILE_WIDTH / 2, MapLoader.TILE_WIDTH / 2), player.getPlayerId(), goldLeft);
-                    }
-                }
-
-                // Get the instance
-                soldInstances.add(mapLoader.getRoomCoordinates().get(p));
-                updatableTiles.addAll(Arrays.asList(mapLoader.getSurroundingTiles(p, true)));
-            }
-        }
-
-        // Remove the sold instances (will be regenerated) and add them to updatable
-        for (RoomInstance roomInstance : soldInstances) {
-            for (Point p : roomInstance.getCoordinates()) {
-                updatableTiles.addAll(Arrays.asList(mapLoader.getSurroundingTiles(p, true)));
-            }
-            roomCoordinates.addAll(roomInstance.getCoordinates());
-        }
-        removeRoomInstances(soldInstances.toArray(new RoomInstance[soldInstances.size()]));
-
-        mapLoader.updateTiles(updatableTiles.toArray(new Point[updatableTiles.size()]));
-
-        // See if any of the rooms survived
-        Set<RoomInstance> newInstances = new HashSet<>();
-        for (Point p : roomCoordinates) {
-            RoomInstance instance = mapLoader.getRoomCoordinates().get(p);
-            if (instance != null && !newInstances.contains(instance)) {
-                newInstances.add(instance);
-                addGoldCapacityToPlayer(instance);
-                attachLooseGoldToRoom(mapLoader.getRoomActuals().get(instance), instance);
-            }
-        }
-    }
-
-    /**
-     * Plays a positional sound in an given tile
-     *
-     * @param x x coordinate
-     * @param y y coordinate
-     * @param soundFile the sound file
-     */
-    public void playSoundAtTile(int x, int y, String soundFile) {
-
-        // We might cache these per file? Then they would be persistent, just move them, does it matter?
-        // Since creation of new objects and all, I don't know if they stay in the scene graph..
-        AudioNode audio = new AudioNode(assetManager, ConversionUtils.getCanonicalAssetKey(AssetsConverter.SOUNDS_FOLDER + soundFile), AudioData.DataType.Buffer);
-        audio.setPositional(true);
-        audio.setReverbEnabled(false);
-        audio.setLocalTranslation(x, 0, y);
-        worldNode.attachChild(audio);
-        audio.play();
-    }
-
-    /**
-     * Get a random tile, that is not a starting tile
-     *
-     * @param start starting coordinates
-     * @param radius radius, in tiles
-     * @param creature
-     * @return a random tile if one is found
-     */
-    public Point findRandomAccessibleTile(Point start, int radius, CreatureControl creature) {
-        List<Point> tiles = new ArrayList<>(radius * radius - 1);
-        for (int y = start.y - radius / 2; y < start.y + radius / 2; y++) {
-            for (int x = start.x - radius / 2; x < start.x + radius / 2; x++) {
-
-                // Skip start tile
-                if (x == start.x && y == start.y) {
-                    continue;
-                }
-
-                TileData tile = getMapData().getTile(x, y);
-                if (tile != null && isAccessible(tile, creature)) {
-                    tiles.add(new Point(x, y));
-                }
-            }
-        }
-
-        // Take a random point
-        if (!tiles.isEmpty()) {
-            return Utils.getRandomItem(tiles);
-        }
-        return null;
-    }
-
-    /**
-     * FIXME: This can NOT be. Just for quick easy testing.
-     *
-     * @param start start point
-     * @param end end point
-     * @param pathFindable the entity to find path for
-     * @return output path, null if path not found
-     */
-    public GraphPath<TileData> findPath(Point start, Point end, PathFindable pathFindable) {
-        pathFindingMap.setPathFindable(pathFindable);
-        GraphPath<TileData> outPath = new DefaultGraphPath<>();
-        TileData startTile = getMapData().getTile(start.x, start.y);
-        TileData endTile = getMapData().getTile(end.x, end.y);
-        if (startTile != null && endTile != null && pathFinder.searchNodePath(startTile, endTile, heuristic, outPath)) {
-            return outPath;
-        }
-        return null;
-    }
-
-    /**
-     * Get tile coordinates from 3D coordinates
-     *
-     * @param location position
-     * @return tile coordinates
-     */
-    public static Point getTileCoordinates(Vector3f location) {
-        return new Point((int) Math.floor(location.x) + 1, (int) Math.floor(location.z) + 1);
-    }
-
-    /**
-     * Check if given tile is accessible by the given creature
-     *
-     * @param tile the tile
-     * @param pathFindable the entity to test with
-     * @return is accessible
-     */
-<<<<<<< HEAD
-    public boolean isAccessible(TileData tile, PathFindable pathFindable) {
-        Float cost = pathFindable.getCost(null, tile, this);
-        return cost != null;
-=======
-    public boolean isAccessible(TileData tile, CreatureControl creature) {
-        Terrain terrain = tile.getTerrain();
-        if (!terrain.getFlags().contains(Terrain.TerrainFlag.SOLID)) {
-
-            // Check for doors etc.
-            DoorControl doorControl = thingLoader.getDoor(new Point(tile.getX(), tile.getY()));
-            if (doorControl != null && !doorControl.isPassable(creature)) {
-                return false;
-            }
-
-            // TODO: Rooms, obstacles and what not, should create an universal isAccessible(Creature) to map loader / world handler maybe
-            if (terrain.getFlags().contains(Terrain.TerrainFlag.ROOM)) {
-
-                // Get room obstacles
-                RoomInstance roomInstance = getMapLoader().getRoomCoordinates().get(new Point(tile.getX(), tile.getY()));
-                GenericRoom room = getMapLoader().getRoomActuals().get(roomInstance);
-                return room.isTileAccessible(tile.getX(), tile.getY());
-            } else if (creature.getCreature().getFlags().contains(Creature.CreatureFlag.CAN_FLY)) {
-                return true;
-            } else if (terrain.getFlags().contains(Terrain.TerrainFlag.LAVA)
-                    && !creature.getCreature().getFlags().contains(Creature.CreatureFlag.CAN_WALK_ON_LAVA)) {
-                return false;
-            } else if (terrain.getFlags().contains(Terrain.TerrainFlag.WATER)
-                    && !creature.getCreature().getFlags().contains(Creature.CreatureFlag.CAN_WALK_ON_WATER)) {
-                return false;
-            }
-            return true;
-        }
-        return false;
->>>>>>> d021d870
-    }
-
-    /**
-     * Debug drawing of path
-     *
-     * @param linePath
-     */
-    public void drawPath(LinePath<Vector2> linePath) {
-        for (Segment<Vector2> segment : linePath.getSegments()) {
-
-            Line line = new Line(new Vector3f(segment.getBegin().x, 0.25f, segment.getBegin().y), new Vector3f(segment.getEnd().x, 0.25f, segment.getEnd().y));
-
-            Material orange = new Material(getAssetManager(), "Common/MatDefs/Misc/Unshaded.j3md");
-            orange.setColor("Color", ColorRGBA.Red);
-            orange.getAdditionalRenderState().setFaceCullMode(RenderState.FaceCullMode.Off);
-            orange.getAdditionalRenderState().setLineWidth(2);
-
-            Geometry geometry = new Geometry("Bullet", line);
-            geometry.setCullHint(Spatial.CullHint.Never);
-            geometry.setMaterial(orange);
-            getWorld().attachChild(geometry);
-        }
-    }
-
-    public Node getThingsNode() {
-        return thingsNode;
-    }
-
-    /**
-     * Notify the tile change listeners
-     *
-     * @param tiles changed tiles
-     */
-    private void notifyTileChange(Point... tiles) {
-        if (tileChangeListener != null) {
-            for (Point p : tiles) {
-                for (TileChangeListener listener : tileChangeListener) {
-                    listener.onTileChange(p.x, p.y);
-                }
-            }
-        }
-    }
-
-    /**
-     * Get the task manager
-     *
-     * @return task manager
-     */
-    public TaskManager getTaskManager() {
-        return stateManager.getState(GameState.class).getTaskManager();
-    }
-
-    /**
-     * Damage a tile
-     *
-     * @param point the point
-     * @param playerId the player applying the damage
-     * @return you might get gold out of this
-     */
-    public int damageTile(Point point, short playerId) {
-        TileData tile = getMapData().getTile(point);
-        Terrain terrain = tile.getTerrain();
-
-        // Calculate the damage
-        int damage = 0;
-        int returnedGold = 0;
-        if (terrain.getFlags().contains(Terrain.TerrainFlag.SOLID)) {
-            if (terrain.getFlags().contains(Terrain.TerrainFlag.OWNABLE)) {
-                if (tile.getPlayerId() == playerId) {
-                    damage = (int) getLevelVariable(Variable.MiscVariable.MiscType.DIG_OWN_WALL_HEALTH);
-                } else {
-                    damage = (int) getLevelVariable(Variable.MiscVariable.MiscType.DIG_ENEMY_WALL_HEALTH);
-                }
-            } else if (tile.getGold() > 0) {
-                // This is how I believe the gold mining works, it is not health damage we do, it is substracting gold
-                // The mined tiles leave no loot, the loot is left by the imps if there is no place to store the gold
-                if (terrain.getFlags().contains(Terrain.TerrainFlag.IMPENETRABLE)) {
-                    damage = (int) getLevelVariable(Variable.MiscVariable.MiscType.GOLD_MINED_FROM_GEMS);
-                } else {
-                    damage = (int) getLevelVariable(Variable.MiscVariable.MiscType.MINE_GOLD_HEALTH);
-                }
-            } else {
-                damage = (int) getLevelVariable(Variable.MiscVariable.MiscType.DIG_ROCK_HEALTH);
-            }
-        } else if (terrain.getFlags().contains(Terrain.TerrainFlag.OWNABLE) && tile.getPlayerId() != playerId) {
-
-            // Attack enemy tile
-            damage = (int) getLevelVariable(Variable.MiscVariable.MiscType.ATTACK_TILE_HEALTH);
-        } else {
-            throw new UnsupportedOperationException("Wat?! Tried to damage tile " + terrain.getName() + " at " + point + "!");
-        }
-
-        // Do the damage
-        boolean tileDestroyed;
-        damage = Math.abs(damage);
-        if (tile.getGold() > 0) { // Mine
-            if (terrain.getFlags().contains(Terrain.TerrainFlag.IMPENETRABLE)) {
-                returnedGold = damage;
-                tileDestroyed = false;
-            } else {
-                returnedGold = tile.mineGold(damage);
-                tileDestroyed = (tile.getGold() < 1);
-            }
-        } else { // Apply damage
-            tileDestroyed = tile.applyDamage(damage);
-        }
-
-        // See the results
-        if (tileDestroyed) {
-
-            // TODO: effect, drop loot & checks, claimed walls should also get destroyed if all adjacent tiles are not in cotrol anymore
-            // The tile is dead
-            if (terrain.getDestroyedEffectId() != 0) {
-                effectManager.load(worldNode, new Vector3f(point.x + 0.5f, 0, point.y + 0.5f), terrain.getDestroyedEffectId(), false);
-            }
-            tile.setTerrainId(terrain.getDestroyedTypeTerrainId());
-
-            updateRoomWalls(tile);
-            mapLoader.updateTiles(mapLoader.getSurroundingTiles(tile.getLocation(), true));
-
-            // Notify
-            notifyTileChange(point);
-        } else if (terrain.getFlags().contains(Terrain.TerrainFlag.DECAY)) {
-            mapLoader.updateTiles(point);
-        }
-
-        return returnedGold;
-    }
-
-    /**
-     * Heal a tile
-     *
-     * @param point the point
-     * @param playerId the player applying the healing
-     */
-    public void healTile(Point point, short playerId) {
-        TileData tile = getMapData().getTile(point);
-        Terrain terrain = tile.getTerrain();
-
-        // See the amount of healing
-        // TODO: now just claiming of a tile (claim health variable is too big it seems)
-        int healing;
-        if (terrain.getFlags().contains(Terrain.TerrainFlag.SOLID)) {
-
-            if (terrain.getFlags().contains(Terrain.TerrainFlag.OWNABLE)) {
-                if (tile.getPlayerId() == playerId) {
-                    healing = (int) getLevelVariable(Variable.MiscVariable.MiscType.REPAIR_WALL_HEALTH);
-                } else {
-                    healing = (int) getLevelVariable(Variable.MiscVariable.MiscType.CLAIM_TILE_HEALTH);
-                }
-            } else {
-                healing = (int) getLevelVariable(Variable.MiscVariable.MiscType.REINFORCE_WALL_HEALTH);
-            }
-        } else {
-            healing = (int) getLevelVariable(Variable.MiscVariable.MiscType.REPAIR_TILE_HEALTH);
-        }
-
-        // Apply
-        if (tile.applyHealing(healing)) {
-
-            // TODO: effect & checks
-            // The tile is upgraded
-            if (terrain.getMaxHealthEffectId() != 0) {
-                effectManager.load(worldNode, new Vector3f(point.x + 0.5f, 0, point.y + 0.5f), terrain.getMaxHealthEffectId(), false);
-            }
-            if (terrain.getMaxHealthTypeTerrainId() > 0) {
-                tile.setTerrainId(terrain.getMaxHealthTypeTerrainId());
-                tile.setPlayerId(playerId);
-            }
-
-            updateRoomWalls(tile);
-            mapLoader.updateTiles(mapLoader.getSurroundingTiles(tile.getLocation(), true));
-
-            // Notify
-            notifyTileChange(point);
-        } else if (terrain.getFlags().contains(Terrain.TerrainFlag.DECAY)) {
-            mapLoader.updateTiles(point);
-        }
-    }
-
-    /**
-     * Get level variable value
-     *
-     * @param variable the variable type
-     * @return variable value
-     */
-    public float getLevelVariable(Variable.MiscVariable.MiscType variable) {
-        return gameState.getLevelVariable(variable);
-    }
-
-    /**
-     * Is repairable wall at tile point
-     *
-     * @param x x coordinate
-     * @param y y coordinate
-     * @param playerId for the player
-     * @return is the wall repairable
-     */
-    public boolean isRepairableWall(int x, int y, short playerId) {
-        TileData tile = getMapData().getTile(x, y);
-        Terrain terrain = tile.getTerrain();
-        return (!tile.isSelectedByPlayerId(playerId) && tile.getPlayerId() == playerId && terrain.getFlags().contains(Terrain.TerrainFlag.SOLID) && terrain.getFlags().contains(Terrain.TerrainFlag.OWNABLE) && !tile.isAtFullHealth());
-    }
-
-    /**
-     * Is claimable wall at tile point
-     *
-     * @param x x coordinate
-     * @param y y coordinate
-     * @param playerId for the player
-     * @return is the wall claimable
-     */
-    public boolean isClaimableWall(int x, int y, short playerId) {
-        TileData tile = getMapData().getTile(x, y);
-        Terrain terrain = tile.getTerrain();
-        return (terrain.getFlags().contains(Terrain.TerrainFlag.SOLID) && isClaimable(x, y, playerId));
-    }
-
-    /**
-     * Is claimable floor at tile point (not a room)
-     *
-     * @param x x coordinate
-     * @param y y coordinate
-     * @param playerId for the player
-     * @return is the floor claimable
-     */
-    public boolean isClaimableTile(int x, int y, short playerId) {
-        TileData tile = getMapData().getTile(x, y);
-        Terrain terrain = tile.getTerrain();
-        return (!terrain.getFlags().contains(Terrain.TerrainFlag.ROOM) && isClaimable(x, y, playerId));
-    }
-
-    /**
-     * Is claimable room tile at tile point
-     *
-     * @param x x coordinate
-     * @param y y coordinate
-     * @param playerId for the player
-     * @return is the room claimable
-     */
-    public boolean isClaimableRoom(int x, int y, short playerId) {
-        TileData tile = getMapData().getTile(x, y);
-        Terrain terrain = tile.getTerrain();
-        return (terrain.getFlags().contains(Terrain.TerrainFlag.ROOM) && isClaimable(x, y, playerId));
-    }
-
-    /**
-     * Attempt to claim the tile or room, applies either damage of heal,
-     * depending whose tile is it
-     *
-     * @param point tile coordinate
-     * @param playerId for the player
-     */
-    public void applyClaimTile(Point point, short playerId) {
-        TileData tile = getMapData().getTile(point);
-        Terrain terrain = tile.getTerrain();
-        if (terrain.getFlags().contains(Terrain.TerrainFlag.OWNABLE) && tile.getPlayerId() != playerId) {
-            if (terrain.getFlags().contains(Terrain.TerrainFlag.ROOM)) {
-                damageRoom(point, playerId);
-            } else {
-                damageTile(point, playerId);
-            }
-        } else {
-            // TODO: Room healing
-            healTile(point, playerId);
-        }
-    }
-
-    /**
-     * Damage a room
-     *
-     * @param point tile coordinate
-     * @param playerId for the player
-     */
-    private void damageRoom(Point point, short playerId) {
-        TileData tile = getMapData().getTile(point);
-
-        // Calculate the damage
-        int damage;
-        short owner = tile.getPlayerId();
-        if (owner == 0) {
-            damage = (int) getLevelVariable(Variable.MiscVariable.MiscType.CONVERT_ROOM_HEALTH);
-        } else {
-            damage = (int) getLevelVariable(Variable.MiscVariable.MiscType.ATTACK_ROOM_HEALTH);
-        }
-
-        // Get the room
-        RoomInstance room = getMapLoader().getRoomCoordinates().get(point);
-        List<Point> roomTiles = room.getCoordinates();
-
-        // Apply the damage equally to all tiles so that the overall condition can be checked easily
-        // I don't know if this model is correct or not, but like this the bigger the room the more effort it requires to claim
-        int damagePerTile = Math.abs(damage / roomTiles.size());
-        for (Point p : roomTiles) {
-            TileData roomTile = getMapData().getTile(p);
-            if (roomTile.applyDamage(damagePerTile)) {
-
-                // If one of the tiles runs out (everyone should run out of the same time, unless a new tile has recently being added..)
-                for (Point p2 : roomTiles) {
-                    roomTile = getMapData().getTile(p2);
-                    roomTile.setPlayerId(playerId); // Claimed!
-                    roomTile.applyHealing(Integer.MAX_VALUE);
-
-                    // TODO: Claimed room wall tiles lose the claiming I think?
-                    notifyTileChange(p2);
-                }
-
-                // Notify
-                GenericRoom genericRoom = mapLoader.getRoomActuals().get(room);
-                notifyOnCapturedByEnemy(owner, genericRoom);
-                notifyOnCaptured(playerId, genericRoom);
-
-                break;
-            }
-        }
-    }
-
-    /**
-     * Add a lump sum of gold to a player, distributes the gold to the available
-     * rooms
-     *
-     * @param playerId for the player
-     * @param sum the gold sum
-     * @return returns a sum of gold that could not be added to player's gold
-     */
-    public int addGold(short playerId, int sum) {
-        return addGold(playerId, null, sum);
-    }
-
-    /**
-     * Add a lump sum of gold to a player, distributes the gold to the available
-     * rooms
-     *
-     * @param playerId for the player
-     * @param p a point where to drop the gold, can be {@code  null}
-     * @param sum the gold sum
-     * @return returns a sum of gold that could not be added to player's gold
-     */
-    public int addGold(short playerId, Point p, int sum) {
-
-        // Gold to specified point/room
-        if (p != null) {
-
-            // Get a room in point
-            RoomInstance roomInstance = getMapLoader().getRoomCoordinates().get(p);
-            if (roomInstance != null) {
-                GenericRoom room = getMapLoader().getRoomActuals().get(roomInstance);
-                if (room.canStoreGold()) {
-                    RoomGoldControl control = room.getObjectControl(GenericRoom.ObjectType.GOLD);
-                    sum = control.addItem(sum, p, thingLoader, null);
-                }
-            }
-        } else {
-
-            // Distribute the gold
-            for (Entry<RoomInstance, GenericRoom> roomEntry : getMapLoader().getRoomActuals().entrySet()) {
-                if (roomEntry.getKey().getOwnerId() == playerId && roomEntry.getValue().canStoreGold()) {
-                    RoomGoldControl control = roomEntry.getValue().getObjectControl(GenericRoom.ObjectType.GOLD);
-                    sum = control.addItem(sum, p, thingLoader, null);
-                    if (sum == 0) {
-                        break;
-                    }
-                }
-            }
-        }
-
-        return sum;
-    }
-
-    private void removeRoomInstances(RoomInstance... instances) {
-        for (RoomInstance instance : instances) {
-            notifyOnSold(instance.getOwnerId(), mapLoader.getRoomActuals().get(instance));
-        }
-        mapLoader.removeRoomInstances(instances);
-    }
-
-    private void updateRoom(RoomInstance instance) {
-        addGoldCapacityToPlayer(instance);
-
-        // TODO: the loose gold should be stored
-        // Not only gold but all items that the rooms can hold
-        mapLoader.updateRoom(instance);
-    }
-
-    private void substractGoldCapacityFromPlayer(RoomInstance instance) {
-        GenericRoom room = mapLoader.getRoomActuals().get(instance);
-        if (room.canStoreGold()) {
-            Keeper keeper = gameState.getPlayer(instance.getOwnerId());
-            RoomGoldControl control = room.getObjectControl(GenericRoom.ObjectType.GOLD);
-            keeper.getGoldControl().setGoldMax(keeper.getGoldControl().getGoldMax() - control.getMaxCapacity());
-        }
-    }
-
-    private void addGoldCapacityToPlayer(RoomInstance instance) {
-        GenericRoom room = mapLoader.getRoomActuals().get(instance);
-        if (room.canStoreGold()) {
-            Keeper keeper = gameState.getPlayer(instance.getOwnerId());
-            RoomGoldControl control = room.getObjectControl(GenericRoom.ObjectType.GOLD);
-            keeper.getGoldControl().setGoldMax(keeper.getGoldControl().getGoldMax() + control.getMaxCapacity());
-        }
-    }
-
-    public GameState getGameState() {
-        return gameState;
-    }
-
-    /**
-     * If you want to get notified about the room changes
-     *
-     * @param playerId the player id of which room you want to assign the
-     * listener to
-     * @param listener the listener
-     */
-    public void addListener(short playerId, RoomListener listener) {
-        if (roomListeners == null) {
-            roomListeners = new HashMap<>();
-        }
-        List<RoomListener> listeners = roomListeners.get(playerId);
-        if (listeners == null) {
-            listeners = new ArrayList<>();
-        }
-        listeners.add(listener);
-        roomListeners.put(playerId, listeners);
-    }
-
-    private void notifyOnBuild(short playerId, GenericRoom room) {
-        if (roomListeners != null && roomListeners.containsKey(playerId)) {
-            for (RoomListener listener : roomListeners.get(playerId)) {
-                listener.onBuild(room);
-            }
-        }
-    }
-
-    private void notifyOnCaptured(short playerId, GenericRoom room) {
-        if (roomListeners != null && roomListeners.containsKey(playerId)) {
-            for (RoomListener listener : roomListeners.get(playerId)) {
-                listener.onCaptured(room);
-            }
-        }
-    }
-
-    private void notifyOnCapturedByEnemy(short playerId, GenericRoom room) {
-        if (roomListeners != null && roomListeners.containsKey(playerId)) {
-            for (RoomListener listener : roomListeners.get(playerId)) {
-                listener.onCapturedByEnemy(room);
-            }
-        }
-    }
-
-    private void notifyOnSold(short playerId, GenericRoom room) {
-        if (roomListeners != null && roomListeners.containsKey(playerId)) {
-            for (RoomListener listener : roomListeners.get(playerId)) {
-                listener.onSold(room);
-            }
-        }
-    }
-
-    public EffectManagerState getEffectManager() {
-        return effectManager;
-    }
-
-    /**
-     * Drop object to the world
-     *
-     * @param object the object to drop
-     * @param tile the tile to drop on
-     * @param coordinates coordinates inside the tile
-     * @param control control that this object was dropped on
-     */
-    public void dropObject(ObjectControl object, TileData tile, Vector2f coordinates, IInteractiveControl control) {
-        if (object instanceof GoldObjectControl) {
-            dropGold((GoldObjectControl) object, tile, coordinates, control);
-        } else {
-            throw new UnsupportedOperationException("Dropping " + object.getClass() + " not supported yet.");
-        }
-    }
-
-    /**
-     * Drop a gold object to tile
-     *
-     * @param gold the gold to drop
-     * @param tile the tile to drop on
-     * @param coordinates coordinates inside the tile
-     * @param control control that this gold was dropped on
-     */
-    private void dropGold(GoldObjectControl gold, TileData tile, Vector2f coordinates, IInteractiveControl control) {
-
-        // In the original game:
-        // Floor: If the drop point is quite accurately on top of another pile of gold -> fuse the gold together. Otherwise create another pile, even to the same tile.
-        // Room: Add to the room, but any excess gold IS added to the floor tile of the room as loose gold. This loose gold is then automatically transfered to the room when there is room with a small delay.
-        // Merge to another loose gold
-        if (control != null && control instanceof GoldObjectControl && ((GoldObjectControl) control).getState() == ObjectControl.ObjectState.NORMAL) {
-
-            // Merge
-            GoldObjectControl goc = (GoldObjectControl) control;
-            goc.setGold(goc.getGold() + gold.getGold());
-            return;
-        }
-
-        // Add to room
-        int goldLeft = addGold(gold.getOwnerId(), tile.getLocation(), gold.getGold());
-        if (goldLeft > 0) {
-
-            // Create a gold pile
-            thingLoader.addLooseGold(tile.getLocation(), coordinates, gold.getOwnerId(), goldLeft);
-        }
-    }
-
-    /**
-     * Substract gold from player
-     *
-     * @param amount the amount to try to substract
-     * @param playerId the player id
-     * @return amount of money that could not be substracted from the player
-     */
-    public int substractGoldFromPlayer(int amount, short playerId) {
-
-        // See if the player has any gold even
-        Keeper keeper = gameState.getPlayer(playerId);
-        if (keeper.getGoldControl().getGold() == 0) {
-            return amount;
-        }
-
-        // The gold is subtracted evenly from all treasuries
-        List<GenericRoom> playersTreasuries = getMapLoader().getRoomsByFunction(GenericRoom.ObjectType.GOLD, playerId);
-        while (amount > 0 && !playersTreasuries.isEmpty()) {
-            Iterator<GenericRoom> iter = playersTreasuries.iterator();
-            int goldToRemove = (int) Math.ceil((float) amount / playersTreasuries.size());
-            while (iter.hasNext()) {
-                GenericRoom room = iter.next();
-                RoomGoldControl control = room.getObjectControl(GenericRoom.ObjectType.GOLD);
-                goldToRemove = Math.min(amount, goldToRemove); // Rounding...
-                amount -= goldToRemove - control.removeGold(goldToRemove);
-                if (control.getCurrentCapacity() == 0) {
-                    iter.remove();
-                }
-                if (amount == 0) {
-                    break;
-                }
-            }
-        }
-
-        return amount;
-    }
-
-}
+/*
+ * Copyright (C) 2014-2015 OpenKeeper
+ *
+ * OpenKeeper is free software: you can redistribute it and/or modify
+ * it under the terms of the GNU General Public License as published by
+ * the Free Software Foundation, either version 3 of the License, or
+ * (at your option) any later version.
+ *
+ * OpenKeeper is distributed in the hope that it will be useful,
+ * but WITHOUT ANY WARRANTY; without even the implied warranty of
+ * MERCHANTABILITY or FITNESS FOR A PARTICULAR PURPOSE.  See the
+ * GNU General Public License for more details.
+ *
+ * You should have received a copy of the GNU General Public License
+ * along with OpenKeeper.  If not, see <http://www.gnu.org/licenses/>.
+ */
+package toniarts.openkeeper.world;
+
+import com.badlogic.gdx.ai.pfa.DefaultGraphPath;
+import com.badlogic.gdx.ai.pfa.GraphPath;
+import com.badlogic.gdx.ai.steer.utils.paths.LinePath;
+import com.badlogic.gdx.ai.steer.utils.paths.LinePath.Segment;
+import com.badlogic.gdx.math.Vector2;
+import com.jme3.app.Application;
+import com.jme3.app.state.AbstractAppState;
+import com.jme3.app.state.AppStateManager;
+import com.jme3.asset.AssetManager;
+import com.jme3.audio.AudioData;
+import com.jme3.audio.AudioNode;
+import com.jme3.bullet.BulletAppState;
+import com.jme3.material.Material;
+import com.jme3.material.RenderState;
+import com.jme3.math.ColorRGBA;
+import com.jme3.math.Vector2f;
+import com.jme3.math.Vector3f;
+import com.jme3.scene.Geometry;
+import com.jme3.scene.Node;
+import com.jme3.scene.Spatial;
+import com.jme3.scene.shape.Line;
+import java.awt.Point;
+import java.util.ArrayList;
+import java.util.Arrays;
+import java.util.HashMap;
+import java.util.HashSet;
+import java.util.Iterator;
+import java.util.LinkedHashSet;
+import java.util.List;
+import java.util.Map;
+import java.util.Map.Entry;
+import java.util.Set;
+import java.util.logging.Logger;
+import java.util.stream.Collectors;
+import toniarts.openkeeper.Main;
+import toniarts.openkeeper.ai.creature.CreatureState;
+import toniarts.openkeeper.game.data.Keeper;
+import toniarts.openkeeper.game.state.GameState;
+import toniarts.openkeeper.game.state.PlayerState;
+import toniarts.openkeeper.game.state.SoundState;
+import toniarts.openkeeper.game.state.SystemMessageState;
+import toniarts.openkeeper.game.task.TaskManager;
+import toniarts.openkeeper.tools.convert.AssetsConverter;
+import toniarts.openkeeper.tools.convert.ConversionUtils;
+import toniarts.openkeeper.tools.convert.map.KwdFile;
+import toniarts.openkeeper.tools.convert.map.Player;
+import toniarts.openkeeper.tools.convert.map.Room;
+import toniarts.openkeeper.tools.convert.map.Terrain;
+import toniarts.openkeeper.tools.convert.map.Tile;
+import toniarts.openkeeper.tools.convert.map.Variable;
+import toniarts.openkeeper.utils.Utils;
+import toniarts.openkeeper.view.selection.SelectionArea;
+import toniarts.openkeeper.world.animation.AnimationLoader;
+import toniarts.openkeeper.world.control.FlashTileControl;
+import toniarts.openkeeper.world.control.IInteractiveControl;
+import toniarts.openkeeper.world.creature.CreatureControl;
+import toniarts.openkeeper.world.effect.EffectManagerState;
+import toniarts.openkeeper.world.listener.CreatureListener;
+import toniarts.openkeeper.world.listener.RoomListener;
+import toniarts.openkeeper.world.listener.TileChangeListener;
+import toniarts.openkeeper.world.object.GoldObjectControl;
+import toniarts.openkeeper.world.object.ObjectControl;
+import toniarts.openkeeper.world.pathfinding.MapDistance;
+import toniarts.openkeeper.world.pathfinding.MapIndexedGraph;
+import toniarts.openkeeper.world.pathfinding.MapPathFinder;
+import toniarts.openkeeper.world.pathfinding.PathFindable;
+import toniarts.openkeeper.world.room.GenericRoom;
+import toniarts.openkeeper.world.room.RoomInstance;
+import toniarts.openkeeper.world.room.control.RoomGoldControl;
+
+/**
+ * Handles the handling of game world, physics & visual wise
+ *
+ * @author Toni Helenius <helenius.toni@gmail.com>
+ */
+public abstract class WorldState extends AbstractAppState {
+
+    private Main app;
+    private AppStateManager stateManager;
+    private final MapLoader mapLoader;
+    private final ThingLoader thingLoader;
+    private final KwdFile kwdFile;
+    private AssetManager assetManager;
+    private Node worldNode;
+    private final MapIndexedGraph pathFindingMap;
+    private final MapPathFinder pathFinder;
+    private final MapDistance heuristic;
+    private final Node thingsNode;
+    private final BulletAppState bulletAppState;
+    private final EffectManagerState effectManager;
+    private List<TileChangeListener> tileChangeListener;
+    private Map<Short, List<RoomListener>> roomListeners;
+    private final GameState gameState;
+    private final FlashTileControl flashTileControl;
+    public final Object goldLock = new Object();
+
+    private static final Logger logger = Logger.getLogger(WorldState.class.getName());
+
+    public WorldState(final KwdFile kwdFile, final AssetManager assetManager, GameState gameState) {
+        this.kwdFile = kwdFile;
+        this.gameState = gameState;
+
+        // Effect manager
+        effectManager = new EffectManagerState(kwdFile, assetManager);
+
+        // World node
+        worldNode = new Node("World");
+
+        // Create physics state
+        bulletAppState = new BulletAppState();
+        bulletAppState.setThreadingType(BulletAppState.ThreadingType.PARALLEL);
+
+        // Create the actual map
+        thingLoader = new ThingLoader(this, kwdFile, assetManager);
+        this.mapLoader = new MapLoader(assetManager, kwdFile, effectManager, this, thingLoader.getObjectLoader()) {
+            @Override
+            protected void updateProgress(float progress) {
+                WorldState.this.updateProgress(progress);
+            }
+        };
+        worldNode.attachChild(mapLoader.load(assetManager, kwdFile));
+
+        // For path finding
+        pathFindingMap = new MapIndexedGraph(this);
+        pathFinder = new MapPathFinder(pathFindingMap, false);
+        heuristic = new MapDistance();
+
+        // Things
+        thingsNode = thingLoader.loadAll(gameState.getCreatureTriggerState(), gameState.getObjectTriggerState(), gameState.getDoorTriggerState(), gameState.getPartyTriggerState());
+        worldNode.attachChild(thingsNode);
+
+        flashTileControl = new FlashTileControl(this, (Main) gameState.getApplication());
+
+        // Player money
+        initPlayerMoney();
+
+        // Player creatures
+        initPlayerCreatures();
+
+        // Player rooms
+        initPlayerRooms();
+    }
+
+    private void initPlayerMoney() {
+
+        // The max money$$$
+        for (Entry<RoomInstance, GenericRoom> roomEntry : mapLoader.getRoomActuals().entrySet()) {
+            if (roomEntry.getValue().canStoreGold()) {
+                Keeper keeper = gameState.getPlayer(roomEntry.getKey().getOwnerId());
+                if (keeper != null) {
+                    keeper.getGoldControl().setGoldMax(keeper.getGoldControl().getGoldMax() + roomEntry.getValue().getObjectControl(GenericRoom.ObjectType.GOLD).getMaxCapacity());
+                }
+            }
+        }
+
+        // Set up the money$$$
+        for (Keeper player : gameState.getPlayers()) {
+            if (player.getInitialGold() > 0) {
+                addGold(player.getId(), player.getInitialGold());
+            }
+        }
+    }
+
+    private void initPlayerCreatures() {
+
+        // Add the initial creatures and add the listeners
+        Map<Short, List<CreatureControl>> playerCreatures = thingLoader.getCreatures().stream().collect(Collectors.groupingBy(c -> c.getOwnerId()));
+        for (Keeper player : gameState.getPlayers()) {
+            List<CreatureControl> creatures = playerCreatures.get(player.getId());
+            player.getCreatureControl().init(creatures, kwdFile.getImp());
+            thingLoader.addListener(player.getId(), new CreatureListener() {
+
+                @Override
+                public void onSpawn(CreatureControl creature) {
+                    if (player.getId() == stateManager.getState(PlayerState.class).getPlayerId() && player.getCreatureControl().getTypeCount(creature.getCreature()) == 0) {
+
+                        // First appearance
+                        String message;
+                        Integer overrideTextId = kwdFile.getGameLevel().getIntroductionOverrideTextIds().get(creature.getCreature().getCreatureId());
+                        if (overrideTextId != null) {
+                            message = String.format("${level.%d}", overrideTextId - 1);
+                            stateManager.getState(SoundState.class).attachLevelSpeech(overrideTextId);
+
+                            stateManager.getState(PlayerState.class).setText(overrideTextId, true, 0);
+                        } else {
+                            // default entrance message
+                            message = "${speech.376}";
+                            stateManager.getState(SoundState.class).attachMentorSpeech("portl003");
+                        }
+
+                        stateManager.getState(SystemMessageState.class).addMessage(SystemMessageState.MessageType.CREATURE, message);
+                    }
+                    player.getCreatureControl().onSpawn(creature);
+                }
+
+                @Override
+                public void onStateChange(CreatureControl creature, CreatureState newState, CreatureState oldState) {
+                    player.getCreatureControl().onStateChange(creature, newState, oldState);
+                }
+
+                @Override
+                public void onDie(CreatureControl creature) {
+                    player.getCreatureControl().onDie(creature);
+                }
+            });
+        }
+    }
+
+    private void initPlayerRooms() {
+
+        // Add the initial creatures and add the listeners
+        Map<Short, List<Entry<RoomInstance, GenericRoom>>> playerRooms = mapLoader.getRoomActuals().entrySet().stream().collect(Collectors.groupingBy(entry -> entry.getKey().getOwnerId()));
+        for (Keeper player : gameState.getPlayers()) {
+            List<Entry<RoomInstance, GenericRoom>> rooms = playerRooms.get(player.getId());
+            if (rooms != null) {
+                player.getRoomControl().init(rooms);
+            }
+
+            // Add the listener
+            addListener(player.getId(), player.getRoomControl());
+        }
+    }
+
+    @Override
+    public void initialize(final AppStateManager stateManager, final Application app) {
+        super.initialize(stateManager, app);
+        this.app = (Main) app;
+        this.stateManager = stateManager;
+        this.assetManager = app.getAssetManager();
+
+        // Attach physics
+        this.stateManager.attach(bulletAppState);
+
+        // Effects
+        this.stateManager.attach(effectManager);
+
+        // Attach the world
+        this.app.getRootNode().attachChild(worldNode);
+    }
+
+    @Override
+    public void cleanup() {
+
+        // Detach our map
+        if (worldNode != null) {
+            app.getRootNode().detachChild(worldNode);
+            worldNode = null;
+        }
+
+        // Physics away
+        stateManager.detach(bulletAppState);
+
+        // Effects
+        this.stateManager.detach(effectManager);
+
+        super.cleanup();
+    }
+
+    @Override
+    public void setEnabled(boolean enabled) {
+        super.setEnabled(enabled);
+
+        // Stop all the animations
+        for (CreatureControl creature : getThingLoader().getCreatures()) {
+            creature.setEnabled(enabled);
+            if (enabled) {
+                AnimationLoader.resumeAnimations(creature.getSpatial());
+            } else {
+                AnimationLoader.pauseAnimations(creature.getSpatial());
+            }
+        }
+    }
+
+    @Override
+    public void update(float tpf) {
+        if (!isInitialized() || !isEnabled()) {
+            return;
+        }
+
+        flashTileControl.update(tpf);
+    }
+
+    public AssetManager getAssetManager() {
+        return assetManager;
+    }
+
+    /**
+     * If you want to monitor the map loading progress, use this method
+     *
+     * @param progress current progress from 0.0 to 1.0
+     */
+    protected abstract void updateProgress(final float progress);
+
+    /**
+     * If you want to get notified about tile changes
+     *
+     * @param listener the listener
+     */
+    public void addListener(TileChangeListener listener) {
+        if (tileChangeListener == null) {
+            tileChangeListener = new ArrayList<>();
+        }
+        tileChangeListener.add(listener);
+    }
+
+    public MapData getMapData() {
+        return mapLoader.getMapData();
+    }
+
+    /**
+     * Get the map loader
+     *
+     * @return MapLoader
+     */
+    public MapLoader getMapLoader() {
+        return mapLoader;
+    }
+
+    public ThingLoader getThingLoader() {
+        return thingLoader;
+    }
+
+    public Node getWorld() {
+        return worldNode;
+    }
+
+    /**
+     * @deprecated
+     *
+     * @return KwdFile
+     */
+    public KwdFile getLevelData() {
+        return kwdFile;
+    }
+
+    /**
+     * Set some tiles selected/undelected
+     *
+     * @param selectionArea the selection area
+     * @param select select or unselect
+     * @param playerId the player who selected the tile
+     */
+    public void selectTiles(SelectionArea selectionArea, boolean select, short playerId) {
+        List<Point> updatableTiles = new ArrayList<>();
+        for (int x = (int) Math.max(0, selectionArea.getStart().x); x < Math.min(kwdFile.getMap().getWidth(), selectionArea.getEnd().x + 1); x++) {
+            for (int y = (int) Math.max(0, selectionArea.getStart().y); y < Math.min(kwdFile.getMap().getHeight(), selectionArea.getEnd().y + 1); y++) {
+                TileData tile = getMapData().getTile(x, y);
+                if (tile == null) {
+                    continue;
+                }
+                Terrain terrain = kwdFile.getTerrain(tile.getTerrainId());
+                if (!terrain.getFlags().contains(Terrain.TerrainFlag.TAGGABLE)) {
+                    continue;
+                }
+                tile.setSelected(select, playerId);
+                updatableTiles.add(new Point(x, y));
+            }
+        }
+        Point[] tiles = updatableTiles.toArray(new Point[updatableTiles.size()]);
+        mapLoader.updateTiles(tiles);
+
+        // Notify
+        notifyTileChange(tiles);
+    }
+
+    /**
+     * Determine if a tile at x & y is selected or not
+     *
+     * @param x x coordinate
+     * @param y y coordinate
+     * @return is the tile selected
+     */
+    public boolean isSelected(int x, int y) {
+        TileData tile = getMapData().getTile(x, y);
+        if (tile == null) {
+            return false;
+        }
+        return tile.isSelected();
+    }
+
+    /**
+     * Determine if a tile at x & y is selectable or not
+     *
+     * @param x x coordinate
+     * @param y y coordinate
+     * @return is the tile selectable
+     */
+    public boolean isTaggable(int x, int y) {
+        TileData tile = getMapData().getTile(x, y);
+        if (tile == null) {
+            return false;
+        }
+        Terrain terrain = kwdFile.getTerrain(tile.getTerrainId());
+        return terrain.getFlags().contains(Terrain.TerrainFlag.TAGGABLE);
+    }
+
+    /**
+     * Determine if a tile at x & y is buildable by the player
+     *
+     * @param x x coordinate
+     * @param y y coordinate
+     * @param player the player
+     * @param room the room to be build
+     * @return is the tile buildable
+     */
+    public boolean isBuildable(int x, int y, Player player, Room room) {
+        TileData tile = getMapData().getTile(x, y);
+        if (tile == null) {
+            return false;
+        }
+
+        Terrain terrain = kwdFile.getTerrain(tile.getTerrainId());
+
+        // Check that this is not already a room
+        if (mapLoader.getRoomCoordinates().containsKey(new Point(x, y))) {
+            return false;
+        }
+
+        // Ownable tile is needed for land building (and needs to be owned by us)
+        if (room.getFlags().contains(Room.RoomFlag.PLACEABLE_ON_LAND)
+                && !terrain.getFlags().contains(Terrain.TerrainFlag.SOLID)
+                && terrain.getFlags().contains(Terrain.TerrainFlag.OWNABLE)
+                && tile.getPlayerId() == player.getPlayerId()) {
+            return true;
+        }
+
+        // See if we are dealing with bridges
+        if (room.getFlags().contains(Room.RoomFlag.PLACEABLE_ON_WATER) && terrain.getFlags().contains(Terrain.TerrainFlag.WATER)) {
+            return true;
+        }
+        if (room.getFlags().contains(Room.RoomFlag.PLACEABLE_ON_LAVA) && terrain.getFlags().contains(Terrain.TerrainFlag.LAVA)) {
+            return true;
+        }
+
+        return false;
+    }
+
+    /**
+     * Determine if a tile (maybe a room) at x & y is claimable by the player
+     *
+     * @param x x coordinate
+     * @param y y coordinate
+     * @param playerId the player
+     * @return is the tile claimable by you
+     */
+    public boolean isClaimable(int x, int y, short playerId) {
+        TileData tile = getMapData().getTile(x, y);
+        if (tile == null) {
+            return false;
+        }
+
+        // See if the terrain is claimable at all
+        Terrain terrain = tile.getTerrain();
+        boolean claimable = false;
+        if (terrain.getFlags().contains(Terrain.TerrainFlag.ROOM)) {
+            if (tile.getPlayerId() != playerId) {
+                claimable = true;
+            }
+        } else if (terrain.getFlags().contains(Terrain.TerrainFlag.OWNABLE)) {
+            if (tile.getPlayerId() != playerId) {
+                claimable = true;
+            }
+        } else {
+            claimable = (terrain.getMaxHealthTypeTerrainId() != terrain.getTerrainId());
+        }
+
+        // In order to claim, it needs to be adjacent to your own tiles
+        if (claimable) {
+            for (Point p : getMapLoader().getSurroundingTiles(new Point(x, y), false)) {
+                TileData neighbourTile = getMapData().getTile(p);
+                if (neighbourTile != null && neighbourTile.getPlayerId() == playerId && neighbourTile.getTerrain().getFlags().contains(Terrain.TerrainFlag.OWNABLE) && !neighbourTile.getTerrain().getFlags().contains(Terrain.TerrainFlag.SOLID)) {
+                    return true;
+                }
+            }
+        }
+
+        return false;
+    }
+
+    private void addPlayerGold(short playerId, int value) {
+        if (value == 0) {
+            return;
+        }
+        Keeper keeper = gameState.getPlayer(playerId);
+        keeper.getGoldControl().addGold(value);
+    }
+
+    public void alterTerrain(Point pos, short terrainId, short playerId, boolean enqueue) {
+        TileData tile = getMapData().getTile(pos.x, pos.y);
+        if (tile == null) {
+            return;
+        }
+        // set type
+        tile.setTerrainId(terrainId);
+        // set owner
+        if (playerId != 0) {
+            tile.setPlayerId(playerId);
+        }
+
+        // See if room walls are allowed and does this touch any rooms
+        updateRoomWalls(tile);
+
+        // update one
+        updateTiles(enqueue, mapLoader.getSurroundingTiles(pos, true));
+    }
+
+    /**
+     * Update map tiles, on the scene graph
+     *
+     * @param enqueue if {@code false} this is executed in the current thread,
+     * otherwise it is enqueued to the update loop
+     * @param points the map points to update
+     */
+    protected void updateTiles(boolean enqueue, Point... points) {
+
+        // Enqueue if app is set
+        if (enqueue) {
+
+            app.enqueue(() -> {
+
+                mapLoader.updateTiles(points);
+
+                return null;
+            });
+        } else {
+            mapLoader.updateTiles(points);
+        }
+    }
+
+    /**
+     * Dig a tile at x & y
+     *
+     * @param x x coordinate
+     * @param y y coordinate
+     */
+    public void digTile(int x, int y) {
+
+        TileData tile = getMapData().getTile(x, y);
+        if (tile == null) {
+            return;
+        }
+
+        Terrain terrain = tile.getTerrain();
+        if (terrain.getFlags().contains(Terrain.TerrainFlag.IMPENETRABLE)) {
+            return;
+        }
+
+        // FIXME: this is just a debug stuff, remove when the imps can carry the gold
+        addPlayerGold(Keeper.KEEPER1_ID, terrain.getGoldValue());
+
+        tile.setTerrainId(terrain.getDestroyedTypeTerrainId());
+        tile.setSelected(false, Keeper.KEEPER1_ID);
+        tile.setFlashed(false);
+
+        // See if room walls are allowed and does this touch any rooms
+        updateRoomWalls(tile);
+        mapLoader.updateTiles(mapLoader.getSurroundingTiles(tile.getLocation(), true));
+    }
+
+    private void updateRoomWalls(TileData tile) {
+        Terrain terrain = tile.getTerrain();
+        // See if room walls are allowed and does this touch any rooms
+        if (!terrain.getFlags().contains(Terrain.TerrainFlag.ALLOW_ROOM_WALLS)) {
+            return;
+        }
+        List<RoomInstance> wallUpdatesNeeded = new ArrayList<>();
+        for (Point p : mapLoader.getSurroundingTiles(tile.getLocation(), false)) {
+            RoomInstance room = mapLoader.getRoomCoordinates().get(p);
+            if (room != null && room.getRoom().getFlags().contains(Room.RoomFlag.HAS_WALLS)) {
+                wallUpdatesNeeded.add(room);
+            }
+        }
+        if (!wallUpdatesNeeded.isEmpty()) {
+            mapLoader.updateRoomWalls(wallUpdatesNeeded);
+        }
+    }
+
+    public void flashTile(boolean enabled, List<Point> points) {
+        flashTileControl.attach(points, enabled);
+    }
+
+    /**
+     * Claim a tile at x & y to the player's name
+     *
+     * @param x x coordinate
+     * @param y y coordinate
+     * @param playerId the player, the new owner
+     */
+    public void claimTile(int x, int y, short playerId) {
+        if (!isClaimable(x, y, playerId)) {
+            return;
+        }
+
+        TileData tile = getMapData().getTile(x, y);
+        Terrain terrain = kwdFile.getTerrain(tile.getTerrainId());
+
+        if (terrain.getFlags().contains(Terrain.TerrainFlag.ROOM)) {
+            // TODO: Claim all current room
+        } else if (terrain.getFlags().contains(Terrain.TerrainFlag.OWNABLE)) {
+            // tile is claimed by another player and needs to be destroyed
+            if (tile.getPlayerId() != playerId) {
+                tile.setTerrainId(terrain.getDestroyedTypeTerrainId());
+            }
+        } else {
+            tile.setTerrainId(terrain.getMaxHealthTypeTerrainId());
+        }
+
+        terrain = tile.getTerrain();
+        if (terrain.getFlags().contains(Terrain.TerrainFlag.OWNABLE)) {
+            tile.setPlayerId(playerId);
+        }
+        // See if room walls are allowed and does this touch any rooms
+        updateRoomWalls(tile);
+
+        mapLoader.updateTiles(mapLoader.getSurroundingTiles(tile.getLocation(), true));
+    }
+
+    /**
+     * Build a building to the wanted area
+     *
+     * @param selectionArea the selection area
+     * @param player the player, the new owner
+     * @param room room to build
+     */
+    public void build(SelectionArea selectionArea, Player player, Room room) {
+        Set<Point> updatableTiles = new HashSet<>();
+        Set<Point> buildPlots = new HashSet<>();
+        List<Point> instancePlots = new ArrayList<>();
+        for (int x = (int) Math.max(0, selectionArea.getStart().x); x < Math.min(kwdFile.getMap().getWidth(), selectionArea.getEnd().x + 1); x++) {
+            for (int y = (int) Math.max(0, selectionArea.getStart().y); y < Math.min(kwdFile.getMap().getHeight(), selectionArea.getEnd().y + 1); y++) {
+
+                // See that is this valid
+                if (!isBuildable(x, y, player, room)) {
+                    continue;
+                }
+
+                Point p = new Point(x, y);
+                instancePlots.add(p);
+                buildPlots.addAll(Arrays.asList(mapLoader.getSurroundingTiles(p, false)));
+                updatableTiles.addAll(Arrays.asList(mapLoader.getSurroundingTiles(p, true)));
+            }
+        }
+
+        // See that can we afford the building
+        int cost = instancePlots.size() * room.getCost();
+        if (instancePlots.size() * room.getCost() > gameState.getPlayer(player.getPlayerId()).getGoldControl().getGold()) {
+            return;
+        }
+        substractGoldFromPlayer(cost, player.getPlayerId());
+
+        // Build
+        for (Point p : instancePlots) {
+            TileData tile = getMapData().getTile(p);
+            tile.setPlayerId(player.getPlayerId());
+            tile.setTerrainId(room.getTerrainId());
+        }
+
+        // See if we hit any of the adjacent rooms
+        Set<RoomInstance> adjacentInstances = new LinkedHashSet<>();
+        for (Point p : buildPlots) {
+            if (mapLoader.getRoomCoordinates().containsKey(p)) {
+                RoomInstance adjacentInstance = mapLoader.getRoomCoordinates().get(p);
+                if (adjacentInstance.getRoom().equals(room) && !adjacentInstances.contains(adjacentInstance)) {
+
+                    // Same room, see that we own it
+                    TileData tile = getMapData().getTile(p.x, p.y);
+                    if (tile.getPlayerId() == player.getPlayerId()) {
+
+                        // Bingo!
+                        adjacentInstances.add(adjacentInstance);
+                    }
+                }
+            }
+        }
+
+        // If any hits, merge to the first one, and update whole room
+        if (!adjacentInstances.isEmpty()) {
+
+            // Add the mergeable rooms to updatable tiles as well
+            RoomInstance firstInstance = null;
+            for (RoomInstance instance : adjacentInstances) {
+
+                // Merge to the first found room instance
+                if (firstInstance == null) {
+                    firstInstance = instance;
+                    substractGoldCapacityFromPlayer(firstInstance); // Important to update the gold here
+                    firstInstance.addCoordinates(instancePlots);
+                    for (Point p : instancePlots) {
+                        mapLoader.getRoomCoordinates().put(p, firstInstance);
+                    }
+                } else {
+                    removeRoomInstances(instance);
+                }
+
+                for (Point p : instance.getCoordinates()) {
+                    updatableTiles.addAll(Arrays.asList(mapLoader.getSurroundingTiles(p, true)));
+                    if (!firstInstance.equals(instance)) {
+                        firstInstance.addCoordinate(p);
+                        mapLoader.getRoomCoordinates().put(p, firstInstance);
+                    }
+                }
+            }
+            // TODO: The room health! We need to make sure that the health is distributed evenly
+            updateRoom(firstInstance);
+        }
+
+        mapLoader.updateTiles(updatableTiles.toArray(new Point[updatableTiles.size()]));
+
+        // New room, calculate gold capacity
+        RoomInstance instance = mapLoader.getRoomCoordinates().get(instancePlots.get(0));
+        if (adjacentInstances.isEmpty()) {
+            addGoldCapacityToPlayer(instance);
+            notifyOnBuild(instance.getOwnerId(), mapLoader.getRoomActuals().get(instance));
+        }
+
+        // Add any loose gold to the building
+        attachLooseGoldToRoom(mapLoader.getRoomActuals().get(instance), instance);
+    }
+
+    private void attachLooseGoldToRoom(GenericRoom genericRoom, RoomInstance instance) {
+        if (genericRoom.canStoreGold()) {
+            synchronized (goldLock) {
+                for (ObjectControl objectControl : thingLoader.getObjects()) {
+                    if (objectControl instanceof GoldObjectControl && instance.hasCoordinate(objectControl.getTile().getLocation())) {
+                        GoldObjectControl gold = (GoldObjectControl) objectControl;
+                        int goldLeft = (int) genericRoom.getObjectControl(GenericRoom.ObjectType.GOLD).addItem(gold.getGold(), gold.getTile().getLocation(), thingLoader, null);
+                        if (goldLeft == 0) {
+                            gold.removeObject();
+                        } else {
+                            gold.setGold(goldLeft);
+                        }
+                    }
+                }
+            }
+        }
+    }
+
+    /**
+     * Is the tile (building) sellable by us
+     *
+     * @param x x coordinate
+     * @param y y coordinate
+     * @param player the player, the seller
+     */
+    public boolean isSellable(int x, int y, Player player) {
+        TileData tile = getMapData().getTile(x, y);
+        Point p = new Point(x, y);
+        if (tile.getPlayerId() == player.getPlayerId() && mapLoader.getRoomCoordinates().containsKey(p)) {
+
+            // We own it, see if sellable
+            RoomInstance instance = mapLoader.getRoomCoordinates().get(p);
+            return instance.getRoom().getFlags().contains(Room.RoomFlag.BUILDABLE);
+        }
+        return false;
+    }
+
+    /**
+     * Sell building(s) from the wanted area
+     *
+     * @param selectionArea the selection area
+     * @param player the player, the new owner
+     */
+    public void sell(SelectionArea selectionArea, Player player) {
+        Set<Point> updatableTiles = new HashSet<>();
+        Set<RoomInstance> soldInstances = new HashSet<>();
+        List<Point> roomCoordinates = new ArrayList<>();
+        for (int x = (int) Math.max(0, selectionArea.getStart().x); x < Math.min(kwdFile.getMap().getWidth(), selectionArea.getEnd().x + 1); x++) {
+            for (int y = (int) Math.max(0, selectionArea.getStart().y); y < Math.min(kwdFile.getMap().getHeight(), selectionArea.getEnd().y + 1); y++) {
+
+                // See that is this valid
+                if (!isSellable(x, y, player)) {
+                    continue;
+                }
+
+                // Sell
+                Point p = new Point(x, y);
+                TileData tile = getMapData().getTile(p);
+                if (tile == null) {
+                    continue;
+                }
+                Terrain terrain = kwdFile.getTerrain(tile.getTerrainId());
+                if (terrain.getFlags().contains(Terrain.TerrainFlag.ROOM)) {
+                    Room room = kwdFile.getRoomByTerrain(tile.getTerrainId());
+                    if (room.getFlags().contains(Room.RoomFlag.PLACEABLE_ON_LAND)) {
+                        tile.setTerrainId(terrain.getDestroyedTypeTerrainId());
+                    } else // Water or lava
+                    {
+                        if (tile.getFlag() == Tile.BridgeTerrainType.LAVA) {
+                            tile.setTerrainId(kwdFile.getMap().getLava().getTerrainId());
+                        } else {
+                            tile.setTerrainId(kwdFile.getMap().getWater().getTerrainId());
+                        }
+                    }
+
+                    // Give money back
+                    int goldLeft = addGold(player.getPlayerId(), room.getCost() / 2);
+                    if (goldLeft > 0) {
+
+                        // Add loose gold to this tile
+                        getThingLoader().addLooseGold(p, new Vector2f(MapLoader.TILE_WIDTH / 2, MapLoader.TILE_WIDTH / 2), player.getPlayerId(), goldLeft);
+                    }
+                }
+
+                // Get the instance
+                soldInstances.add(mapLoader.getRoomCoordinates().get(p));
+                updatableTiles.addAll(Arrays.asList(mapLoader.getSurroundingTiles(p, true)));
+            }
+        }
+
+        // Remove the sold instances (will be regenerated) and add them to updatable
+        for (RoomInstance roomInstance : soldInstances) {
+            for (Point p : roomInstance.getCoordinates()) {
+                updatableTiles.addAll(Arrays.asList(mapLoader.getSurroundingTiles(p, true)));
+            }
+            roomCoordinates.addAll(roomInstance.getCoordinates());
+        }
+        removeRoomInstances(soldInstances.toArray(new RoomInstance[soldInstances.size()]));
+
+        mapLoader.updateTiles(updatableTiles.toArray(new Point[updatableTiles.size()]));
+
+        // See if any of the rooms survived
+        Set<RoomInstance> newInstances = new HashSet<>();
+        for (Point p : roomCoordinates) {
+            RoomInstance instance = mapLoader.getRoomCoordinates().get(p);
+            if (instance != null && !newInstances.contains(instance)) {
+                newInstances.add(instance);
+                addGoldCapacityToPlayer(instance);
+                attachLooseGoldToRoom(mapLoader.getRoomActuals().get(instance), instance);
+            }
+        }
+    }
+
+    /**
+     * Plays a positional sound in an given tile
+     *
+     * @param x x coordinate
+     * @param y y coordinate
+     * @param soundFile the sound file
+     */
+    public void playSoundAtTile(int x, int y, String soundFile) {
+
+        // We might cache these per file? Then they would be persistent, just move them, does it matter?
+        // Since creation of new objects and all, I don't know if they stay in the scene graph..
+        AudioNode audio = new AudioNode(assetManager, ConversionUtils.getCanonicalAssetKey(AssetsConverter.SOUNDS_FOLDER + soundFile), AudioData.DataType.Buffer);
+        audio.setPositional(true);
+        audio.setReverbEnabled(false);
+        audio.setLocalTranslation(x, 0, y);
+        worldNode.attachChild(audio);
+        audio.play();
+    }
+
+    /**
+     * Get a random tile, that is not a starting tile
+     *
+     * @param start starting coordinates
+     * @param radius radius, in tiles
+     * @param creature
+     * @return a random tile if one is found
+     */
+    public Point findRandomAccessibleTile(Point start, int radius, CreatureControl creature) {
+        List<Point> tiles = new ArrayList<>(radius * radius - 1);
+        for (int y = start.y - radius / 2; y < start.y + radius / 2; y++) {
+            for (int x = start.x - radius / 2; x < start.x + radius / 2; x++) {
+
+                // Skip start tile
+                if (x == start.x && y == start.y) {
+                    continue;
+                }
+
+                TileData tile = getMapData().getTile(x, y);
+                if (tile != null && isAccessible(tile, creature)) {
+                    tiles.add(new Point(x, y));
+                }
+            }
+        }
+
+        // Take a random point
+        if (!tiles.isEmpty()) {
+            return Utils.getRandomItem(tiles);
+        }
+        return null;
+    }
+
+    /**
+     * FIXME: This can NOT be. Just for quick easy testing.
+     *
+     * @param start start point
+     * @param end end point
+     * @param pathFindable the entity to find path for
+     * @return output path, null if path not found
+     */
+    public GraphPath<TileData> findPath(Point start, Point end, PathFindable pathFindable) {
+        pathFindingMap.setPathFindable(pathFindable);
+        GraphPath<TileData> outPath = new DefaultGraphPath<>();
+        TileData startTile = getMapData().getTile(start.x, start.y);
+        TileData endTile = getMapData().getTile(end.x, end.y);
+        if (startTile != null && endTile != null && pathFinder.searchNodePath(startTile, endTile, heuristic, outPath)) {
+            return outPath;
+        }
+        return null;
+    }
+
+    /**
+     * Get tile coordinates from 3D coordinates
+     *
+     * @param location position
+     * @return tile coordinates
+     */
+    public static Point getTileCoordinates(Vector3f location) {
+        return new Point((int) Math.floor(location.x) + 1, (int) Math.floor(location.z) + 1);
+    }
+
+    /**
+     * Check if given tile is accessible by the given creature
+     *
+     * @param tile the tile
+     * @param pathFindable the entity to test with
+     * @return is accessible
+     */
+    public boolean isAccessible(TileData tile, PathFindable pathFindable) {
+        Float cost = pathFindable.getCost(null, tile, this);
+        return cost != null;
+    }
+
+    /**
+     * Debug drawing of path
+     *
+     * @param linePath
+     */
+    public void drawPath(LinePath<Vector2> linePath) {
+        for (Segment<Vector2> segment : linePath.getSegments()) {
+
+            Line line = new Line(new Vector3f(segment.getBegin().x, 0.25f, segment.getBegin().y), new Vector3f(segment.getEnd().x, 0.25f, segment.getEnd().y));
+
+            Material orange = new Material(getAssetManager(), "Common/MatDefs/Misc/Unshaded.j3md");
+            orange.setColor("Color", ColorRGBA.Red);
+            orange.getAdditionalRenderState().setFaceCullMode(RenderState.FaceCullMode.Off);
+            orange.getAdditionalRenderState().setLineWidth(2);
+
+            Geometry geometry = new Geometry("Bullet", line);
+            geometry.setCullHint(Spatial.CullHint.Never);
+            geometry.setMaterial(orange);
+            getWorld().attachChild(geometry);
+        }
+    }
+
+    public Node getThingsNode() {
+        return thingsNode;
+    }
+
+    /**
+     * Notify the tile change listeners
+     *
+     * @param tiles changed tiles
+     */
+    private void notifyTileChange(Point... tiles) {
+        if (tileChangeListener != null) {
+            for (Point p : tiles) {
+                for (TileChangeListener listener : tileChangeListener) {
+                    listener.onTileChange(p.x, p.y);
+                }
+            }
+        }
+    }
+
+    /**
+     * Get the task manager
+     *
+     * @return task manager
+     */
+    public TaskManager getTaskManager() {
+        return stateManager.getState(GameState.class).getTaskManager();
+    }
+
+    /**
+     * Damage a tile
+     *
+     * @param point the point
+     * @param playerId the player applying the damage
+     * @return you might get gold out of this
+     */
+    public int damageTile(Point point, short playerId) {
+        TileData tile = getMapData().getTile(point);
+        Terrain terrain = tile.getTerrain();
+
+        // Calculate the damage
+        int damage = 0;
+        int returnedGold = 0;
+        if (terrain.getFlags().contains(Terrain.TerrainFlag.SOLID)) {
+            if (terrain.getFlags().contains(Terrain.TerrainFlag.OWNABLE)) {
+                if (tile.getPlayerId() == playerId) {
+                    damage = (int) getLevelVariable(Variable.MiscVariable.MiscType.DIG_OWN_WALL_HEALTH);
+                } else {
+                    damage = (int) getLevelVariable(Variable.MiscVariable.MiscType.DIG_ENEMY_WALL_HEALTH);
+                }
+            } else if (tile.getGold() > 0) {
+                // This is how I believe the gold mining works, it is not health damage we do, it is substracting gold
+                // The mined tiles leave no loot, the loot is left by the imps if there is no place to store the gold
+                if (terrain.getFlags().contains(Terrain.TerrainFlag.IMPENETRABLE)) {
+                    damage = (int) getLevelVariable(Variable.MiscVariable.MiscType.GOLD_MINED_FROM_GEMS);
+                } else {
+                    damage = (int) getLevelVariable(Variable.MiscVariable.MiscType.MINE_GOLD_HEALTH);
+                }
+            } else {
+                damage = (int) getLevelVariable(Variable.MiscVariable.MiscType.DIG_ROCK_HEALTH);
+            }
+        } else if (terrain.getFlags().contains(Terrain.TerrainFlag.OWNABLE) && tile.getPlayerId() != playerId) {
+
+            // Attack enemy tile
+            damage = (int) getLevelVariable(Variable.MiscVariable.MiscType.ATTACK_TILE_HEALTH);
+        } else {
+            throw new UnsupportedOperationException("Wat?! Tried to damage tile " + terrain.getName() + " at " + point + "!");
+        }
+
+        // Do the damage
+        boolean tileDestroyed;
+        damage = Math.abs(damage);
+        if (tile.getGold() > 0) { // Mine
+            if (terrain.getFlags().contains(Terrain.TerrainFlag.IMPENETRABLE)) {
+                returnedGold = damage;
+                tileDestroyed = false;
+            } else {
+                returnedGold = tile.mineGold(damage);
+                tileDestroyed = (tile.getGold() < 1);
+            }
+        } else { // Apply damage
+            tileDestroyed = tile.applyDamage(damage);
+        }
+
+        // See the results
+        if (tileDestroyed) {
+
+            // TODO: effect, drop loot & checks, claimed walls should also get destroyed if all adjacent tiles are not in cotrol anymore
+            // The tile is dead
+            if (terrain.getDestroyedEffectId() != 0) {
+                effectManager.load(worldNode, new Vector3f(point.x + 0.5f, 0, point.y + 0.5f), terrain.getDestroyedEffectId(), false);
+            }
+            tile.setTerrainId(terrain.getDestroyedTypeTerrainId());
+
+            updateRoomWalls(tile);
+            mapLoader.updateTiles(mapLoader.getSurroundingTiles(tile.getLocation(), true));
+
+            // Notify
+            notifyTileChange(point);
+        } else if (terrain.getFlags().contains(Terrain.TerrainFlag.DECAY)) {
+            mapLoader.updateTiles(point);
+        }
+
+        return returnedGold;
+    }
+
+    /**
+     * Heal a tile
+     *
+     * @param point the point
+     * @param playerId the player applying the healing
+     */
+    public void healTile(Point point, short playerId) {
+        TileData tile = getMapData().getTile(point);
+        Terrain terrain = tile.getTerrain();
+
+        // See the amount of healing
+        // TODO: now just claiming of a tile (claim health variable is too big it seems)
+        int healing;
+        if (terrain.getFlags().contains(Terrain.TerrainFlag.SOLID)) {
+
+            if (terrain.getFlags().contains(Terrain.TerrainFlag.OWNABLE)) {
+                if (tile.getPlayerId() == playerId) {
+                    healing = (int) getLevelVariable(Variable.MiscVariable.MiscType.REPAIR_WALL_HEALTH);
+                } else {
+                    healing = (int) getLevelVariable(Variable.MiscVariable.MiscType.CLAIM_TILE_HEALTH);
+                }
+            } else {
+                healing = (int) getLevelVariable(Variable.MiscVariable.MiscType.REINFORCE_WALL_HEALTH);
+            }
+        } else {
+            healing = (int) getLevelVariable(Variable.MiscVariable.MiscType.REPAIR_TILE_HEALTH);
+        }
+
+        // Apply
+        if (tile.applyHealing(healing)) {
+
+            // TODO: effect & checks
+            // The tile is upgraded
+            if (terrain.getMaxHealthEffectId() != 0) {
+                effectManager.load(worldNode, new Vector3f(point.x + 0.5f, 0, point.y + 0.5f), terrain.getMaxHealthEffectId(), false);
+            }
+            if (terrain.getMaxHealthTypeTerrainId() > 0) {
+                tile.setTerrainId(terrain.getMaxHealthTypeTerrainId());
+                tile.setPlayerId(playerId);
+            }
+
+            updateRoomWalls(tile);
+            mapLoader.updateTiles(mapLoader.getSurroundingTiles(tile.getLocation(), true));
+
+            // Notify
+            notifyTileChange(point);
+        } else if (terrain.getFlags().contains(Terrain.TerrainFlag.DECAY)) {
+            mapLoader.updateTiles(point);
+        }
+    }
+
+    /**
+     * Get level variable value
+     *
+     * @param variable the variable type
+     * @return variable value
+     */
+    public float getLevelVariable(Variable.MiscVariable.MiscType variable) {
+        return gameState.getLevelVariable(variable);
+    }
+
+    /**
+     * Is repairable wall at tile point
+     *
+     * @param x x coordinate
+     * @param y y coordinate
+     * @param playerId for the player
+     * @return is the wall repairable
+     */
+    public boolean isRepairableWall(int x, int y, short playerId) {
+        TileData tile = getMapData().getTile(x, y);
+        Terrain terrain = tile.getTerrain();
+        return (!tile.isSelectedByPlayerId(playerId) && tile.getPlayerId() == playerId && terrain.getFlags().contains(Terrain.TerrainFlag.SOLID) && terrain.getFlags().contains(Terrain.TerrainFlag.OWNABLE) && !tile.isAtFullHealth());
+    }
+
+    /**
+     * Is claimable wall at tile point
+     *
+     * @param x x coordinate
+     * @param y y coordinate
+     * @param playerId for the player
+     * @return is the wall claimable
+     */
+    public boolean isClaimableWall(int x, int y, short playerId) {
+        TileData tile = getMapData().getTile(x, y);
+        Terrain terrain = tile.getTerrain();
+        return (terrain.getFlags().contains(Terrain.TerrainFlag.SOLID) && isClaimable(x, y, playerId));
+    }
+
+    /**
+     * Is claimable floor at tile point (not a room)
+     *
+     * @param x x coordinate
+     * @param y y coordinate
+     * @param playerId for the player
+     * @return is the floor claimable
+     */
+    public boolean isClaimableTile(int x, int y, short playerId) {
+        TileData tile = getMapData().getTile(x, y);
+        Terrain terrain = tile.getTerrain();
+        return (!terrain.getFlags().contains(Terrain.TerrainFlag.ROOM) && isClaimable(x, y, playerId));
+    }
+
+    /**
+     * Is claimable room tile at tile point
+     *
+     * @param x x coordinate
+     * @param y y coordinate
+     * @param playerId for the player
+     * @return is the room claimable
+     */
+    public boolean isClaimableRoom(int x, int y, short playerId) {
+        TileData tile = getMapData().getTile(x, y);
+        Terrain terrain = tile.getTerrain();
+        return (terrain.getFlags().contains(Terrain.TerrainFlag.ROOM) && isClaimable(x, y, playerId));
+    }
+
+    /**
+     * Attempt to claim the tile or room, applies either damage of heal,
+     * depending whose tile is it
+     *
+     * @param point tile coordinate
+     * @param playerId for the player
+     */
+    public void applyClaimTile(Point point, short playerId) {
+        TileData tile = getMapData().getTile(point);
+        Terrain terrain = tile.getTerrain();
+        if (terrain.getFlags().contains(Terrain.TerrainFlag.OWNABLE) && tile.getPlayerId() != playerId) {
+            if (terrain.getFlags().contains(Terrain.TerrainFlag.ROOM)) {
+                damageRoom(point, playerId);
+            } else {
+                damageTile(point, playerId);
+            }
+        } else {
+            // TODO: Room healing
+            healTile(point, playerId);
+        }
+    }
+
+    /**
+     * Damage a room
+     *
+     * @param point tile coordinate
+     * @param playerId for the player
+     */
+    private void damageRoom(Point point, short playerId) {
+        TileData tile = getMapData().getTile(point);
+
+        // Calculate the damage
+        int damage;
+        short owner = tile.getPlayerId();
+        if (owner == 0) {
+            damage = (int) getLevelVariable(Variable.MiscVariable.MiscType.CONVERT_ROOM_HEALTH);
+        } else {
+            damage = (int) getLevelVariable(Variable.MiscVariable.MiscType.ATTACK_ROOM_HEALTH);
+        }
+
+        // Get the room
+        RoomInstance room = getMapLoader().getRoomCoordinates().get(point);
+        List<Point> roomTiles = room.getCoordinates();
+
+        // Apply the damage equally to all tiles so that the overall condition can be checked easily
+        // I don't know if this model is correct or not, but like this the bigger the room the more effort it requires to claim
+        int damagePerTile = Math.abs(damage / roomTiles.size());
+        for (Point p : roomTiles) {
+            TileData roomTile = getMapData().getTile(p);
+            if (roomTile.applyDamage(damagePerTile)) {
+
+                // If one of the tiles runs out (everyone should run out of the same time, unless a new tile has recently being added..)
+                for (Point p2 : roomTiles) {
+                    roomTile = getMapData().getTile(p2);
+                    roomTile.setPlayerId(playerId); // Claimed!
+                    roomTile.applyHealing(Integer.MAX_VALUE);
+
+                    // TODO: Claimed room wall tiles lose the claiming I think?
+                    notifyTileChange(p2);
+                }
+
+                // Notify
+                GenericRoom genericRoom = mapLoader.getRoomActuals().get(room);
+                notifyOnCapturedByEnemy(owner, genericRoom);
+                notifyOnCaptured(playerId, genericRoom);
+
+                break;
+            }
+        }
+    }
+
+    /**
+     * Add a lump sum of gold to a player, distributes the gold to the available
+     * rooms
+     *
+     * @param playerId for the player
+     * @param sum the gold sum
+     * @return returns a sum of gold that could not be added to player's gold
+     */
+    public int addGold(short playerId, int sum) {
+        return addGold(playerId, null, sum);
+    }
+
+    /**
+     * Add a lump sum of gold to a player, distributes the gold to the available
+     * rooms
+     *
+     * @param playerId for the player
+     * @param p a point where to drop the gold, can be {@code  null}
+     * @param sum the gold sum
+     * @return returns a sum of gold that could not be added to player's gold
+     */
+    public int addGold(short playerId, Point p, int sum) {
+
+        // Gold to specified point/room
+        if (p != null) {
+
+            // Get a room in point
+            RoomInstance roomInstance = getMapLoader().getRoomCoordinates().get(p);
+            if (roomInstance != null) {
+                GenericRoom room = getMapLoader().getRoomActuals().get(roomInstance);
+                if (room.canStoreGold()) {
+                    RoomGoldControl control = room.getObjectControl(GenericRoom.ObjectType.GOLD);
+                    sum = control.addItem(sum, p, thingLoader, null);
+                }
+            }
+        } else {
+
+            // Distribute the gold
+            for (Entry<RoomInstance, GenericRoom> roomEntry : getMapLoader().getRoomActuals().entrySet()) {
+                if (roomEntry.getKey().getOwnerId() == playerId && roomEntry.getValue().canStoreGold()) {
+                    RoomGoldControl control = roomEntry.getValue().getObjectControl(GenericRoom.ObjectType.GOLD);
+                    sum = control.addItem(sum, p, thingLoader, null);
+                    if (sum == 0) {
+                        break;
+                    }
+                }
+            }
+        }
+
+        return sum;
+    }
+
+    private void removeRoomInstances(RoomInstance... instances) {
+        for (RoomInstance instance : instances) {
+            notifyOnSold(instance.getOwnerId(), mapLoader.getRoomActuals().get(instance));
+        }
+        mapLoader.removeRoomInstances(instances);
+    }
+
+    private void updateRoom(RoomInstance instance) {
+        addGoldCapacityToPlayer(instance);
+
+        // TODO: the loose gold should be stored
+        // Not only gold but all items that the rooms can hold
+        mapLoader.updateRoom(instance);
+    }
+
+    private void substractGoldCapacityFromPlayer(RoomInstance instance) {
+        GenericRoom room = mapLoader.getRoomActuals().get(instance);
+        if (room.canStoreGold()) {
+            Keeper keeper = gameState.getPlayer(instance.getOwnerId());
+            RoomGoldControl control = room.getObjectControl(GenericRoom.ObjectType.GOLD);
+            keeper.getGoldControl().setGoldMax(keeper.getGoldControl().getGoldMax() - control.getMaxCapacity());
+        }
+    }
+
+    private void addGoldCapacityToPlayer(RoomInstance instance) {
+        GenericRoom room = mapLoader.getRoomActuals().get(instance);
+        if (room.canStoreGold()) {
+            Keeper keeper = gameState.getPlayer(instance.getOwnerId());
+            RoomGoldControl control = room.getObjectControl(GenericRoom.ObjectType.GOLD);
+            keeper.getGoldControl().setGoldMax(keeper.getGoldControl().getGoldMax() + control.getMaxCapacity());
+        }
+    }
+
+    public GameState getGameState() {
+        return gameState;
+    }
+
+    /**
+     * If you want to get notified about the room changes
+     *
+     * @param playerId the player id of which room you want to assign the
+     * listener to
+     * @param listener the listener
+     */
+    public void addListener(short playerId, RoomListener listener) {
+        if (roomListeners == null) {
+            roomListeners = new HashMap<>();
+        }
+        List<RoomListener> listeners = roomListeners.get(playerId);
+        if (listeners == null) {
+            listeners = new ArrayList<>();
+        }
+        listeners.add(listener);
+        roomListeners.put(playerId, listeners);
+    }
+
+    private void notifyOnBuild(short playerId, GenericRoom room) {
+        if (roomListeners != null && roomListeners.containsKey(playerId)) {
+            for (RoomListener listener : roomListeners.get(playerId)) {
+                listener.onBuild(room);
+            }
+        }
+    }
+
+    private void notifyOnCaptured(short playerId, GenericRoom room) {
+        if (roomListeners != null && roomListeners.containsKey(playerId)) {
+            for (RoomListener listener : roomListeners.get(playerId)) {
+                listener.onCaptured(room);
+            }
+        }
+    }
+
+    private void notifyOnCapturedByEnemy(short playerId, GenericRoom room) {
+        if (roomListeners != null && roomListeners.containsKey(playerId)) {
+            for (RoomListener listener : roomListeners.get(playerId)) {
+                listener.onCapturedByEnemy(room);
+            }
+        }
+    }
+
+    private void notifyOnSold(short playerId, GenericRoom room) {
+        if (roomListeners != null && roomListeners.containsKey(playerId)) {
+            for (RoomListener listener : roomListeners.get(playerId)) {
+                listener.onSold(room);
+            }
+        }
+    }
+
+    public EffectManagerState getEffectManager() {
+        return effectManager;
+    }
+
+    /**
+     * Drop object to the world
+     *
+     * @param object the object to drop
+     * @param tile the tile to drop on
+     * @param coordinates coordinates inside the tile
+     * @param control control that this object was dropped on
+     */
+    public void dropObject(ObjectControl object, TileData tile, Vector2f coordinates, IInteractiveControl control) {
+        if (object instanceof GoldObjectControl) {
+            dropGold((GoldObjectControl) object, tile, coordinates, control);
+        } else {
+            throw new UnsupportedOperationException("Dropping " + object.getClass() + " not supported yet.");
+        }
+    }
+
+    /**
+     * Drop a gold object to tile
+     *
+     * @param gold the gold to drop
+     * @param tile the tile to drop on
+     * @param coordinates coordinates inside the tile
+     * @param control control that this gold was dropped on
+     */
+    private void dropGold(GoldObjectControl gold, TileData tile, Vector2f coordinates, IInteractiveControl control) {
+
+        // In the original game:
+        // Floor: If the drop point is quite accurately on top of another pile of gold -> fuse the gold together. Otherwise create another pile, even to the same tile.
+        // Room: Add to the room, but any excess gold IS added to the floor tile of the room as loose gold. This loose gold is then automatically transfered to the room when there is room with a small delay.
+        // Merge to another loose gold
+        if (control != null && control instanceof GoldObjectControl && ((GoldObjectControl) control).getState() == ObjectControl.ObjectState.NORMAL) {
+
+            // Merge
+            GoldObjectControl goc = (GoldObjectControl) control;
+            goc.setGold(goc.getGold() + gold.getGold());
+            return;
+        }
+
+        // Add to room
+        int goldLeft = addGold(gold.getOwnerId(), tile.getLocation(), gold.getGold());
+        if (goldLeft > 0) {
+
+            // Create a gold pile
+            thingLoader.addLooseGold(tile.getLocation(), coordinates, gold.getOwnerId(), goldLeft);
+        }
+    }
+
+    /**
+     * Substract gold from player
+     *
+     * @param amount the amount to try to substract
+     * @param playerId the player id
+     * @return amount of money that could not be substracted from the player
+     */
+    public int substractGoldFromPlayer(int amount, short playerId) {
+
+        // See if the player has any gold even
+        Keeper keeper = gameState.getPlayer(playerId);
+        if (keeper.getGoldControl().getGold() == 0) {
+            return amount;
+        }
+
+        // The gold is subtracted evenly from all treasuries
+        List<GenericRoom> playersTreasuries = getMapLoader().getRoomsByFunction(GenericRoom.ObjectType.GOLD, playerId);
+        while (amount > 0 && !playersTreasuries.isEmpty()) {
+            Iterator<GenericRoom> iter = playersTreasuries.iterator();
+            int goldToRemove = (int) Math.ceil((float) amount / playersTreasuries.size());
+            while (iter.hasNext()) {
+                GenericRoom room = iter.next();
+                RoomGoldControl control = room.getObjectControl(GenericRoom.ObjectType.GOLD);
+                goldToRemove = Math.min(amount, goldToRemove); // Rounding...
+                amount -= goldToRemove - control.removeGold(goldToRemove);
+                if (control.getCurrentCapacity() == 0) {
+                    iter.remove();
+                }
+                if (amount == 0) {
+                    break;
+                }
+            }
+        }
+
+        return amount;
+    }
+
+}
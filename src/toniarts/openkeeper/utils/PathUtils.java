--- conflicted
+++ resolved
@@ -23,7 +23,6 @@
 
 public class PathUtils {
 
-<<<<<<< HEAD
     public static final String DKII_DATA_FOLDER = getRealDKIIRelativeFolder("Data" + File.separator);
     public static final String DKII_SFX_FOLDER = getRealDKIIRelativeFolder(DKII_DATA_FOLDER + "Sound" + File.separator
             + "sfx" + File.separator);
@@ -32,17 +31,7 @@
             + "Default" + File.separator);
     public static final String DKII_EDITOR_FOLDER = getRealDKIIRelativeFolder(DKII_DATA_FOLDER + "editor" + File.separator);
     public static final String DKII_MAPS_FOLDER = getRealDKIIRelativeFolder(DKII_EDITOR_FOLDER + "maps" + File.separator);
-=======
-    public static final String DKII_DATA_FOLDER = "Data" + File.separator;
-    public static final String DKII_SFX_FOLDER = DKII_DATA_FOLDER + "Sound" + File.separator
-            + "sfx" + File.separator;
-    public static final String DKII_SFX_GLOBAL_FOLDER = DKII_SFX_FOLDER + "Global" + File.separator;
-    public static final String DKII_MOVIES_FOLDER = DKII_DATA_FOLDER + "Movies" + File.separator;
-    public static final String DKII_TEXT_DEFAULT_FOLDER = DKII_DATA_FOLDER + "Text" + File.separator
-            + "Default" + File.separator;
-    public static final String DKII_EDITOR_FOLDER = DKII_DATA_FOLDER + "editor" + File.separator;
-    public static final String DKII_MAPS_FOLDER = DKII_EDITOR_FOLDER + "maps" + File.separator;
->>>>>>> 4a275046
+    public static final String DKII_SFX_GLOBAL_FOLDER = getRealDKIIRelativeFolder(DKII_SFX_FOLDER + "Global" + File.separator);
 
     private final static String DKII_FOLDER_KEY = "DungeonKeeperIIFolder";
     private final static String TEST_FILE = DKII_MAPS_FOLDER + "FrontEnd3DLevel.kwd";
